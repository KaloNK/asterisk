--- conflicted
+++ resolved
@@ -26,11 +26,7 @@
  */
 
 /*** MODULEINFO
-<<<<<<< HEAD
-	<defaultenabled>no</defaultenabled>
-=======
 	<support_level>core</support_level>
->>>>>>> 5cf67a7a
  ***/
 
 #include "asterisk.h"
@@ -93,15 +89,6 @@
 	int16_t *dst = pvt->outbuf.i16;
 	float tmpf[ILBC_SAMPLES];
 
-<<<<<<< HEAD
-	if (!f->data && f->datalen) {
-		ast_log(LOG_DEBUG, "issue 16070, ILIB ERROR. data = NULL datalen = %d src = %s\n", f->datalen, f->src ? f->src : "no src set");
-		f->datalen = 0;
-	}
-
-	if (f->datalen == 0) { /* native PLC, set fake f->datalen and clear plc_mode */
-		f->datalen = ILBC_FRAME_LEN;
-=======
 	if (!f->data.ptr && datalen) {
 		ast_log(LOG_DEBUG, "issue 16070, ILIB ERROR. data = NULL datalen = %d src = %s\n", datalen, f->src ? f->src : "no src set");
 		f->datalen = 0;
@@ -110,7 +97,6 @@
 
 	if (datalen == 0) { /* native PLC, set fake datalen and clear plc_mode */
 		datalen = ILBC_FRAME_LEN;
->>>>>>> 5cf67a7a
 		f->samples = ILBC_SAMPLES;
 		plc_mode = 0;	/* do native plc */
 		pvt->samples += ILBC_SAMPLES;

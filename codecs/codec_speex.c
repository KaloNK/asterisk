/*
 * Asterisk -- An open source telephony toolkit.
 *
 * Copyright (C) 1999 - 2005, Digium, Inc.
 *
 * Mark Spencer <markster@digium.com>
 *
 *
 * See http://www.asterisk.org for more information about
 * the Asterisk project. Please do not directly contact
 * any of the maintainers of this project for assistance;
 * the project provides a web site, mailing lists and IRC
 * channels for your use.
 *
 * This program is free software, distributed under the terms of
 * the GNU General Public License Version 2. See the LICENSE file
 * at the top of the source tree.
 */

/*! \file
 *
 * \brief Translate between signed linear and Speex (Open Codec)
 *
 * \note This work was motivated by Jeremy McNamara 
 * hacked to be configurable by anthm and bkw 9/28/2004
 *
 * \ingroup codecs
 *
 * \extref The Speex library - http://www.speex.org
 *
 */

/*** MODULEINFO
	<depend>speex</depend>
	<depend>speex_preprocess</depend>
	<use>speexdsp</use>
<<<<<<< HEAD
=======
	<support_level>core</support_level>
>>>>>>> 5cf67a7a
 ***/

#include "asterisk.h"

ASTERISK_FILE_VERSION(__FILE__, "$Revision$")

#include <speex/speex.h>

/* We require a post 1.1.8 version of Speex to enable preprocessing
   and better type handling */   
#ifdef _SPEEX_TYPES_H
#include <speex/speex_preprocess.h>
#endif

#include "asterisk/translate.h"
#include "asterisk/module.h"
#include "asterisk/config.h"
#include "asterisk/utils.h"

/* codec variables */
static int quality = 3;
static int complexity = 2;
static int enhancement = 0;
static int vad = 0;
static int vbr = 0;
static float vbr_quality = 4;
static int abr = 0;
static int dtx = 0;	/* set to 1 to enable silence detection */

static int preproc = 0;
static int pp_vad = 0;
static int pp_agc = 0;
static float pp_agc_level = 8000; /* XXX what is this 8000 ? */
static int pp_denoise = 0;
static int pp_dereverb = 0;
static float pp_dereverb_decay = 0.4;
static float pp_dereverb_level = 0.3;

#define TYPE_SILENCE	 0x2
#define TYPE_HIGH	 0x0
#define TYPE_LOW	 0x1
#define TYPE_MASK	 0x3

#define	BUFFER_SAMPLES	8000
#define	SPEEX_SAMPLES	160

/* Sample frame data */
#include "asterisk/slin.h"
#include "ex_speex.h"

struct speex_coder_pvt {
	void *speex;
	SpeexBits bits;
	int framesize;
	int silent_state;
#ifdef _SPEEX_TYPES_H
	SpeexPreprocessState *pp;
	spx_int16_t buf[BUFFER_SAMPLES];
#else
	int16_t buf[BUFFER_SAMPLES];	/* input, waiting to be compressed */
#endif
};

static int speex_encoder_construct(struct ast_trans_pvt *pvt, const SpeexMode *profile, int sampling_rate)
{
	struct speex_coder_pvt *tmp = pvt->pvt;

	if (!(tmp->speex = speex_encoder_init(profile)))
		return -1;

	speex_bits_init(&tmp->bits);
	speex_bits_reset(&tmp->bits);
	speex_encoder_ctl(tmp->speex, SPEEX_GET_FRAME_SIZE, &tmp->framesize);
	speex_encoder_ctl(tmp->speex, SPEEX_SET_COMPLEXITY, &complexity);
#ifdef _SPEEX_TYPES_H
	if (preproc) {
		tmp->pp = speex_preprocess_state_init(tmp->framesize, sampling_rate);
		speex_preprocess_ctl(tmp->pp, SPEEX_PREPROCESS_SET_VAD, &pp_vad);
		speex_preprocess_ctl(tmp->pp, SPEEX_PREPROCESS_SET_AGC, &pp_agc);
		speex_preprocess_ctl(tmp->pp, SPEEX_PREPROCESS_SET_AGC_LEVEL, &pp_agc_level);
		speex_preprocess_ctl(tmp->pp, SPEEX_PREPROCESS_SET_DENOISE, &pp_denoise);
		speex_preprocess_ctl(tmp->pp, SPEEX_PREPROCESS_SET_DEREVERB, &pp_dereverb);
		speex_preprocess_ctl(tmp->pp, SPEEX_PREPROCESS_SET_DEREVERB_DECAY, &pp_dereverb_decay);
		speex_preprocess_ctl(tmp->pp, SPEEX_PREPROCESS_SET_DEREVERB_LEVEL, &pp_dereverb_level);
	}
#endif
	if (!abr && !vbr) {
		speex_encoder_ctl(tmp->speex, SPEEX_SET_QUALITY, &quality);
		if (vad)
			speex_encoder_ctl(tmp->speex, SPEEX_SET_VAD, &vad);
	}
	if (vbr) {
		speex_encoder_ctl(tmp->speex, SPEEX_SET_VBR, &vbr);
		speex_encoder_ctl(tmp->speex, SPEEX_SET_VBR_QUALITY, &vbr_quality);
	}
	if (abr)
		speex_encoder_ctl(tmp->speex, SPEEX_SET_ABR, &abr);
	if (dtx)
		speex_encoder_ctl(tmp->speex, SPEEX_SET_DTX, &dtx); 
	tmp->silent_state = 0;

	return 0;
}

static int lintospeex_new(struct ast_trans_pvt *pvt)
{
	return speex_encoder_construct(pvt, &speex_nb_mode, 8000);
}

static int lin16tospeexwb_new(struct ast_trans_pvt *pvt)
{
	return speex_encoder_construct(pvt, &speex_wb_mode, 16000);
}

static int speex_decoder_construct(struct ast_trans_pvt *pvt, const SpeexMode *profile)
{
	struct speex_coder_pvt *tmp = pvt->pvt;
	
	if (!(tmp->speex = speex_decoder_init(profile)))
		return -1;

	speex_bits_init(&tmp->bits);
	speex_decoder_ctl(tmp->speex, SPEEX_GET_FRAME_SIZE, &tmp->framesize);
	if (enhancement)
		speex_decoder_ctl(tmp->speex, SPEEX_SET_ENH, &enhancement);

	return 0;
}

static int speextolin_new(struct ast_trans_pvt *pvt)
{
	return speex_decoder_construct(pvt, &speex_nb_mode);
}

static int speexwbtolin16_new(struct ast_trans_pvt *pvt)
{
	return speex_decoder_construct(pvt, &speex_wb_mode);
}

/*! \brief convert and store into outbuf */
static int speextolin_framein(struct ast_trans_pvt *pvt, struct ast_frame *f)
{
	struct speex_coder_pvt *tmp = pvt->pvt;

	/* Assuming there's space left, decode into the current buffer at
	   the tail location.  Read in as many frames as there are */
	int x;
	int res;
	int16_t *dst = pvt->outbuf.i16;
	/* XXX fout is a temporary buffer, may have different types */
#ifdef _SPEEX_TYPES_H
	spx_int16_t fout[1024];
#else
	float fout[1024];
#endif

	if (f->datalen == 0) {  /* Native PLC interpolation */
		if (pvt->samples + tmp->framesize > BUFFER_SAMPLES) {
			ast_log(LOG_WARNING, "Out of buffer space\n");
			return -1;
		}
#ifdef _SPEEX_TYPES_H
		speex_decode_int(tmp->speex, NULL, dst + pvt->samples);
#else
		speex_decode(tmp->speex, NULL, fout);
		for (x=0;x<tmp->framesize;x++) {
			dst[pvt->samples + x] = (int16_t)fout[x];
		}
#endif
		pvt->samples += tmp->framesize;
		pvt->datalen += 2 * tmp->framesize; /* 2 bytes/sample */
		return 0;
	}

	/* Read in bits */
	speex_bits_read_from(&tmp->bits, f->data.ptr, f->datalen);
	for (;;) {
#ifdef _SPEEX_TYPES_H
		res = speex_decode_int(tmp->speex, &tmp->bits, fout);
#else
		res = speex_decode(tmp->speex, &tmp->bits, fout);
#endif
		if (res < 0)
			break;
		if (pvt->samples + tmp->framesize > BUFFER_SAMPLES) {
			ast_log(LOG_WARNING, "Out of buffer space\n");
			return -1;
		}
		for (x = 0 ; x < tmp->framesize; x++)
			dst[pvt->samples + x] = (int16_t)fout[x];
		pvt->samples += tmp->framesize;
		pvt->datalen += 2 * tmp->framesize; /* 2 bytes/sample */
	}
	return 0;
}

/*! \brief store input frame in work buffer */
static int lintospeex_framein(struct ast_trans_pvt *pvt, struct ast_frame *f)
{
	struct speex_coder_pvt *tmp = pvt->pvt;

	/* XXX We should look at how old the rest of our stream is, and if it
	   is too old, then we should overwrite it entirely, otherwise we can
	   get artifacts of earlier talk that do not belong */
	memcpy(tmp->buf + pvt->samples, f->data.ptr, f->datalen);
	pvt->samples += f->samples;
	return 0;
}

/*! \brief convert work buffer and produce output frame */
static struct ast_frame *lintospeex_frameout(struct ast_trans_pvt *pvt)
{
	struct speex_coder_pvt *tmp = pvt->pvt;
	int is_speech=1;
	int datalen = 0;	/* output bytes */
	int samples = 0;	/* output samples */

	/* We can't work on anything less than a frame in size */
	if (pvt->samples < tmp->framesize)
		return NULL;
	speex_bits_reset(&tmp->bits);
	while (pvt->samples >= tmp->framesize) {
#ifdef _SPEEX_TYPES_H
		/* Preprocess audio */
		if (preproc)
			is_speech = speex_preprocess(tmp->pp, tmp->buf + samples, NULL);
		/* Encode a frame of data */
		if (is_speech) {
			/* If DTX enabled speex_encode returns 0 during silence */
			is_speech = speex_encode_int(tmp->speex, tmp->buf + samples, &tmp->bits) || !dtx;
		} else {
			/* 5 zeros interpreted by Speex as silence (submode 0) */
			speex_bits_pack(&tmp->bits, 0, 5);
		}
#else
		{
			float fbuf[1024];
			int x;
			/* Convert to floating point */
			for (x = 0; x < tmp->framesize; x++)
				fbuf[x] = tmp->buf[samples + x];
			/* Encode a frame of data */
			is_speech = speex_encode(tmp->speex, fbuf, &tmp->bits) || !dtx;
		}
#endif
		samples += tmp->framesize;
		pvt->samples -= tmp->framesize;
	}

	/* Move the data at the end of the buffer to the front */
	if (pvt->samples)
		memmove(tmp->buf, tmp->buf + samples, pvt->samples * 2);

	/* Use AST_FRAME_CNG to signify the start of any silence period */
	if (is_speech) {
		tmp->silent_state = 0;
	} else {
		if (tmp->silent_state) {
			return NULL;
		} else {
			tmp->silent_state = 1;
			speex_bits_reset(&tmp->bits);
			memset(&pvt->f, 0, sizeof(pvt->f));
			pvt->f.frametype = AST_FRAME_CNG;
			pvt->f.samples = samples;
			/* XXX what now ? format etc... */
		}
	}

	/* Terminate bit stream */
	speex_bits_pack(&tmp->bits, 15, 5);
	datalen = speex_bits_write(&tmp->bits, pvt->outbuf.c, pvt->t->buf_size);
	return ast_trans_frameout(pvt, datalen, samples);
}

static void speextolin_destroy(struct ast_trans_pvt *arg)
{
	struct speex_coder_pvt *pvt = arg->pvt;

	speex_decoder_destroy(pvt->speex);
	speex_bits_destroy(&pvt->bits);
}

static void lintospeex_destroy(struct ast_trans_pvt *arg)
{
	struct speex_coder_pvt *pvt = arg->pvt;
#ifdef _SPEEX_TYPES_H
	if (preproc)
		speex_preprocess_state_destroy(pvt->pp);
#endif
	speex_encoder_destroy(pvt->speex);
	speex_bits_destroy(&pvt->bits);
}

static struct ast_translator speextolin = {
	.name = "speextolin", 
	.srcfmt = AST_FORMAT_SPEEX,
	.dstfmt =  AST_FORMAT_SLINEAR,
	.newpvt = speextolin_new,
	.framein = speextolin_framein,
	.destroy = speextolin_destroy,
	.sample = speex_sample,
	.desc_size = sizeof(struct speex_coder_pvt),
	.buffer_samples = BUFFER_SAMPLES,
	.buf_size = BUFFER_SAMPLES * 2,
	.native_plc = 1,
};

static struct ast_translator lintospeex = {
	.name = "lintospeex", 
	.srcfmt = AST_FORMAT_SLINEAR,
	.dstfmt = AST_FORMAT_SPEEX,
	.newpvt = lintospeex_new,
	.framein = lintospeex_framein,
	.frameout = lintospeex_frameout,
	.destroy = lintospeex_destroy,
	.sample = slin8_sample,
	.desc_size = sizeof(struct speex_coder_pvt),
	.buffer_samples = BUFFER_SAMPLES,
	.buf_size = BUFFER_SAMPLES * 2, /* XXX maybe a lot less ? */
};

static struct ast_translator speexwbtolin16 = {
	.name = "speexwbtolin16", 
	.srcfmt = AST_FORMAT_SPEEX16,
	.dstfmt =  AST_FORMAT_SLINEAR16,
	.newpvt = speexwbtolin16_new,
	.framein = speextolin_framein,
	.destroy = speextolin_destroy,
	.sample = speex16_sample,
	.desc_size = sizeof(struct speex_coder_pvt),
	.buffer_samples = BUFFER_SAMPLES,
	.buf_size = BUFFER_SAMPLES * 2,
	.native_plc = 1,
};

static struct ast_translator lin16tospeexwb = {
	.name = "lin16tospeexwb", 
	.srcfmt = AST_FORMAT_SLINEAR16,
	.dstfmt = AST_FORMAT_SPEEX16,
	.newpvt = lin16tospeexwb_new,
	.framein = lintospeex_framein,
	.frameout = lintospeex_frameout,
	.destroy = lintospeex_destroy,
	.sample = slin16_sample,
	.desc_size = sizeof(struct speex_coder_pvt),
	.buffer_samples = BUFFER_SAMPLES,
	.buf_size = BUFFER_SAMPLES * 2, /* XXX maybe a lot less ? */
};

static int parse_config(int reload) 
{
	struct ast_flags config_flags = { reload ? CONFIG_FLAG_FILEUNCHANGED : 0 };
	struct ast_config *cfg = ast_config_load("codecs.conf", config_flags);
	struct ast_variable *var;
	int res;
	float res_f;

	if (cfg == CONFIG_STATUS_FILEMISSING || cfg == CONFIG_STATUS_FILEUNCHANGED || cfg == CONFIG_STATUS_FILEINVALID)
		return 0;

	for (var = ast_variable_browse(cfg, "speex"); var; var = var->next) {
		if (!strcasecmp(var->name, "quality")) {
			res = abs(atoi(var->value));
			if (res > -1 && res < 11) {
				ast_verb(3, "CODEC SPEEX: Setting Quality to %d\n",res);
				quality = res;
			} else 
				ast_log(LOG_ERROR,"Error Quality must be 0-10\n");
		} else if (!strcasecmp(var->name, "complexity")) {
			res = abs(atoi(var->value));
			if (res > -1 && res < 11) {
				ast_verb(3, "CODEC SPEEX: Setting Complexity to %d\n",res);
				complexity = res;
			} else 
				ast_log(LOG_ERROR,"Error! Complexity must be 0-10\n");
		} else if (!strcasecmp(var->name, "vbr_quality")) {
			if (sscanf(var->value, "%30f", &res_f) == 1 && res_f >= 0 && res_f <= 10) {
<<<<<<< HEAD
				if (option_verbose > 2)
					ast_verbose(VERBOSE_PREFIX_3 "CODEC SPEEX: Setting VBR Quality to %f\n",res_f);
=======
				ast_verb(3, "CODEC SPEEX: Setting VBR Quality to %f\n",res_f);
>>>>>>> 5cf67a7a
				vbr_quality = res_f;
			} else
				ast_log(LOG_ERROR,"Error! VBR Quality must be 0-10\n");
		} else if (!strcasecmp(var->name, "abr_quality")) {
			ast_log(LOG_ERROR,"Error! ABR Quality setting obsolete, set ABR to desired bitrate\n");
		} else if (!strcasecmp(var->name, "enhancement")) {
			enhancement = ast_true(var->value) ? 1 : 0;
			ast_verb(3, "CODEC SPEEX: Perceptual Enhancement Mode. [%s]\n",enhancement ? "on" : "off");
		} else if (!strcasecmp(var->name, "vbr")) {
			vbr = ast_true(var->value) ? 1 : 0;
			ast_verb(3, "CODEC SPEEX: VBR Mode. [%s]\n",vbr ? "on" : "off");
		} else if (!strcasecmp(var->name, "abr")) {
			res = abs(atoi(var->value));
			if (res >= 0) {
					if (res > 0)
					ast_verb(3, "CODEC SPEEX: Setting ABR target bitrate to %d\n",res);
					else
					ast_verb(3, "CODEC SPEEX: Disabling ABR\n");
				abr = res;
			} else 
				ast_log(LOG_ERROR,"Error! ABR target bitrate must be >= 0\n");
		} else if (!strcasecmp(var->name, "vad")) {
			vad = ast_true(var->value) ? 1 : 0;
			ast_verb(3, "CODEC SPEEX: VAD Mode. [%s]\n",vad ? "on" : "off");
		} else if (!strcasecmp(var->name, "dtx")) {
			dtx = ast_true(var->value) ? 1 : 0;
			ast_verb(3, "CODEC SPEEX: DTX Mode. [%s]\n",dtx ? "on" : "off");
		} else if (!strcasecmp(var->name, "preprocess")) {
			preproc = ast_true(var->value) ? 1 : 0;
			ast_verb(3, "CODEC SPEEX: Preprocessing. [%s]\n",preproc ? "on" : "off");
		} else if (!strcasecmp(var->name, "pp_vad")) {
			pp_vad = ast_true(var->value) ? 1 : 0;
			ast_verb(3, "CODEC SPEEX: Preprocessor VAD. [%s]\n",pp_vad ? "on" : "off");
		} else if (!strcasecmp(var->name, "pp_agc")) {
			pp_agc = ast_true(var->value) ? 1 : 0;
			ast_verb(3, "CODEC SPEEX: Preprocessor AGC. [%s]\n",pp_agc ? "on" : "off");
		} else if (!strcasecmp(var->name, "pp_agc_level")) {
			if (sscanf(var->value, "%30f", &res_f) == 1 && res_f >= 0) {
<<<<<<< HEAD
				if (option_verbose > 2)
					ast_verbose(VERBOSE_PREFIX_3 "CODEC SPEEX: Setting preprocessor AGC Level to %f\n",res_f);
=======
				ast_verb(3, "CODEC SPEEX: Setting preprocessor AGC Level to %f\n",res_f);
>>>>>>> 5cf67a7a
				pp_agc_level = res_f;
			} else
				ast_log(LOG_ERROR,"Error! Preprocessor AGC Level must be >= 0\n");
		} else if (!strcasecmp(var->name, "pp_denoise")) {
			pp_denoise = ast_true(var->value) ? 1 : 0;
			ast_verb(3, "CODEC SPEEX: Preprocessor Denoise. [%s]\n",pp_denoise ? "on" : "off");
		} else if (!strcasecmp(var->name, "pp_dereverb")) {
			pp_dereverb = ast_true(var->value) ? 1 : 0;
			ast_verb(3, "CODEC SPEEX: Preprocessor Dereverb. [%s]\n",pp_dereverb ? "on" : "off");
		} else if (!strcasecmp(var->name, "pp_dereverb_decay")) {
			if (sscanf(var->value, "%30f", &res_f) == 1 && res_f >= 0) {
<<<<<<< HEAD
				if (option_verbose > 2)
					ast_verbose(VERBOSE_PREFIX_3 "CODEC SPEEX: Setting preprocessor Dereverb Decay to %f\n",res_f);
=======
				ast_verb(3, "CODEC SPEEX: Setting preprocessor Dereverb Decay to %f\n",res_f);
>>>>>>> 5cf67a7a
				pp_dereverb_decay = res_f;
			} else
				ast_log(LOG_ERROR,"Error! Preprocessor Dereverb Decay must be >= 0\n");
		} else if (!strcasecmp(var->name, "pp_dereverb_level")) {
			if (sscanf(var->value, "%30f", &res_f) == 1 && res_f >= 0) {
<<<<<<< HEAD
				if (option_verbose > 2)
					ast_verbose(VERBOSE_PREFIX_3 "CODEC SPEEX: Setting preprocessor Dereverb Level to %f\n",res_f);
=======
				ast_verb(3, "CODEC SPEEX: Setting preprocessor Dereverb Level to %f\n",res_f);
>>>>>>> 5cf67a7a
				pp_dereverb_level = res_f;
			} else
				ast_log(LOG_ERROR,"Error! Preprocessor Dereverb Level must be >= 0\n");
		}
	}
	ast_config_destroy(cfg);
	return 0;
}

static int reload(void) 
{
	if (parse_config(1))
		return AST_MODULE_LOAD_DECLINE;
	return AST_MODULE_LOAD_SUCCESS;
}

static int unload_module(void)
{
	int res = 0;

	res |= ast_unregister_translator(&speextolin);
	res |= ast_unregister_translator(&lintospeex);
	res |= ast_unregister_translator(&speexwbtolin16);
	res |= ast_unregister_translator(&lin16tospeexwb);

	return res;
}

static int load_module(void)
{
	int res = 0;

	if (parse_config(0))
		return AST_MODULE_LOAD_DECLINE;

	res |= ast_register_translator(&speextolin);
	res |= ast_register_translator(&lintospeex);
	res |= ast_register_translator(&speexwbtolin16);
	res |= ast_register_translator(&lin16tospeexwb);

	return res;
}

AST_MODULE_INFO(ASTERISK_GPL_KEY, AST_MODFLAG_DEFAULT, "Speex Coder/Decoder",
		.load = load_module,
		.unload = unload_module,
		.reload = reload,
	       );<|MERGE_RESOLUTION|>--- conflicted
+++ resolved
@@ -34,10 +34,7 @@
 	<depend>speex</depend>
 	<depend>speex_preprocess</depend>
 	<use>speexdsp</use>
-<<<<<<< HEAD
-=======
 	<support_level>core</support_level>
->>>>>>> 5cf67a7a
  ***/
 
 #include "asterisk.h"
@@ -416,12 +413,7 @@
 				ast_log(LOG_ERROR,"Error! Complexity must be 0-10\n");
 		} else if (!strcasecmp(var->name, "vbr_quality")) {
 			if (sscanf(var->value, "%30f", &res_f) == 1 && res_f >= 0 && res_f <= 10) {
-<<<<<<< HEAD
-				if (option_verbose > 2)
-					ast_verbose(VERBOSE_PREFIX_3 "CODEC SPEEX: Setting VBR Quality to %f\n",res_f);
-=======
 				ast_verb(3, "CODEC SPEEX: Setting VBR Quality to %f\n",res_f);
->>>>>>> 5cf67a7a
 				vbr_quality = res_f;
 			} else
 				ast_log(LOG_ERROR,"Error! VBR Quality must be 0-10\n");
@@ -460,12 +452,7 @@
 			ast_verb(3, "CODEC SPEEX: Preprocessor AGC. [%s]\n",pp_agc ? "on" : "off");
 		} else if (!strcasecmp(var->name, "pp_agc_level")) {
 			if (sscanf(var->value, "%30f", &res_f) == 1 && res_f >= 0) {
-<<<<<<< HEAD
-				if (option_verbose > 2)
-					ast_verbose(VERBOSE_PREFIX_3 "CODEC SPEEX: Setting preprocessor AGC Level to %f\n",res_f);
-=======
 				ast_verb(3, "CODEC SPEEX: Setting preprocessor AGC Level to %f\n",res_f);
->>>>>>> 5cf67a7a
 				pp_agc_level = res_f;
 			} else
 				ast_log(LOG_ERROR,"Error! Preprocessor AGC Level must be >= 0\n");
@@ -477,23 +464,13 @@
 			ast_verb(3, "CODEC SPEEX: Preprocessor Dereverb. [%s]\n",pp_dereverb ? "on" : "off");
 		} else if (!strcasecmp(var->name, "pp_dereverb_decay")) {
 			if (sscanf(var->value, "%30f", &res_f) == 1 && res_f >= 0) {
-<<<<<<< HEAD
-				if (option_verbose > 2)
-					ast_verbose(VERBOSE_PREFIX_3 "CODEC SPEEX: Setting preprocessor Dereverb Decay to %f\n",res_f);
-=======
 				ast_verb(3, "CODEC SPEEX: Setting preprocessor Dereverb Decay to %f\n",res_f);
->>>>>>> 5cf67a7a
 				pp_dereverb_decay = res_f;
 			} else
 				ast_log(LOG_ERROR,"Error! Preprocessor Dereverb Decay must be >= 0\n");
 		} else if (!strcasecmp(var->name, "pp_dereverb_level")) {
 			if (sscanf(var->value, "%30f", &res_f) == 1 && res_f >= 0) {
-<<<<<<< HEAD
-				if (option_verbose > 2)
-					ast_verbose(VERBOSE_PREFIX_3 "CODEC SPEEX: Setting preprocessor Dereverb Level to %f\n",res_f);
-=======
 				ast_verb(3, "CODEC SPEEX: Setting preprocessor Dereverb Level to %f\n",res_f);
->>>>>>> 5cf67a7a
 				pp_dereverb_level = res_f;
 			} else
 				ast_log(LOG_ERROR,"Error! Preprocessor Dereverb Level must be >= 0\n");

--- conflicted
+++ resolved
@@ -38,13 +38,8 @@
 ######### probably require gcc. 
 
 ifeq (,$(findstring $(shell uname -s),Darwin SunOS))
-<<<<<<< HEAD
-  ifeq (,$(findstring $(PROC),x86_64 amd64 ultrasparc sparc64 arm armv5b armeb hppa2.0 ppc powerpc ppc64 ia64 s390 bfin mipsel mips))
-    ifeq (,$(findstring $(shell uname -m),ppc ppc64 alpha armv4l s390))
-=======
   ifeq (,$(strip $(findstring $(PROC) ,"x86_64 amd64 ultrasparc sparc64 arm armv5b armeb ppc powerpc ppc64 ia64 s390 bfin mipsel mips ")))
     ifeq (,$(strip $(findstring $(shell uname -m) ,"ppc ppc64 alpha armv4l s390 ")))
->>>>>>> 19898f33
       OPTIMIZE+=-march=$(PROC)
     endif
   endif

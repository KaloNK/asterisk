--- conflicted
+++ resolved
@@ -17,9 +17,5 @@
 	$(CMD_PREFIX) $(RANLIB) $@
 
 clean:
-<<<<<<< HEAD
-	rm -f $(LIB) *.o .*.d *.s *.i
-=======
 	rm -f $(LIB) *.o .*.d
-	rm -f *.s *.i
->>>>>>> 19898f33
+	rm -f *.s *.i
/*
 * Asterisk -- An open source telephony toolkit.
 *
 * Copyright (C) 1999 - 2005, Digium, Inc.
 *
 * Mark Spencer <markster@digium.com>
 *
 * The lpc10 code is from a library used by nautilus, modified to be a bit
 * nicer to the compiler.
 * See http://www.arl.wustl.edu/~jaf/ 
 *
 * See http://www.asterisk.org for more information about
 * the Asterisk project. Please do not directly contact
 * any of the maintainers of this project for assistance;
 * the project provides a web site, mailing lists and IRC
 * channels for your use.
 *
 * This program is free software, distributed under the terms of
 * the GNU General Public License Version 2. See the LICENSE file
 * at the top of the source tree.
 */

/*! \file
 *
 * \brief Translate between signed linear and LPC10 (Linear Predictor Code)
 *
 * \ingroup codecs
 */

#include "asterisk.h"

ASTERISK_FILE_VERSION(__FILE__, "$Revision$")

#include "asterisk/translate.h"
#include "asterisk/config.h"
#include "asterisk/module.h"
#include "asterisk/utils.h"

#include "lpc10/lpc10.h"

/* Sample frame data */
#include "asterisk/slin.h"
#include "ex_lpc10.h"

/* We use a very strange format here...  I have no idea why...  The frames are 180
   samples long, which isn't even an even number of milliseconds...  Not only that
   but we hvae to waste two bits of each frame to keep them ending on a byte boundary
   because the frames are 54 bits long */

#define LPC10_BYTES_IN_COMPRESSED_FRAME (LPC10_BITS_IN_COMPRESSED_FRAME + 7)/8

#define	BUFFER_SAMPLES	8000

struct lpc10_coder_pvt {
	union {
		struct lpc10_encoder_state *enc;
		struct lpc10_decoder_state *dec;
	} lpc10;
	/* Enough to store a full second */
	short buf[BUFFER_SAMPLES];
	int longer;
};

static int lpc10_enc_new(struct ast_trans_pvt *pvt)
{
	struct lpc10_coder_pvt *tmp = pvt->pvt;

	return (tmp->lpc10.enc = create_lpc10_encoder_state()) ? 0 : -1;
}

static int lpc10_dec_new(struct ast_trans_pvt *pvt)
{
	struct lpc10_coder_pvt *tmp = pvt->pvt;

	return (tmp->lpc10.dec = create_lpc10_decoder_state()) ? 0 : -1;
}

static void extract_bits(INT32 *bits, unsigned char *c)
{
	int x;
	for (x=0;x<LPC10_BITS_IN_COMPRESSED_FRAME;x++) {
		if (*c & (0x80 >> (x & 7)))
			bits[x] = 1;
		else
			bits[x] = 0;
		if ((x & 7) == 7)
			c++;
	}
}

/* XXX note lpc10_encode() produces one bit per word in bits[] */
static void build_bits(unsigned char *c, INT32 *bits)
{
	unsigned char mask=0x80;
	int x;
	*c = 0;
	for (x=0;x<LPC10_BITS_IN_COMPRESSED_FRAME;x++) {
		if (bits[x])
			*c |= mask;
		mask = mask >> 1;
		if ((x % 8)==7) {
			c++;
			*c = 0;
			mask = 0x80;
		}
	}
}

static int lpc10tolin_framein(struct ast_trans_pvt *pvt, struct ast_frame *f)
{
	struct lpc10_coder_pvt *tmp = pvt->pvt;
	int16_t *dst = pvt->outbuf.i16;
	int len = 0;

	while (len + LPC10_BYTES_IN_COMPRESSED_FRAME <= f->datalen) {
		int x;
		float tmpbuf[LPC10_SAMPLES_PER_FRAME];
		INT32 bits[LPC10_BITS_IN_COMPRESSED_FRAME]; /* XXX see note */
		if (pvt->samples + LPC10_SAMPLES_PER_FRAME > BUFFER_SAMPLES) {
			ast_log(LOG_WARNING, "Out of buffer space\n");
			return -1;
		}
		extract_bits(bits, f->data.ptr + len);
		if (lpc10_decode(bits, tmpbuf, tmp->lpc10.dec)) {
			ast_log(LOG_WARNING, "Invalid lpc10 data\n");
			return -1;
		}
		for (x=0;x<LPC10_SAMPLES_PER_FRAME;x++) {
			/* Convert to a short between -1.0 and 1.0 */
			dst[pvt->samples + x] = (int16_t)(32768.0 * tmpbuf[x]);
		}

		pvt->samples += LPC10_SAMPLES_PER_FRAME;
		pvt->datalen += 2*LPC10_SAMPLES_PER_FRAME;
		len += LPC10_BYTES_IN_COMPRESSED_FRAME;
	}
	if (len != f->datalen) 
		printf("Decoded %d, expected %d\n", len, f->datalen);
	return 0;
}

static int lintolpc10_framein(struct ast_trans_pvt *pvt, struct ast_frame *f)
{
	struct lpc10_coder_pvt *tmp = pvt->pvt;

	/* Just add the frames to our stream */
	if (pvt->samples + f->samples > BUFFER_SAMPLES) {
		ast_log(LOG_WARNING, "Out of buffer space\n");
		return -1;
	}
	memcpy(tmp->buf + pvt->samples, f->data.ptr, f->datalen);
	pvt->samples += f->samples;
	return 0;
}

static struct ast_frame *lintolpc10_frameout(struct ast_trans_pvt *pvt)
{
	struct lpc10_coder_pvt *tmp = pvt->pvt;
	int x;
	int datalen = 0;	/* output frame */
	int samples = 0;	/* output samples */
	float tmpbuf[LPC10_SAMPLES_PER_FRAME];
	INT32 bits[LPC10_BITS_IN_COMPRESSED_FRAME];	/* XXX what ??? */
	/* We can't work on anything less than a frame in size */
	if (pvt->samples < LPC10_SAMPLES_PER_FRAME)
		return NULL;
	while (pvt->samples >=  LPC10_SAMPLES_PER_FRAME) {
		/* Encode a frame of data */
		for (x=0;x<LPC10_SAMPLES_PER_FRAME;x++)
			tmpbuf[x] = (float)tmp->buf[x + samples] / 32768.0;
		lpc10_encode(tmpbuf, bits, tmp->lpc10.enc);
		build_bits(pvt->outbuf.uc + datalen, bits);
		datalen += LPC10_BYTES_IN_COMPRESSED_FRAME;
		samples += LPC10_SAMPLES_PER_FRAME;
		pvt->samples -= LPC10_SAMPLES_PER_FRAME;
		/* Use one of the two left over bits to record if this is a 22 or 23 ms frame...
		   important for IAX use */
		tmp->longer = 1 - tmp->longer;
	}
	/* Move the data at the end of the buffer to the front */
	if (pvt->samples)
		memmove(tmp->buf, tmp->buf + samples, pvt->samples * 2);
	return ast_trans_frameout(pvt, datalen, samples);
}


static void lpc10_destroy(struct ast_trans_pvt *arg)
{
	struct lpc10_coder_pvt *pvt = arg->pvt;
	/* Enc and DEC are both just allocated, so they can be freed */
	ast_free(pvt->lpc10.enc);
}

static struct ast_translator lpc10tolin = {
	.name = "lpc10tolin", 
	.srcfmt = AST_FORMAT_LPC10,
	.dstfmt = AST_FORMAT_SLINEAR,
	.newpvt = lpc10_dec_new,
	.framein = lpc10tolin_framein,
	.destroy = lpc10_destroy,
	.sample = lpc10_sample,
	.desc_size = sizeof(struct lpc10_coder_pvt),
	.buffer_samples = BUFFER_SAMPLES,
	.buf_size = BUFFER_SAMPLES * 2,
};

static struct ast_translator lintolpc10 = {
	.name = "lintolpc10", 
	.srcfmt = AST_FORMAT_SLINEAR,
	.dstfmt = AST_FORMAT_LPC10,
	.newpvt = lpc10_enc_new,
	.framein = lintolpc10_framein,
	.frameout = lintolpc10_frameout,
	.destroy = lpc10_destroy,
	.sample = slin8_sample,
	.desc_size = sizeof(struct lpc10_coder_pvt),
	.buffer_samples = BUFFER_SAMPLES,
	.buf_size = LPC10_BYTES_IN_COMPRESSED_FRAME * (1 + BUFFER_SAMPLES / LPC10_SAMPLES_PER_FRAME),
};

static int reload(void)
{
<<<<<<< HEAD
        return 0;
=======
	return AST_MODULE_LOAD_SUCCESS;
>>>>>>> 19898f33
}


static int unload_module(void)
{
	int res;

	res = ast_unregister_translator(&lintolpc10);
	res |= ast_unregister_translator(&lpc10tolin);

	return res;
}

static int load_module(void)
{
	int res;

<<<<<<< HEAD
	res=ast_register_translator(&lpc10tolin);
=======
	res = ast_register_translator(&lpc10tolin);
>>>>>>> 19898f33
	if (!res) 
		res = ast_register_translator(&lintolpc10);
	else
		ast_unregister_translator(&lpc10tolin);
	if (res)
		return AST_MODULE_LOAD_FAILURE;
	return AST_MODULE_LOAD_SUCCESS;
}

AST_MODULE_INFO(ASTERISK_GPL_KEY, AST_MODFLAG_DEFAULT, "LPC10 2.4kbps Coder/Decoder",
		.load = load_module,
		.unload = unload_module,
		.reload = reload,
	       );<|MERGE_RESOLUTION|>--- conflicted
+++ resolved
@@ -220,11 +220,7 @@
 
 static int reload(void)
 {
-<<<<<<< HEAD
-        return 0;
-=======
 	return AST_MODULE_LOAD_SUCCESS;
->>>>>>> 19898f33
 }
 
 
@@ -242,11 +238,7 @@
 {
 	int res;
 
-<<<<<<< HEAD
-	res=ast_register_translator(&lpc10tolin);
-=======
 	res = ast_register_translator(&lpc10tolin);
->>>>>>> 19898f33
 	if (!res) 
 		res = ast_register_translator(&lintolpc10);
 	else

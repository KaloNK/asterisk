/*
 * Asterisk -- An open source telephony toolkit.
 *
 * Based on frompcm.c and topcm.c from the Emiliano MIPL browser/
 * interpreter.  See http://www.bsdtelephony.com.mx
 *
 * Copyright (c) 2001 - 2005 Digium, Inc.
 * All rights reserved.
 *
 * Karl Sackett <krs@linux-support.net>, 2001-03-21
 *
 * See http://www.asterisk.org for more information about
 * the Asterisk project. Please do not directly contact
 * any of the maintainers of this project for assistance;
 * the project provides a web site, mailing lists and IRC
 * channels for your use.
 *
 * This program is free software, distributed under the terms of
 * the GNU General Public License Version 2. See the LICENSE file
 * at the top of the source tree.
 */

/*! \file
 *
 * \brief codec_adpcm.c - translate between signed linear and Dialogic ADPCM
 * 
 * \ingroup codecs
 */

#include "asterisk.h"

ASTERISK_FILE_VERSION(__FILE__, "$Revision$")

#include "asterisk/lock.h"
#include "asterisk/linkedlists.h"
#include "asterisk/module.h"
#include "asterisk/config.h"
#include "asterisk/translate.h"
#include "asterisk/utils.h"

/* define NOT_BLI to use a faster but not bit-level identical version */
/* #define NOT_BLI */

#define BUFFER_SAMPLES   8096	/* size for the translation buffers */

/* Sample frame data */
#include "asterisk/slin.h"
#include "ex_adpcm.h"

/*
 * Step size index shift table 
 */

static int indsft[8] = { -1, -1, -1, -1, 2, 4, 6, 8 };

/*
 * Step size table, where stpsz[i]=floor[16*(11/10)^i]
 */

static int stpsz[49] = {
  16, 17, 19, 21, 23, 25, 28, 31, 34, 37, 41, 45, 50, 55, 60, 66, 73,
  80, 88, 97, 107, 118, 130, 143, 157, 173, 190, 209, 230, 253, 279,
  307, 337, 371, 408, 449, 494, 544, 598, 658, 724, 796, 876, 963,
  1060, 1166, 1282, 1411, 1552
};

/*
 * Decoder/Encoder state
 *   States for both encoder and decoder are synchronized
 */
struct adpcm_state {
	int ssindex;
	int signal;
	int zero_count;
	int next_flag;
};

/*
 * Decode(encoded)
 *  Decodes the encoded nibble from the adpcm file.
 *
 * Results:
 *  Returns the encoded difference.
 *
 * Side effects:
 *  Sets the index to the step size table for the next encode.
 */

static inline short decode(int encoded, struct adpcm_state *state)
{
	int diff;
	int step;
	int sign;

	step = stpsz[state->ssindex];

	sign = encoded & 0x08;
	encoded &= 0x07;
#ifdef NOT_BLI
	diff = (((encoded << 1) + 1) * step) >> 3;
#else /* BLI code */
	diff = step >> 3;
	if (encoded & 4)
		diff += step;
	if (encoded & 2)
		diff += step >> 1;
	if (encoded & 1)
		diff += step >> 2;
	if ((encoded >> 1) & step & 0x1)
		diff++;
#endif
	if (sign)
		diff = -diff;

	if (state->next_flag & 0x1)
		state->signal -= 8;
	else if (state->next_flag & 0x2)
		state->signal += 8;

	state->signal += diff;

	if (state->signal > 2047)
		state->signal = 2047;
	else if (state->signal < -2047)
		state->signal = -2047;

	state->next_flag = 0;

#ifdef AUTO_RETURN
	if (encoded)
		state->zero_count = 0;
	else if (++(state->zero_count) == 24) {
		state->zero_count = 0;
		if (state->signal > 0)
			state->next_flag = 0x1;
		else if (state->signal < 0)
			state->next_flag = 0x2;
	}
#endif

	state->ssindex += indsft[encoded];
	if (state->ssindex < 0)
		state->ssindex = 0;
	else if (state->ssindex > 48)
		state->ssindex = 48;

	return state->signal << 4;
}

/*
 * Adpcm
 *  Takes a signed linear signal and encodes it as ADPCM
 *  For more information see http://support.dialogic.com/appnotes/adpcm.pdf
 *
 * Results:
 *  Foo.
 *
 * Side effects:
 *  signal gets updated with each pass.
 */

static inline int adpcm(short csig, struct adpcm_state *state)
{
	int diff;
	int step;
	int encoded;

	/* 
	 * Clip csig if too large or too small
	 */
	csig >>= 4;

	step = stpsz[state->ssindex];
	diff = csig - state->signal;

#ifdef NOT_BLI
	if (diff < 0) {
		encoded = (-diff << 2) / step;
		if (encoded > 7)
			encoded = 7;
		encoded |= 0x08;
	} else {
		encoded = (diff << 2) / step;
		if (encoded > 7)
			encoded = 7;
	}
#else /* BLI code */
	if (diff < 0) {
		encoded = 8;
		diff = -diff;
	} else
		encoded = 0;
	if (diff >= step) {
		encoded |= 4;
		diff -= step;
	}
	step >>= 1;
	if (diff >= step) {
		encoded |= 2;
		diff -= step;
	}
	step >>= 1;
	if (diff >= step)
		encoded |= 1;
#endif /* NOT_BLI */

	/* feedback to state */
	decode(encoded, state);
	
	return encoded;
}

/*----------------- Asterisk-codec glue ------------*/

/*! \brief Workspace for translating signed linear signals to ADPCM. */
struct adpcm_encoder_pvt {
	struct adpcm_state state;
	int16_t inbuf[BUFFER_SAMPLES];	/* Unencoded signed linear values */
};

/*! \brief Workspace for translating ADPCM signals to signed linear. */
struct adpcm_decoder_pvt {
	struct adpcm_state state;
};

/*! \brief decode 4-bit adpcm frame data and store in output buffer */
static int adpcmtolin_framein(struct ast_trans_pvt *pvt, struct ast_frame *f)
{
	struct adpcm_decoder_pvt *tmp = pvt->pvt;
	int x = f->datalen;
	unsigned char *src = f->data.ptr;
	int16_t *dst = pvt->outbuf.i16 + pvt->samples;

	while (x--) {
		*dst++ = decode((*src >> 4) & 0xf, &tmp->state);
		*dst++ = decode(*src++ & 0x0f, &tmp->state);
	}
	pvt->samples += f->samples;
	pvt->datalen += 2*f->samples;
	return 0;
}

/*! \brief fill input buffer with 16-bit signed linear PCM values. */
static int lintoadpcm_framein(struct ast_trans_pvt *pvt, struct ast_frame *f)
{
	struct adpcm_encoder_pvt *tmp = pvt->pvt;

	memcpy(&tmp->inbuf[pvt->samples], f->data.ptr, f->datalen);
	pvt->samples += f->samples;
	return 0;
}

/*! \brief convert inbuf and store into frame */
static struct ast_frame *lintoadpcm_frameout(struct ast_trans_pvt *pvt)
{
	struct adpcm_encoder_pvt *tmp = pvt->pvt;
	struct ast_frame *f;
	int i;
	int samples = pvt->samples;	/* save original number */
  
	if (samples < 2)
		return NULL;

	pvt->samples &= ~1; /* atomic size is 2 samples */

	for (i = 0; i < pvt->samples; i += 2) {
		pvt->outbuf.c[i/2] =
			(adpcm(tmp->inbuf[i  ], &tmp->state) << 4) |
			(adpcm(tmp->inbuf[i+1], &tmp->state)     );
	};

	f = ast_trans_frameout(pvt, pvt->samples/2, 0);

	/*
	 * If there is a left over sample, move it to the beginning
	 * of the input buffer.
	 */

	if (samples & 1) {	/* move the leftover sample at beginning */
		tmp->inbuf[0] = tmp->inbuf[samples - 1];
		pvt->samples = 1;
	}
	return f;
}


static struct ast_translator adpcmtolin = {
	.name = "adpcmtolin",
	.srcfmt = AST_FORMAT_ADPCM,
	.dstfmt = AST_FORMAT_SLINEAR,
	.framein = adpcmtolin_framein,
	.sample = adpcm_sample,
	.desc_size = sizeof(struct adpcm_decoder_pvt),
	.buffer_samples = BUFFER_SAMPLES,
	.buf_size = BUFFER_SAMPLES * 2,
};

static struct ast_translator lintoadpcm = {
	.name = "lintoadpcm",
	.srcfmt = AST_FORMAT_SLINEAR,
	.dstfmt = AST_FORMAT_ADPCM,
	.framein = lintoadpcm_framein,
	.frameout = lintoadpcm_frameout,
	.sample = slin8_sample,
	.desc_size = sizeof (struct adpcm_encoder_pvt),
	.buffer_samples = BUFFER_SAMPLES,
	.buf_size = BUFFER_SAMPLES/ 2,	/* 2 samples per byte */
};

/*! \brief standard module glue */
static int reload(void)
{
<<<<<<< HEAD
	return 0;
=======
	return AST_MODULE_LOAD_SUCCESS;
>>>>>>> 19898f33
}

static int unload_module(void)
{
	int res;

	res = ast_unregister_translator(&lintoadpcm);
	res |= ast_unregister_translator(&adpcmtolin);

	return res;
}

static int load_module(void)
{
	int res;

	res = ast_register_translator(&adpcmtolin);
	if (!res)
		res = ast_register_translator(&lintoadpcm);
	else
		ast_unregister_translator(&adpcmtolin);
	if (res)
		return AST_MODULE_LOAD_FAILURE;
	return AST_MODULE_LOAD_SUCCESS;
}

AST_MODULE_INFO(ASTERISK_GPL_KEY, AST_MODFLAG_DEFAULT, "Adaptive Differential PCM Coder/Decoder",
		.load = load_module,
		.unload = unload_module,
		.reload = reload,
	       );<|MERGE_RESOLUTION|>--- conflicted
+++ resolved
@@ -310,11 +310,7 @@
 /*! \brief standard module glue */
 static int reload(void)
 {
-<<<<<<< HEAD
-	return 0;
-=======
 	return AST_MODULE_LOAD_SUCCESS;
->>>>>>> 19898f33
 }
 
 static int unload_module(void)

;
; Agent configuration
;

[general]
<<<<<<< HEAD
;
; Define whether callbacklogins should be stored in astdb for
; persistence. Persistent logins will be reloaded after
; Asterisk restarts.
;
persistentagents=yes

=======
>>>>>>> 19898f33
; Enable or disable a single extension from logging in as multiple agents.
; The default value is "yes".
;multiplelogin=yes

[agents]
;
; Define maxlogintries to allow agent to try max logins before
; failed.
; default to 3
;
;maxlogintries=5
;
;
; Define autologoff times if appropriate.  This is how long
; the phone has to ring with no answer before the agent is
; automatically logged off (in seconds)
;
;autologoff=15
;
; Define autologoffunavail to have agents automatically logged
; out when the extension that they are at returns a CHANUNAVAIL
; status when a call is attempted to be sent there.
; Default is "no".
;
;autologoffunavail=yes
;
<<<<<<< HEAD
; Define ackcall to require an acknowledgement by '#' when
; an agent logs in using agentcallbacklogin.  Default is "no".
; Can also be set to "always", which will also require AgentLogin
; agents to acknowledge calls by pressing '#'.
=======
; Define ackcall to require a DTMF acknowledgement when
; an agent logs in using AgentLogin.  Default is "no".
; Use the acceptdtmf option to configure what DTMF key
; press should be used to acknowledge the call. The
; default is '#'.
>>>>>>> 19898f33
;
;ackcall=no
;acceptdtmf=#
;
; Define endcall to allow an agent to hangup a call with a
; DTMF keypress. Default is "yes". Use the enddtmf option to
; configure which DTMF key will end a call. The default is
; '*'.
;
;endcall=yes
;enddtmf=*
;
; Define wrapuptime.  This is the minimum amount of time when
; after disconnecting before the caller can receive a new call
; note this is in milliseconds.
;
;wrapuptime=5000
;
; Define the default musiconhold for agents
; musiconhold => music_class
;
;musiconhold => default
;
; Define the default good bye sound file for agents
; default to vm-goodbye
;
;goodbye => goodbye_file
;
; Define updatecdr. This is whether or not to change the source
; channel in the CDR record for this call to agent/agent_id so
; that we know which agent generates the call
;
;updatecdr=no
;
; Group memberships for agents (may change in mid-file)
;
;group=3
;group=1,2
;group=
;
; --------------------------------------------------
; This section is devoted to recording agent's calls
; The keywords are global to the chan_agent channel driver
;
; Enable recording calls addressed to agents. It's turned off by default.
;recordagentcalls=yes
;
; The format to be used to record the calls: wav, gsm, wav49.
; By default its "wav".
;recordformat=gsm
;
; The text to be added to the name of the recording. Allows forming a url link.
;urlprefix=http://localhost/calls/
;
; The optional directory to save the conversations in. The default is
; /var/spool/asterisk/monitor
;savecallsin=/var/calls
;
; An optional custom beep sound file to play to always-connected agents.
;custom_beep=beep
;
; --------------------------------------------------
;
; This section contains the agent definitions, in the form:
;
; agent => agentid,agentpassword,name
;
;agent => 1001,4321,Mark Spencer
;agent => 1002,4321,Will Meadows<|MERGE_RESOLUTION|>--- conflicted
+++ resolved
@@ -3,16 +3,6 @@
 ;
 
 [general]
-<<<<<<< HEAD
-;
-; Define whether callbacklogins should be stored in astdb for
-; persistence. Persistent logins will be reloaded after
-; Asterisk restarts.
-;
-persistentagents=yes
-
-=======
->>>>>>> 19898f33
 ; Enable or disable a single extension from logging in as multiple agents.
 ; The default value is "yes".
 ;multiplelogin=yes
@@ -39,18 +29,11 @@
 ;
 ;autologoffunavail=yes
 ;
-<<<<<<< HEAD
-; Define ackcall to require an acknowledgement by '#' when
-; an agent logs in using agentcallbacklogin.  Default is "no".
-; Can also be set to "always", which will also require AgentLogin
-; agents to acknowledge calls by pressing '#'.
-=======
 ; Define ackcall to require a DTMF acknowledgement when
 ; an agent logs in using AgentLogin.  Default is "no".
 ; Use the acceptdtmf option to configure what DTMF key
 ; press should be used to acknowledge the call. The
 ; default is '#'.
->>>>>>> 19898f33
 ;
 ;ackcall=no
 ;acceptdtmf=#

--- conflicted
+++ resolved
@@ -1,28 +1,4 @@
 	<category name="MENUSELECT_EMBED" displayname="Module Embedding" positive_output="yes" remove_on_change="main/asterisk">
-<<<<<<< HEAD
-		<member name="apps" displayname="Applications" remove_on_change="apps/*.o">
-			<depend>gnu_ld</depend>
-		</member>
-		<member name="cdr" displayname="Call Detail Recording" remove_on_change="cdr/*.o">
-			<depend>gnu_ld</depend>
-		</member>
-		<member name="channels" displayname="Channels" remove_on_change="channels/*.o channels/misdn/*.o">
-			<depend>gnu_ld</depend>
-		</member>
-		<member name="codecs" displayname="Coders/Decoders" remove_on_change="codecs/*.o codecs/gsm/src/*.o codecs/ilbc/*.o codecs/lpc10/*.o codecs/gsm/lib/libgsm.a codecs/lpc10/liblpc10.a codecs/ilbc/libilbc.a">
-			<depend>gnu_ld</depend>
-		</member>
-		<member name="formats" displayname="File Formats" remove_on_change="formats/*.o">
-			<depend>gnu_ld</depend>
-		</member>
-		<member name="funcs" displayname="Dialplan Functions" remove_on_change="funcs/*.o">
-			<depend>gnu_ld</depend>
-		</member>
-		<member name="pbx" displayname="PBX Functionality" remove_on_change="pbx/*.o pbx/ael/*.o">
-			<depend>gnu_ld</depend>
-		</member>
-		<member name="res" displayname="Resource Modules" remove_on_change="res/*.o res/snmp/*.o">
-=======
 		<member name="ADDONS" displayname="Add-ons" remove_on_change="addons/*.o addons/*.oo">
 			<depend>gnu_ld</depend>
 		</member>
@@ -54,7 +30,6 @@
 			<depend>gnu_ld</depend>
 		</member>
 		<member name="TEST" displayname="Test Modules" remove_on_change="tests/*.o tests/*.oo">
->>>>>>> 19898f33
 			<depend>gnu_ld</depend>
 		</member>
 	</category>
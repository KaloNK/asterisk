	<category name="MENUSELECT_CFLAGS" displayname="Compiler Flags" positive_output="yes" remove_on_change=".lastclean">
		<member name="DONT_OPTIMIZE" displayname="Disable Optimizations by the Compiler">
<<<<<<< HEAD
		</member>
		<member name="DEBUG_CHANNEL_LOCKS" displayname="Debug Channel Locking">
=======
			<support_level>core</support_level>
>>>>>>> 5cf67a7a
		</member>
		<member name="DEBUG_THREADS" displayname="Enable Thread Debugging">
			<support_level>core</support_level>
		</member>
<<<<<<< HEAD
		<member name="DEBUG_FD_LEAKS" displayname="Enable File Descriptor Leak Detection">
		</member>
=======
		<member name="STATIC_BUILD" displayname="Build static binaries">
			<support_level>extended</support_level>
		</member>
		<member name="LOADABLE_MODULES" displayname="Runtime module loading">
			<support_level>core</support_level>
			<defaultenabled>yes</defaultenabled>
		</member>
		<member name="DEBUG_FD_LEAKS" displayname="Enable File Descriptor Leak Detection">
			<support_level>core</support_level>
		</member>
>>>>>>> 5cf67a7a
		<member name="REBUILD_PARSERS" displayname="Rebuild AEL and expression parsers from bison/flex source files">
			<depend>bison</depend>
			<depend>flex</depend>
			<defaultenabled>no</defaultenabled>
<<<<<<< HEAD
=======
			<support_level>extended</support_level>
>>>>>>> 5cf67a7a
		</member>
		<member name="LOW_MEMORY" displayname="Optimize for Low Memory Usage">
			<support_level>extended</support_level>
		</member>
		<member name="BETTER_BACKTRACES" displayname="Use libbfd (GPL) to generate better inline backtraces">
			<depend>BFD</depend>
			<depend>DLADDR</depend>
			<defaultenabled>no</defaultenabled>
			<support_level>extended</support_level>
		</member>
		<member name="USE_HOARD_ALLOCATOR" displayname="Use the Hoard Memory Allocator instead of the default system one">
			<defaultenabled>no</defaultenabled>
			<depend>hoard</depend>
			<support_level>extended</support_level>
		</member>
<<<<<<< HEAD
=======
		<member name="LOTS_OF_SPANS" displayname="More than 32 DAHDI spans">
			<support_level>core</support_level>
		</member>
>>>>>>> 5cf67a7a
		<member name="RADIO_RELAX" displayname="Relax DTMF for Radio Applications">
			<support_level>extended</support_level>
		</member>
<<<<<<< HEAD
		<member name="STATIC_BUILD" displayname="Build static binaries">
		</member>
		<member name="IAX_OLD_FIND" displayname="Use the old, slow method of searching for IAX callnos">
		</member>
		<member name="LOADABLE_MODULES" displayname="Runtime module loading">
=======
		<member name="G711_NEW_ALGORITHM" displayname="Use the NEW ulaw/alaw codecs (slower, but cleaner)">
			<defaultenabled>no</defaultenabled>
			<support_level>extended</support_level>
		</member>
		<member name="G711_REDUCED_BRANCHING" displayname="New ulaw/alaw codec, reduced branching (might help it run faster in some architectures)">
			<depend>G711_NEW_ALGORITHM</depend>
			<support_level>extended</support_level>
		</member>
		<member name="TEST_CODING_TABLES" displayname="New ulaw/alaw codec, turn on table tests on init">
			<depend>G711_NEW_ALGORITHM</depend>
			<support_level>extended</support_level>
		</member>
		<member name="TEST_TANDEM_TRANSCODING" displayname="New ulaw/alaw codec, turn on transcoding tests on init">
			<depend>G711_NEW_ALGORITHM</depend>
			<support_level>extended</support_level>
		</member>
		<member name="MALLOC_DEBUG" displayname="Keep Track of Memory Allocations">
			<support_level>core</support_level>
		</member>
		<member name="BUSYDETECT_TONEONLY" displayname="Enable additional comparision of only the tone duration not the silence part">
			<conflict>BUSYDETECT_COMPARE_TONE_AND_SILENCE</conflict>
			<defaultenabled>no</defaultenabled>
			<support_level>extended</support_level>
		</member>
		<member name="BUSYDETECT_COMPARE_TONE_AND_SILENCE" displayname="Assume that tone and silence have the same duration">
			<conflict>BUSYDETECT_TONEONLY</conflict>
			<defaultenabled>no</defaultenabled>
			<support_level>extended</support_level>
		</member>
		<member name="BUSYDETECT_DEBUG" displayname="Enable additional busy detection debugging">
			<defaultenabled>no</defaultenabled>
			<support_level>extended</support_level>
		</member>
		<member name="IAX_OLD_FIND" displayname="Use the old, slow method of searching for IAX callnos">
			<support_level>extended</support_level>
		</member>
		<member name="INTEGER_CALLERID" displayname="Use the (less accurate) integer-based method for decoding FSK tones (for embedded systems)">
			<support_level>extended</support_level>
		</member>
		<member name="BUILD_NATIVE" displayname="Allow compiler to generate code optimized for the CPU on which the build is performed.">
			<support_level>core</support_level>
>>>>>>> 5cf67a7a
			<defaultenabled>yes</defaultenabled>
			<depend>native_arch</depend>
		</member>
	</category><|MERGE_RESOLUTION|>--- conflicted
+++ resolved
@@ -1,19 +1,10 @@
 	<category name="MENUSELECT_CFLAGS" displayname="Compiler Flags" positive_output="yes" remove_on_change=".lastclean">
 		<member name="DONT_OPTIMIZE" displayname="Disable Optimizations by the Compiler">
-<<<<<<< HEAD
-		</member>
-		<member name="DEBUG_CHANNEL_LOCKS" displayname="Debug Channel Locking">
-=======
 			<support_level>core</support_level>
->>>>>>> 5cf67a7a
 		</member>
 		<member name="DEBUG_THREADS" displayname="Enable Thread Debugging">
 			<support_level>core</support_level>
 		</member>
-<<<<<<< HEAD
-		<member name="DEBUG_FD_LEAKS" displayname="Enable File Descriptor Leak Detection">
-		</member>
-=======
 		<member name="STATIC_BUILD" displayname="Build static binaries">
 			<support_level>extended</support_level>
 		</member>
@@ -24,15 +15,11 @@
 		<member name="DEBUG_FD_LEAKS" displayname="Enable File Descriptor Leak Detection">
 			<support_level>core</support_level>
 		</member>
->>>>>>> 5cf67a7a
 		<member name="REBUILD_PARSERS" displayname="Rebuild AEL and expression parsers from bison/flex source files">
 			<depend>bison</depend>
 			<depend>flex</depend>
 			<defaultenabled>no</defaultenabled>
-<<<<<<< HEAD
-=======
 			<support_level>extended</support_level>
->>>>>>> 5cf67a7a
 		</member>
 		<member name="LOW_MEMORY" displayname="Optimize for Low Memory Usage">
 			<support_level>extended</support_level>
@@ -48,22 +35,12 @@
 			<depend>hoard</depend>
 			<support_level>extended</support_level>
 		</member>
-<<<<<<< HEAD
-=======
 		<member name="LOTS_OF_SPANS" displayname="More than 32 DAHDI spans">
 			<support_level>core</support_level>
 		</member>
->>>>>>> 5cf67a7a
 		<member name="RADIO_RELAX" displayname="Relax DTMF for Radio Applications">
 			<support_level>extended</support_level>
 		</member>
-<<<<<<< HEAD
-		<member name="STATIC_BUILD" displayname="Build static binaries">
-		</member>
-		<member name="IAX_OLD_FIND" displayname="Use the old, slow method of searching for IAX callnos">
-		</member>
-		<member name="LOADABLE_MODULES" displayname="Runtime module loading">
-=======
 		<member name="G711_NEW_ALGORITHM" displayname="Use the NEW ulaw/alaw codecs (slower, but cleaner)">
 			<defaultenabled>no</defaultenabled>
 			<support_level>extended</support_level>
@@ -105,7 +82,6 @@
 		</member>
 		<member name="BUILD_NATIVE" displayname="Allow compiler to generate code optimized for the CPU on which the build is performed.">
 			<support_level>core</support_level>
->>>>>>> 5cf67a7a
 			<defaultenabled>yes</defaultenabled>
 			<depend>native_arch</depend>
 		</member>

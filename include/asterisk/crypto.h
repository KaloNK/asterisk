/*
 * Asterisk -- An open source telephony toolkit.
 *
 * Copyright (C) 1999 - 2010, Digium, Inc.
 *
 * Mark Spencer <markster@digium.com>
 *
 * See http://www.asterisk.org for more information about
 * the Asterisk project. Please do not directly contact
 * any of the maintainers of this project for assistance;
 * the project provides a web site, mailing lists and IRC
 * channels for your use.
 *
 * This program is free software, distributed under the terms of
 * the GNU General Public License Version 2. See the LICENSE file
 * at the top of the source tree.
 */

/*! \file
 * \brief Provide cryptographic signature routines
 */

#ifndef _ASTERISK_CRYPTO_H
#define _ASTERISK_CRYPTO_H

#if defined(__cplusplus) || defined(c_plusplus)
extern "C" {
#endif

#include "asterisk/optional_api.h"
#include "asterisk/logger.h"

#ifdef HAVE_CRYPTO
#include "openssl/aes.h"
typedef AES_KEY ast_aes_encrypt_key;
typedef AES_KEY ast_aes_decrypt_key;
#else /* !HAVE_CRYPTO */
typedef char ast_aes_encrypt_key;
typedef char ast_aes_decrypt_key;
#endif /* HAVE_CRYPTO */

#define AST_KEY_PUBLIC	(1 << 0)
#define AST_KEY_PRIVATE	(1 << 1)

struct ast_key;

/*!
 * \brief Retrieve a key
 * \param name of the key we are retrieving
 * \param int type of key (AST_KEY_PUBLIC or AST_KEY_PRIVATE)
 *
 * \retval the key on success.
 * \retval NULL on failure.
 */
<<<<<<< HEAD
extern struct ast_key *(*ast_key_get)(const char *key, int type);
=======
AST_OPTIONAL_API(struct ast_key *, ast_key_get, (const char *key, int type), { return NULL; });
>>>>>>> 5cf67a7a

/*!
 * \brief Check the authenticity of a message signature using a given public key
 * \param key a public key to use to verify
 * \param msg the message that has been signed
 * \param sig the proposed valid signature in mime64-like encoding
 *
 * \retval 0 if the signature is valid.
 * \retval -1 otherwise.
 *
 */
<<<<<<< HEAD
extern int (*ast_check_signature)(struct ast_key *key, const char *msg, const char *sig);
=======
AST_OPTIONAL_API(int, ast_check_signature, (struct ast_key *key, const char *msg, const char *sig), { return -1; });
>>>>>>> 5cf67a7a

/*!
 * \brief Check the authenticity of a message signature using a given public key
 * \param key a public key to use to verify
 * \param msg the message that has been signed
 * \param sig the proposed valid signature in raw binary representation
 *
 * \retval 0 if the signature is valid.
 * \retval -1 otherwise.
 *
 */
<<<<<<< HEAD
extern int (*ast_check_signature_bin)(struct ast_key *key, const char *msg, int msglen, const unsigned char *sig);
=======
AST_OPTIONAL_API(int, ast_check_signature_bin, (struct ast_key *key, const char *msg, int msglen, const unsigned char *sig), { return -1; });
>>>>>>> 5cf67a7a

/*!
 * \brief Sign a message signature using a given private key
 * \param key a private key to use to create the signature
 * \param msg the message to sign
 * \param sig a pointer to a buffer of at least 256 bytes in which the
 * mime64-like encoded signature will be stored
 *
 * \retval 0 on success.
 * \retval -1 on failure.
 *
 */
<<<<<<< HEAD
extern int (*ast_sign)(struct ast_key *key, char *msg, char *sig);
=======
AST_OPTIONAL_API(int, ast_sign, (struct ast_key *key, char *msg, char *sig), { return -1; });
>>>>>>> 5cf67a7a

/*!
 * \brief Sign a message signature using a given private key
 * \param key a private key to use to create the signature
 * \param msg the message to sign
 * \param sig a pointer to a buffer of at least 128 bytes in which the
 * raw encoded signature will be stored
 *
 * \retval 0 on success.
 * \retval -1 on failure.
 *
 */
<<<<<<< HEAD
extern int (*ast_sign_bin)(struct ast_key *key, const char *msg, int msglen, unsigned char *sig);
=======
AST_OPTIONAL_API(int, ast_sign_bin, (struct ast_key *key, const char *msg, int msglen, unsigned char *sig), { return -1; });
>>>>>>> 5cf67a7a

/*!
 * \brief Encrypt a message using a given private key
 * \param key a private key to use to encrypt
 * \param src the message to encrypt
 * \param srclen the length of the message to encrypt
 * \param dst a pointer to a buffer of at least srclen * 1.5 bytes in which the encrypted
 * answer will be stored
 *
 * \retval length of encrypted data on success.
 * \retval -1 on failure.
 *
 */
<<<<<<< HEAD
extern int (*ast_encrypt_bin)(unsigned char *dst, const unsigned char *src, int srclen, struct ast_key *key);
=======
AST_OPTIONAL_API(int, ast_encrypt_bin, (unsigned char *dst, const unsigned char *src, int srclen, struct ast_key *key), { return -1; });
>>>>>>> 5cf67a7a

/*!
 * \brief Decrypt a message using a given private key
 * \param key a private key to use to decrypt
 * \param src the message to decrypt
 * \param srclen the length of the message to decrypt
 * \param dst a pointer to a buffer of at least srclen bytes in which the decrypted
 * answer will be stored
 *
 * \retval length of dencrypted data on success.
 * \retval -1 on failure.
 *
 */
<<<<<<< HEAD
extern int (*ast_decrypt_bin)(unsigned char *dst, const unsigned char *src, int srclen, struct ast_key *key);
=======
AST_OPTIONAL_API(int, ast_decrypt_bin, (unsigned char *dst, const unsigned char *src, int srclen, struct ast_key *key), { return -1; });

/*!
 * \brief Set an encryption key
 * \param key a 16 char key
 * \param ctx address of an aes encryption context
 *
 * \retval 0 success
 * \retval nonzero failure
 */
AST_OPTIONAL_API(int, ast_aes_set_encrypt_key,
	(const unsigned char *key, ast_aes_encrypt_key *ctx),
	{ ast_log(LOG_WARNING, "AES encryption disabled. Install OpenSSL.\n"); return -1; });

/*!
 * \brief Set a decryption key
 * \param key a 16 char key
 * \param ctx address of an aes encryption context
 *
 * \retval 0 success
 * \retval nonzero failure
 */
AST_OPTIONAL_API(int, ast_aes_set_decrypt_key,
	(const unsigned char *key, ast_aes_decrypt_key *ctx),
	{ ast_log(LOG_WARNING, "AES encryption disabled. Install OpenSSL.\n"); return -1; });

/*!
 * \brief AES encrypt data
 * \param in data to be encrypted
 * \param out pointer to a buffer to hold the encrypted output
 * \param ctx address of an aes encryption context filled in with ast_aes_set_encrypt_key
 */
AST_OPTIONAL_API(void, ast_aes_encrypt,
	(const unsigned char *in, unsigned char *out, const ast_aes_encrypt_key *ctx),
	{ ast_log(LOG_WARNING, "AES encryption disabled. Install OpenSSL.\n");return; });

/*!
 * \brief AES decrypt data
 * \param in encrypted data
 * \param out pointer to a buffer to hold the decrypted output
 * \param ctx address of an aes encryption context filled in with ast_aes_set_decrypt_key
 */
AST_OPTIONAL_API(void, ast_aes_decrypt,
	(const unsigned char *in, unsigned char *out, const ast_aes_decrypt_key *ctx),
	{ ast_log(LOG_WARNING, "AES encryption disabled. Install OpenSSL.\n");return; });

AST_OPTIONAL_API(int, ast_crypto_loaded, (void), { return 0; });

>>>>>>> 5cf67a7a
#if defined(__cplusplus) || defined(c_plusplus)
}
#endif

#endif /* _ASTERISK_CRYPTO_H */<|MERGE_RESOLUTION|>--- conflicted
+++ resolved
@@ -52,11 +52,7 @@
  * \retval the key on success.
  * \retval NULL on failure.
  */
-<<<<<<< HEAD
-extern struct ast_key *(*ast_key_get)(const char *key, int type);
-=======
 AST_OPTIONAL_API(struct ast_key *, ast_key_get, (const char *key, int type), { return NULL; });
->>>>>>> 5cf67a7a
 
 /*!
  * \brief Check the authenticity of a message signature using a given public key
@@ -68,11 +64,7 @@
  * \retval -1 otherwise.
  *
  */
-<<<<<<< HEAD
-extern int (*ast_check_signature)(struct ast_key *key, const char *msg, const char *sig);
-=======
 AST_OPTIONAL_API(int, ast_check_signature, (struct ast_key *key, const char *msg, const char *sig), { return -1; });
->>>>>>> 5cf67a7a
 
 /*!
  * \brief Check the authenticity of a message signature using a given public key
@@ -84,11 +76,7 @@
  * \retval -1 otherwise.
  *
  */
-<<<<<<< HEAD
-extern int (*ast_check_signature_bin)(struct ast_key *key, const char *msg, int msglen, const unsigned char *sig);
-=======
 AST_OPTIONAL_API(int, ast_check_signature_bin, (struct ast_key *key, const char *msg, int msglen, const unsigned char *sig), { return -1; });
->>>>>>> 5cf67a7a
 
 /*!
  * \brief Sign a message signature using a given private key
@@ -101,11 +89,7 @@
  * \retval -1 on failure.
  *
  */
-<<<<<<< HEAD
-extern int (*ast_sign)(struct ast_key *key, char *msg, char *sig);
-=======
 AST_OPTIONAL_API(int, ast_sign, (struct ast_key *key, char *msg, char *sig), { return -1; });
->>>>>>> 5cf67a7a
 
 /*!
  * \brief Sign a message signature using a given private key
@@ -118,11 +102,7 @@
  * \retval -1 on failure.
  *
  */
-<<<<<<< HEAD
-extern int (*ast_sign_bin)(struct ast_key *key, const char *msg, int msglen, unsigned char *sig);
-=======
 AST_OPTIONAL_API(int, ast_sign_bin, (struct ast_key *key, const char *msg, int msglen, unsigned char *sig), { return -1; });
->>>>>>> 5cf67a7a
 
 /*!
  * \brief Encrypt a message using a given private key
@@ -136,11 +116,7 @@
  * \retval -1 on failure.
  *
  */
-<<<<<<< HEAD
-extern int (*ast_encrypt_bin)(unsigned char *dst, const unsigned char *src, int srclen, struct ast_key *key);
-=======
 AST_OPTIONAL_API(int, ast_encrypt_bin, (unsigned char *dst, const unsigned char *src, int srclen, struct ast_key *key), { return -1; });
->>>>>>> 5cf67a7a
 
 /*!
  * \brief Decrypt a message using a given private key
@@ -154,9 +130,6 @@
  * \retval -1 on failure.
  *
  */
-<<<<<<< HEAD
-extern int (*ast_decrypt_bin)(unsigned char *dst, const unsigned char *src, int srclen, struct ast_key *key);
-=======
 AST_OPTIONAL_API(int, ast_decrypt_bin, (unsigned char *dst, const unsigned char *src, int srclen, struct ast_key *key), { return -1; });
 
 /*!
@@ -205,7 +178,6 @@
 
 AST_OPTIONAL_API(int, ast_crypto_loaded, (void), { return 0; });
 
->>>>>>> 5cf67a7a
 #if defined(__cplusplus) || defined(c_plusplus)
 }
 #endif

/*
 * Asterisk -- An open source telephony toolkit.
 *
 * Copyright (C) 1999 - 2005, Digium, Inc.
 *
 * Mark Spencer <markster@digium.com>
 *
 * See http://www.asterisk.org for more information about
 * the Asterisk project. Please do not directly contact
 * any of the maintainers of this project for assistance;
 * the project provides a web site, mailing lists and IRC
 * channels for your use.
 *
 * This program is free software, distributed under the terms of
 * the GNU General Public License Version 2. See the LICENSE file
 * at the top of the source tree.
 */

/*!	\file enum.h
	\brief DNS and ENUM functions
*/

#ifndef _ASTERISK_ENUM_H
#define _ASTERISK_ENUM_H

#include "asterisk/channel.h"

struct naptr {
	unsigned short order;
	unsigned short pref;
} __attribute__((__packed__));

struct enum_naptr_rr {
	struct naptr naptr; /*!< order and preference of RR */
	char *result;       /*!< result of naptr parsing,e.g.: tel:+5553 */
	char *tech;         /*!< Technology (from URL scheme) */
	int sort_pos;       /*!< sort position */
};

struct enum_context {
	char *dst;                       /*!< Destination part of URL from ENUM */
	int dstlen;                      /*!< Length */
	char *tech;                      /*!< Technology (from URL scheme) */
	int techlen;                     /*!< Length */
	char *txt;                       /*!< TXT record in TXT lookup */
	int txtlen;                      /*!< Length */
	char *naptrinput;                /*!< The number to lookup */
	int position;                    /*!< specifies position of required RR */
	int count;                       /*!< used as counter for RRs */
	int options;                     /*!< options , see ENUMLOOKUP_OPTIONS_* defined above */
	struct enum_naptr_rr *naptr_rrs; /*!< array of parsed NAPTR RRs */
	int naptr_rrs_count;             /*!< Size of array naptr_rrs */
};


/*! \brief Lookup entry in ENUM
	\param chan	Channel
	\param number   E164 number with or without the leading +
	\param location Number returned	(or SIP uri)
	\param maxloc	Max length
	\param technology Technology (from url scheme in response)
                       You can set it to get particular answer RR, if there are many techs in DNS response, example: "sip"
                       If you need any record, then set it to "ALL" string
	\param maxtech  Max length
<<<<<<< HEAD
	\param suffix   Zone suffix (if is NULL then use enum.conf 'search' variable)
	\param options  Options ('c' to count number of NAPTR RR)
	\param record   The position of required RR in the answer list
*/
int ast_get_enum(struct ast_channel *chan, const char *number, char *location, int maxloc, char *technology, 
		int maxtech, char* suffix, char* options, unsigned int record);
=======
	\param suffix   Zone suffix (WARNING: No defaults here any more)
	\param options  Options
				'c'    - Count number of NAPTR RR
				number - Position of the requested RR in the answer list
				'u'    - Full URI return (does not strip URI scheme)
				'i'    - Infrastructure ENUM lookup
				's'    - ISN based lookup
				'd'    - Direct DNS query
	\param record   The position of required RR in the answer list
	\param argcontext   Argument for caching results into an enum_context pointer (NULL is used for not caching)
	\retval 1 if found
	\retval 0 if not found
	\retval -1 on hangup
*/
int ast_get_enum(struct ast_channel *chan, const char *number, char *location, int maxloc, char *technology,
		int maxtech, char* suffix, char* options, unsigned int record, struct enum_context **argcontext);
>>>>>>> 19898f33

/*!	\brief Lookup DNS TXT record (used by app TXTCIDnum)
 *
 * Really has nothing to do with enum, but anyway...
 * Actually, there is now an internet-draft which describes how callerID should
 * be stored in ENUM domains: draft-ietf-enum-cnam-04.txt
 * The algorithm implemented here will thus be obsolete soon.
 *
 * \param chan	Channel
 * \param number   E164 number with or without the leading +
 * \param txt	Text string (return value)
 * \param maxtxt	Max length of "txt"
 * \param suffix	Zone suffix
 * \version 1.6.1 new suffix parameter to take into account caller ids that aren't in e164.arpa
 * \version 1.6.1 removed parameters location, maxloc, technology, maxtech as all the information
 * is stored the txt string
 */
int ast_get_txt(struct ast_channel *chan, const char *number, char *txt, int maxtxt, char *suffix);

int ast_enum_init(void);
int ast_enum_reload(void);

#endif /* _ASTERISK_ENUM_H */<|MERGE_RESOLUTION|>--- conflicted
+++ resolved
@@ -62,14 +62,6 @@
                        You can set it to get particular answer RR, if there are many techs in DNS response, example: "sip"
                        If you need any record, then set it to "ALL" string
 	\param maxtech  Max length
-<<<<<<< HEAD
-	\param suffix   Zone suffix (if is NULL then use enum.conf 'search' variable)
-	\param options  Options ('c' to count number of NAPTR RR)
-	\param record   The position of required RR in the answer list
-*/
-int ast_get_enum(struct ast_channel *chan, const char *number, char *location, int maxloc, char *technology, 
-		int maxtech, char* suffix, char* options, unsigned int record);
-=======
 	\param suffix   Zone suffix (WARNING: No defaults here any more)
 	\param options  Options
 				'c'    - Count number of NAPTR RR
@@ -86,7 +78,6 @@
 */
 int ast_get_enum(struct ast_channel *chan, const char *number, char *location, int maxloc, char *technology,
 		int maxtech, char* suffix, char* options, unsigned int record, struct enum_context **argcontext);
->>>>>>> 19898f33
 
 /*!	\brief Lookup DNS TXT record (used by app TXTCIDnum)
  *

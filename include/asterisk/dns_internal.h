/*
 * Asterisk -- An open source telephony toolkit.
 *
 * Copyright (C) 2015, Digium, Inc.
 *
 * Joshua Colp <jcolp@digium.com>
 *
 * See http://www.asterisk.org for more information about
 * the Asterisk project. Please do not directly contact
 * any of the maintainers of this project for assistance;
 * the project provides a web site, mailing lists and IRC
 * channels for your use.
 *
 * This program is free software, distributed under the terms of
 * the GNU General Public License Version 2. See the LICENSE file
 * at the top of the source tree.
 */

/*! \file
 *
 * \brief Internal DNS structure definitions
 *
 * \author Joshua Colp <jcolp@digium.com>
 */

/*! \brief Generic DNS record information */
struct ast_dns_record {
	/*! \brief Resource record type */
	int rr_type;
	/*! \brief Resource record class */
	int rr_class;
	/*! \brief Time-to-live of the record */
	int ttl;
	/*! \brief The size of the raw DNS record */
	size_t data_len;
	/*! \brief Linked list information */
	AST_LIST_ENTRY(ast_dns_record) list;
	char *data_ptr;
	/*! \brief The raw DNS record */
	char data[0];
};

/*! \brief An SRV record */
struct ast_dns_srv_record {
	/*! \brief Generic DNS record information */
	struct ast_dns_record generic;
	/*! \brief The hostname in the SRV record */
	const char *host;
	/*! \brief The priority of the SRV record */
	unsigned short priority;
	/*! \brief The weight of the SRV record */
	unsigned short weight;
	/*! \brief The port in the SRV record */
	unsigned short port;
};

/*! \brief A NAPTR record */
struct ast_dns_naptr_record {
	/*! \brief Generic DNS record information */
	struct ast_dns_record generic;
	/*! \brief The flags from the NAPTR record */
	const char *flags;
	/*! \brief The service from the NAPTR record */
	const char *service;
	/*! \brief The regular expression from the NAPTR record */
	const char *regexp;
	/*! \brief The replacement from the NAPTR record */
	const char *replacement;
	/*! \brief The order for the NAPTR record */
	unsigned short order;
	/*! \brief The preference of the NAPTR record */
	unsigned short preference;
	char data[0];
};

/*! \brief The result of a DNS query */
struct ast_dns_result {
	/*! \brief Whether the result is secure */
	unsigned int secure;
	/*! \brief Whether the result is bogus */
	unsigned int bogus;
	/*! \brief Optional rcode, set if an error occurred */
	unsigned int rcode;
	/*! \brief Records returned */
	AST_LIST_HEAD_NOLOCK(, ast_dns_record) records;
	/*! \brief The canonical name */
	const char *canonical;
	/*! \brief The raw DNS answer */
	const char *answer;
<<<<<<< HEAD
=======
	/*! \brief The size of the raw DNS answer */
	size_t answer_size;
>>>>>>> 5e711c1d
	/*! \brief Buffer for dynamic data */
	char buf[0];
};

/*! \brief A DNS query */
struct ast_dns_query {
	/*! \brief Callback to invoke upon completion */
	ast_dns_resolve_callback callback;
	/*! \brief User-specific data */
	void *user_data;
	/*! \brief The resolver in use for this query */
	struct ast_dns_resolver *resolver;
	/*! \brief Resolver-specific data */
	void *resolver_data;
	/*! \brief Result of the DNS query */
	struct ast_dns_result *result;
	/*! \brief Resource record type */
	int rr_type;
	/*! \brief Resource record class */
	int rr_class;
	/*! \brief The name of what is being resolved */
	char name[0];
};

/*! \brief A recurring DNS query */
struct ast_dns_query_recurring {
	/*! \brief Callback to invoke upon completion */
	ast_dns_resolve_callback callback;
	/*! \brief User-specific data */
	void *user_data;
	/*! \brief Current active query */
	struct ast_dns_query_active *active;
	/*! \brief The recurring query has been cancelled */
	unsigned int cancelled;
	/*! \brief Scheduled timer for next resolution */
	int timer;
	/*! \brief Resource record type */
	int rr_type;
	/*! \brief Resource record class */
	int rr_class;
	/*! \brief The name of what is being resolved */
	char name[0];
};

/*! \brief An active DNS query */
struct ast_dns_query_active {
	/*! \brief The underlying DNS query */
	struct ast_dns_query *query;
};

struct ast_sched_context;

/*!
 * \brief Retrieve the DNS scheduler context
 *
 * \return scheduler context
 */
struct ast_sched_context *ast_dns_get_sched(void);<|MERGE_RESOLUTION|>--- conflicted
+++ resolved
@@ -87,11 +87,8 @@
 	const char *canonical;
 	/*! \brief The raw DNS answer */
 	const char *answer;
-<<<<<<< HEAD
-=======
 	/*! \brief The size of the raw DNS answer */
 	size_t answer_size;
->>>>>>> 5e711c1d
 	/*! \brief Buffer for dynamic data */
 	char buf[0];
 };

--- conflicted
+++ resolved
@@ -25,11 +25,7 @@
 
 #ifdef HAVE_SYS_TIME_H
 #include <sys/time.h>
-<<<<<<< HEAD
-#include <stdlib.h>
-=======
 #endif
->>>>>>> 19898f33
 
 #include "asterisk/inline_api.h"
 

--- conflicted
+++ resolved
@@ -51,22 +51,13 @@
 #include <pthread.h>
 #include <time.h>
 #include <sys/param.h>
-<<<<<<< HEAD
-#include <unistd.h>
-=======
 #ifdef HAVE_BKTR
 #include <execinfo.h>
 #endif
->>>>>>> 19898f33
 
 #ifndef HAVE_PTHREAD_RWLOCK_TIMEDWRLOCK
 #include "asterisk/time.h"
 #endif
-<<<<<<< HEAD
-#include "asterisk/logger.h"
-#include "asterisk/compiler.h"
-=======
->>>>>>> 19898f33
 
 #include "asterisk/logger.h"
 #include "asterisk/compiler.h"
@@ -100,22 +91,6 @@
 #define AST_LOCK_TRACK_INIT_VALUE { { NULL }, { 0 }, 0, { NULL }, { 0 }, PTHREAD_MUTEX_INIT_VALUE }
 #endif
 
-<<<<<<< HEAD
-#include <errno.h>
-#include <string.h>
-#include <stdio.h>
-
-#define AST_MUTEX_INIT_VALUE { PTHREAD_MUTEX_INIT_VALUE, 1, { NULL }, { 0 }, 0, { NULL }, { 0 }, PTHREAD_MUTEX_INIT_VALUE }
-#define AST_MUTEX_INIT_VALUE_NOTRACKING \
-                             { PTHREAD_MUTEX_INIT_VALUE, 0, { NULL }, { 0 }, 0, { NULL }, { 0 }, PTHREAD_MUTEX_INIT_VALUE }
-
-#define AST_MAX_REENTRANCY 10
-
-struct ast_mutex_info {
-	pthread_mutex_t mutex;
-	/*! Track which thread holds this lock */
-	unsigned int track:1;
-=======
 #define AST_MUTEX_INIT_VALUE { AST_LOCK_TRACK_INIT_VALUE, 1, PTHREAD_MUTEX_INIT_VALUE }
 #define AST_MUTEX_INIT_VALUE_NOTRACKING { AST_LOCK_TRACK_INIT_VALUE, 0, PTHREAD_MUTEX_INIT_VALUE }
 
@@ -127,15 +102,11 @@
 struct ast_channel;
 
 struct ast_lock_track {
->>>>>>> 19898f33
 	const char *file[AST_MAX_REENTRANCY];
 	int lineno[AST_MAX_REENTRANCY];
 	int reentrancy;
 	const char *func[AST_MAX_REENTRANCY];
 	pthread_t thread[AST_MAX_REENTRANCY];
-<<<<<<< HEAD
-	pthread_mutex_t reentr_mutex;
-=======
 #ifdef HAVE_BKTR
 	struct ast_bt backtrace[AST_MAX_REENTRANCY];
 #endif
@@ -164,7 +135,6 @@
 	struct ast_lock_track track;
 	unsigned int tracking:1;
 	pthread_rwlock_t lock;
->>>>>>> 19898f33
 };
 
 typedef struct ast_mutex_info ast_mutex_t;
@@ -201,162 +171,6 @@
 #define ast_cond_wait(cond, mutex)            __ast_cond_wait(__FILE__, __LINE__, __PRETTY_FUNCTION__, #cond, #mutex, cond, mutex)
 #define ast_cond_timedwait(cond, mutex, time) __ast_cond_timedwait(__FILE__, __LINE__, __PRETTY_FUNCTION__, #cond, #mutex, cond, mutex, time)
 
-<<<<<<< HEAD
-enum ast_lock_type {
-	AST_MUTEX,
-	AST_RDLOCK,
-	AST_WRLOCK,
-};
-
-/*!
- * \brief Store lock info for the current thread
- *
- * This function gets called in ast_mutex_lock() and ast_mutex_trylock() so
- * that information about this lock can be stored in this thread's
- * lock info struct.  The lock is marked as pending as the thread is waiting
- * on the lock.  ast_mark_lock_acquired() will mark it as held by this thread.
- */
-#if !defined(LOW_MEMORY)
-void ast_store_lock_info(enum ast_lock_type type, const char *filename,
-	int line_num, const char *func, const char *lock_name, void *lock_addr);
-#else
-#define ast_store_lock_info(I,DONT,CARE,ABOUT,THE,PARAMETERS)
-#endif
-
-
-/*!
- * \brief Mark the last lock as acquired
- */
-#if !defined(LOW_MEMORY)
-void ast_mark_lock_acquired(void *lock_addr);
-#else
-#define ast_mark_lock_acquired(ignore)
-#endif
-
-/*!
- * \brief Mark the last lock as failed (trylock)
- */
-#if !defined(LOW_MEMORY)
-void ast_mark_lock_failed(void *lock_addr);
-#else
-#define ast_mark_lock_failed(ignore)
-#endif
-
-/*!
- * \brief remove lock info for the current thread
- *
- * this gets called by ast_mutex_unlock so that information on the lock can
- * be removed from the current thread's lock info struct.
- */
-#if !defined(LOW_MEMORY)
-void ast_remove_lock_info(void *lock_addr);
-#else
-#define ast_remove_lock_info(ignore)
-#endif
-
-/*!
- * \brief retrieve lock info for the specified mutex
- *
- * this gets called during deadlock avoidance, so that the information may
- * be preserved as to what location originally acquired the lock.
- */
-#if !defined(LOW_MEMORY)
-int ast_find_lock_info(void *lock_addr, char *filename, size_t filename_size, int *lineno, char *func, size_t func_size, char *mutex_name, size_t mutex_name_size);
-#else
-#define ast_find_lock_info(a,b,c,d,e,f,g,h) -1
-#endif
-
-/*!
- * \brief Unlock a lock briefly
- *
- * used during deadlock avoidance, to preserve the original location where
- * a lock was originally acquired.
- */
-#define DEADLOCK_AVOIDANCE(lock) \
-	do { \
-		char __filename[80], __func[80], __mutex_name[80]; \
-		int __lineno; \
-		int __res2, __res = ast_find_lock_info(lock, __filename, sizeof(__filename), &__lineno, __func, sizeof(__func), __mutex_name, sizeof(__mutex_name)); \
-		__res2 = ast_mutex_unlock(lock); \
-		usleep(1); \
-		if (__res < 0) { /* Shouldn't ever happen, but just in case... */ \
-			if (__res2 == 0) { \
-				ast_mutex_lock(lock); \
-			} else { \
-				ast_log(LOG_WARNING, "Could not unlock mutex '%s': %s and no lock info found!  I will NOT try to relock.\n", #lock, strerror(__res2)); \
-			} \
-		} else { \
-			if (__res2 == 0) { \
-				__ast_pthread_mutex_lock(__filename, __lineno, __func, __mutex_name, lock); \
-			} else { \
-				ast_log(LOG_WARNING, "Could not unlock mutex '%s': %s.  {{{Originally locked at %s line %d: (%s) '%s'}}}  I will NOT try to relock.\n", #lock, strerror(__res2), __filename, __lineno, __func, __mutex_name); \
-			} \
-		} \
-	} while (0)
-
-static void __attribute__((constructor)) init_empty_mutex(void)
-{
-	memset(&empty_mutex, 0, sizeof(empty_mutex));
-}
-
-static inline void ast_reentrancy_lock(ast_mutex_t *p_ast_mutex)
-{
-	pthread_mutex_lock(&p_ast_mutex->reentr_mutex);
-}
-
-static inline void ast_reentrancy_unlock(ast_mutex_t *p_ast_mutex)
-{
-	pthread_mutex_unlock(&p_ast_mutex->reentr_mutex);
-}
-
-static inline void ast_reentrancy_init(ast_mutex_t *p_ast_mutex)
-{
-	int i;
-	pthread_mutexattr_t reentr_attr;
-
-	for (i = 0; i < AST_MAX_REENTRANCY; i++) {
-		p_ast_mutex->file[i] = NULL;
-		p_ast_mutex->lineno[i] = 0;
-		p_ast_mutex->func[i] = NULL;
-		p_ast_mutex->thread[i] = 0;
-	}
-
-	p_ast_mutex->reentrancy = 0;
-
-	pthread_mutexattr_init(&reentr_attr);
-	pthread_mutexattr_settype(&reentr_attr, AST_MUTEX_KIND);
-	pthread_mutex_init(&p_ast_mutex->reentr_mutex, &reentr_attr);
-	pthread_mutexattr_destroy(&reentr_attr);
-}
-
-static inline void delete_reentrancy_cs(ast_mutex_t * p_ast_mutex)
-{
-	pthread_mutex_destroy(&p_ast_mutex->reentr_mutex);
-}
-
-static inline int __ast_pthread_mutex_init(int track, const char *filename, int lineno, const char *func,
-						const char *mutex_name, ast_mutex_t *t) 
-{
-	int res;
-	pthread_mutexattr_t  attr;
-
-#if defined(AST_MUTEX_INIT_W_CONSTRUCTORS) && defined(CAN_COMPARE_MUTEX_TO_INIT_VALUE)
-
-	if ((t->mutex) != ((pthread_mutex_t) PTHREAD_MUTEX_INITIALIZER)) {
-/*
-		int canlog = strcmp(filename, "logger.c") & track;
-		__ast_mutex_logger("%s line %d (%s): NOTICE: mutex '%s' is already initialized.\n",
-				   filename, lineno, func, mutex_name);
-		DO_THREAD_CRASH;
-*/
-		return 0;
-	}
-
-#endif /* AST_MUTEX_INIT_W_CONSTRUCTORS */
-
-	ast_reentrancy_init(t);
-	t->track = track;
-=======
 
 int __ast_rwlock_init(int tracking, const char *filename, int lineno, const char *func, const char *rwlock_name, ast_rwlock_t *t);
 int __ast_rwlock_destroy(const char *filename, int lineno, const char *func, const char *rwlock_name, ast_rwlock_t *t);
@@ -390,72 +204,9 @@
 #define ast_rwlock_trywrlock(a)            __ast_rwlock_trywrlock(a, #a, __FILE__, __LINE__, __PRETTY_FUNCTION__)
 #define ast_rwlock_timedrdlock(a, b)       __ast_rwlock_timedrdlock(a, #a, b, __FILE__, __LINE__, __PRETTY_FUNCTION__)
 #define ast_rwlock_timedwrlock(a, b)       __ast_rwlock_timedwrlock(a, #a, b, __FILE__, __LINE__, __PRETTY_FUNCTION__)
->>>>>>> 19898f33
 
 #define	ROFFSET	((lt->reentrancy > 0) ? (lt->reentrancy-1) : 0)
 
-<<<<<<< HEAD
-	res = pthread_mutex_init(&t->mutex, &attr);
-	pthread_mutexattr_destroy(&attr);
-	return res;
-}
-
-#define ast_mutex_init(pmutex) __ast_pthread_mutex_init(1, __FILE__, __LINE__, __PRETTY_FUNCTION__, #pmutex, pmutex)
-#define ast_mutex_init_notracking(pmutex) \
-	__ast_pthread_mutex_init(0, __FILE__, __LINE__, __PRETTY_FUNCTION__, #pmutex, pmutex)
-
-#define	ROFFSET	((t->reentrancy > 0) ? (t->reentrancy-1) : 0)
-static inline int __ast_pthread_mutex_destroy(const char *filename, int lineno, const char *func,
-						const char *mutex_name, ast_mutex_t *t)
-{
-	int res;
-	int canlog = strcmp(filename, "logger.c") & t->track;
-
-#if defined(AST_MUTEX_INIT_W_CONSTRUCTORS) && defined(CAN_COMPARE_MUTEX_TO_INIT_VALUE)
-	if ((t->mutex) == ((pthread_mutex_t) PTHREAD_MUTEX_INITIALIZER)) {
-		/* Don't try to uninitialize non initialized mutex
-		 * This may no effect on linux
-		 * And always ganerate core on *BSD with 
-		 * linked libpthread
-		 * This not error condition if the mutex created on the fly.
-		 */
-		__ast_mutex_logger("%s line %d (%s): NOTICE: mutex '%s' is uninitialized.\n",
-				   filename, lineno, func, mutex_name);
-		return 0;
-	}
-#endif
-
-	res = pthread_mutex_trylock(&t->mutex);
-	switch (res) {
-	case 0:
-		pthread_mutex_unlock(&t->mutex);
-		break;
-	case EINVAL:
-		__ast_mutex_logger("%s line %d (%s): Error: attempt to destroy invalid mutex '%s'.\n",
-				  filename, lineno, func, mutex_name);
-		break;
-	case EBUSY:
-		__ast_mutex_logger("%s line %d (%s): Error: attempt to destroy locked mutex '%s'.\n",
-				   filename, lineno, func, mutex_name);
-		ast_reentrancy_lock(t);
-		__ast_mutex_logger("%s line %d (%s): Error: '%s' was locked here.\n",
-			    t->file[ROFFSET], t->lineno[ROFFSET], t->func[ROFFSET], mutex_name);
-		ast_reentrancy_unlock(t);
-		break;
-	}
-
-	if ((res = pthread_mutex_destroy(&t->mutex)))
-		__ast_mutex_logger("%s line %d (%s): Error destroying mutex %s: %s\n",
-				   filename, lineno, func, mutex_name, strerror(res));
-	ast_reentrancy_lock(t);
-	t->file[0] = filename;
-	t->lineno[0] = lineno;
-	t->func[0] = func;
-	t->reentrancy = 0;
-	t->thread[0] = 0;
-	ast_reentrancy_unlock(t);
-	delete_reentrancy_cs(t);
-=======
 #ifdef DEBUG_THREADS
 
 #define __ast_mutex_logger(...)  do { if (canlog) ast_log(LOG_ERROR, __VA_ARGS__); else fprintf(stderr, __VA_ARGS__); } while (0)
@@ -473,7 +224,6 @@
 	AST_RDLOCK,
 	AST_WRLOCK,
 };
->>>>>>> 19898f33
 
 /*!
  * \brief Store lock info for the current thread
@@ -492,60 +242,6 @@
 	int line_num, const char *func, const char *lock_name, void *lock_addr);
 #endif /* HAVE_BKTR */
 
-<<<<<<< HEAD
-static inline int __ast_pthread_mutex_lock(const char *filename, int lineno, const char *func,
-                                           const char* mutex_name, ast_mutex_t *t)
-{
-	int res;
-	int canlog = strcmp(filename, "logger.c") & t->track;
-
-#if defined(AST_MUTEX_INIT_W_CONSTRUCTORS) && defined(CAN_COMPARE_MUTEX_TO_INIT_VALUE)
-	if ((t->mutex) == ((pthread_mutex_t) PTHREAD_MUTEX_INITIALIZER)) {
-		/* Don't warn abount uninitialized mutex.
-		 * Simple try to initialize it.
-		 * May be not needed in linux system.
-		 */
-		res = __ast_pthread_mutex_init(t->track, filename, lineno, func, mutex_name, t);
-		if ((t->mutex) == ((pthread_mutex_t) PTHREAD_MUTEX_INITIALIZER)) {
-			__ast_mutex_logger("%s line %d (%s): Error: mutex '%s' is uninitialized and unable to initialize.\n",
-					 filename, lineno, func, mutex_name);
-			return res;
-		}		
-	}
-#endif /* AST_MUTEX_INIT_W_CONSTRUCTORS */
-
-	if (t->track)
-		ast_store_lock_info(AST_MUTEX, filename, lineno, func, mutex_name, &t->mutex);
-
-#ifdef DETECT_DEADLOCKS
-	{
-		time_t seconds = time(NULL);
-		time_t wait_time, reported_wait = 0;
-		do {
-#ifdef	HAVE_MTX_PROFILE
-			ast_mark(mtx_prof, 1);
-#endif
-			res = pthread_mutex_trylock(&t->mutex);
-#ifdef	HAVE_MTX_PROFILE
-			ast_mark(mtx_prof, 0);
-#endif
-			if (res == EBUSY) {
-				wait_time = time(NULL) - seconds;
-				if (wait_time > reported_wait && (wait_time % 5) == 0) {
-					__ast_mutex_logger("%s line %d (%s): Deadlock? waited %d sec for mutex '%s'?\n",
-							   filename, lineno, func, (int) wait_time, mutex_name);
-					ast_reentrancy_lock(t);
-					__ast_mutex_logger("%s line %d (%s): '%s' was locked here.\n",
-							   t->file[ROFFSET], t->lineno[ROFFSET],
-							   t->func[ROFFSET], mutex_name);
-					ast_reentrancy_unlock(t);
-					reported_wait = wait_time;
-				}
-				usleep(200);
-			}
-		} while (res == EBUSY);
-	}
-=======
 #else
 
 #ifdef HAVE_BKTR
@@ -569,38 +265,9 @@
  */
 #if !defined(LOW_MEMORY)
 void ast_mark_lock_failed(void *lock_addr);
->>>>>>> 19898f33
 #else
 #define ast_mark_lock_failed(ignore)
 #endif
-<<<<<<< HEAD
-	res = pthread_mutex_lock(&t->mutex);
-#endif /* DETECT_DEADLOCKS */
-
-	if (!res) {
-		ast_reentrancy_lock(t);
-		if (t->reentrancy < AST_MAX_REENTRANCY) {
-			t->file[t->reentrancy] = filename;
-			t->lineno[t->reentrancy] = lineno;
-			t->func[t->reentrancy] = func;
-			t->thread[t->reentrancy] = pthread_self();
-			t->reentrancy++;
-		} else {
-			__ast_mutex_logger("%s line %d (%s): '%s' really deep reentrancy!\n",
-							   filename, lineno, func, mutex_name);
-		}
-		ast_reentrancy_unlock(t);
-		if (t->track)
-			ast_mark_lock_acquired(&t->mutex);
-	} else {
-		if (t->track)
-			ast_remove_lock_info(&t->mutex);
-		__ast_mutex_logger("%s line %d (%s): Error obtaining mutex: %s\n",
-				   filename, lineno, func, strerror(res));
-		DO_THREAD_CRASH;
-	}
-=======
->>>>>>> 19898f33
 
 /*!
  * \brief remove lock info for the current thread
@@ -622,52 +289,6 @@
 #endif /* HAVE_BKTR */
 #endif /* !defined(LOW_MEMORY) */
 
-<<<<<<< HEAD
-static inline int __ast_pthread_mutex_trylock(const char *filename, int lineno, const char *func,
-                                              const char* mutex_name, ast_mutex_t *t) attribute_warn_unused_result;
-static inline int __ast_pthread_mutex_trylock(const char *filename, int lineno, const char *func,
-                                              const char* mutex_name, ast_mutex_t *t)
-{
-	int res;
-	int canlog = strcmp(filename, "logger.c") & t->track;
-
-#if defined(AST_MUTEX_INIT_W_CONSTRUCTORS) && defined(CAN_COMPARE_MUTEX_TO_INIT_VALUE)
-	if ((t->mutex) == ((pthread_mutex_t) PTHREAD_MUTEX_INITIALIZER)) {
-		/* Don't warn abount uninitialized mutex.
-		 * Simple try to initialize it.
-		 * May be not needed in linux system.
-		 */
-		res = __ast_pthread_mutex_init(t->track, filename, lineno, func, mutex_name, t);
-		if ((t->mutex) == ((pthread_mutex_t) PTHREAD_MUTEX_INITIALIZER)) {
-			__ast_mutex_logger("%s line %d (%s): Error: mutex '%s' is uninitialized and unable to initialize.\n",
-					 filename, lineno, func, mutex_name);
-			return res;
-		}		
-	}
-#endif /* AST_MUTEX_INIT_W_CONSTRUCTORS */
-
-	if (t->track)
-		ast_store_lock_info(AST_MUTEX, filename, lineno, func, mutex_name, &t->mutex);
-
-	if (!(res = pthread_mutex_trylock(&t->mutex))) {
-		ast_reentrancy_lock(t);
-		if (t->reentrancy < AST_MAX_REENTRANCY) {
-			t->file[t->reentrancy] = filename;
-			t->lineno[t->reentrancy] = lineno;
-			t->func[t->reentrancy] = func;
-			t->thread[t->reentrancy] = pthread_self();
-			t->reentrancy++;
-		} else {
-			__ast_mutex_logger("%s line %d (%s): '%s' really deep reentrancy!\n",
-					   filename, lineno, func, mutex_name);
-		}
-		ast_reentrancy_unlock(t);
-		if (t->track)
-			ast_mark_lock_acquired(&t->mutex);
-	} else if (t->track) {
-		ast_mark_lock_failed(&t->mutex);
-	}
-=======
 #ifdef HAVE_BKTR
 static inline void __dump_backtrace(struct ast_bt *bt, int canlog)
 {
@@ -676,57 +297,10 @@
 	ssize_t i;
 
 	strings = backtrace_symbols(bt->addresses, bt->num_frames);
->>>>>>> 19898f33
 
 	for (i = 0; i < bt->num_frames; i++)
 		__ast_mutex_logger("%s\n", strings[i]);
 
-<<<<<<< HEAD
-static inline int __ast_pthread_mutex_unlock(const char *filename, int lineno, const char *func,
-					     const char *mutex_name, ast_mutex_t *t)
-{
-	int res;
-	int canlog = strcmp(filename, "logger.c") & t->track;
-
-#if defined(AST_MUTEX_INIT_W_CONSTRUCTORS) && defined(CAN_COMPARE_MUTEX_TO_INIT_VALUE)
-	if ((t->mutex) == ((pthread_mutex_t) PTHREAD_MUTEX_INITIALIZER)) {
-		__ast_mutex_logger("%s line %d (%s): Error: mutex '%s' is uninitialized.\n",
-				   filename, lineno, func, mutex_name);
-		res = __ast_pthread_mutex_init(t->track, filename, lineno, func, mutex_name, t);
-		if ((t->mutex) == ((pthread_mutex_t) PTHREAD_MUTEX_INITIALIZER)) {
-			__ast_mutex_logger("%s line %d (%s): Error: mutex '%s' is uninitialized and unable to initialize.\n",
-					 filename, lineno, func, mutex_name);
-		}
-		return res;
-	}
-#endif /* AST_MUTEX_INIT_W_CONSTRUCTORS */
-
-	ast_reentrancy_lock(t);
-	if (t->reentrancy && (t->thread[ROFFSET] != pthread_self())) {
-		__ast_mutex_logger("%s line %d (%s): attempted unlock mutex '%s' without owning it!\n",
-				   filename, lineno, func, mutex_name);
-		__ast_mutex_logger("%s line %d (%s): '%s' was locked here.\n",
-				   t->file[ROFFSET], t->lineno[ROFFSET], t->func[ROFFSET], mutex_name);
-		DO_THREAD_CRASH;
-	}
-
-	if (--t->reentrancy < 0) {
-		__ast_mutex_logger("%s line %d (%s): mutex '%s' freed more times than we've locked!\n",
-				   filename, lineno, func, mutex_name);
-		t->reentrancy = 0;
-	}
-
-	if (t->reentrancy < AST_MAX_REENTRANCY) {
-		t->file[t->reentrancy] = NULL;
-		t->lineno[t->reentrancy] = 0;
-		t->func[t->reentrancy] = NULL;
-		t->thread[t->reentrancy] = 0;
-	}
-	ast_reentrancy_unlock(t);
-
-	if (t->track)
-		ast_remove_lock_info(&t->mutex);
-=======
 	free(strings);
 }
 #endif
@@ -742,7 +316,6 @@
  * \since 1.6.1
  */
 void log_show_lock(void *this_lock_addr);
->>>>>>> 19898f33
 
 /*!
  * \brief retrieve lock info for the specified mutex
@@ -865,44 +438,6 @@
 
 static inline void ast_reentrancy_init(struct ast_lock_track *lt)
 {
-<<<<<<< HEAD
-	int res;
-	int canlog = strcmp(filename, "logger.c") & t->track;
-
-#if defined(AST_MUTEX_INIT_W_CONSTRUCTORS) && defined(CAN_COMPARE_MUTEX_TO_INIT_VALUE)
-	if ((t->mutex) == ((pthread_mutex_t) PTHREAD_MUTEX_INITIALIZER)) {
-		__ast_mutex_logger("%s line %d (%s): Error: mutex '%s' is uninitialized.\n",
-				   filename, lineno, func, mutex_name);
-		res = __ast_pthread_mutex_init(t->track, filename, lineno, func, mutex_name, t);
-		if ((t->mutex) == ((pthread_mutex_t) PTHREAD_MUTEX_INITIALIZER)) {
-			__ast_mutex_logger("%s line %d (%s): Error: mutex '%s' is uninitialized and unable to initialize.\n",
-					 filename, lineno, func, mutex_name);
-		}
-		return res;
-	}
-#endif /* AST_MUTEX_INIT_W_CONSTRUCTORS */
-
-	ast_reentrancy_lock(t);
-	if (t->reentrancy && (t->thread[ROFFSET] != pthread_self())) {
-		__ast_mutex_logger("%s line %d (%s): attempted unlock mutex '%s' without owning it!\n",
-				   filename, lineno, func, mutex_name);
-		__ast_mutex_logger("%s line %d (%s): '%s' was locked here.\n",
-				   t->file[ROFFSET], t->lineno[ROFFSET], t->func[ROFFSET], mutex_name);
-		DO_THREAD_CRASH;
-	}
-
-	if (--t->reentrancy < 0) {
-		__ast_mutex_logger("%s line %d (%s): mutex '%s' freed more times than we've locked!\n",
-				   filename, lineno, func, mutex_name);
-		t->reentrancy = 0;
-	}
-
-	if (t->reentrancy < AST_MAX_REENTRANCY) {
-		t->file[t->reentrancy] = NULL;
-		t->lineno[t->reentrancy] = 0;
-		t->func[t->reentrancy] = NULL;
-		t->thread[t->reentrancy] = 0;
-=======
 	int i;
 	pthread_mutexattr_t reentr_attr;
 
@@ -914,38 +449,9 @@
 #ifdef HAVE_BKTR
 		memset(&lt->backtrace[i], 0, sizeof(lt->backtrace[i]));
 #endif
->>>>>>> 19898f33
 	}
-	ast_reentrancy_unlock(t);
-
-	if (t->track)
-		ast_remove_lock_info(&t->mutex);
-
-<<<<<<< HEAD
-	if ((res = pthread_cond_wait(cond, &t->mutex))) {
-		__ast_mutex_logger("%s line %d (%s): Error waiting on condition mutex '%s'\n", 
-				   filename, lineno, func, strerror(res));
-		DO_THREAD_CRASH;
-	} else {
-		ast_reentrancy_lock(t);
-		if (t->reentrancy < AST_MAX_REENTRANCY) {
-			t->file[t->reentrancy] = filename;
-			t->lineno[t->reentrancy] = lineno;
-			t->func[t->reentrancy] = func;
-			t->thread[t->reentrancy] = pthread_self();
-			t->reentrancy++;
-		} else {
-			__ast_mutex_logger("%s line %d (%s): '%s' really deep reentrancy!\n",
-							   filename, lineno, func, mutex_name);
-		}
-		ast_reentrancy_unlock(t);
-
-		if (t->track)
-			ast_store_lock_info(AST_MUTEX, filename, lineno, func, mutex_name, &t->mutex);
-	}
-=======
+
 	lt->reentrancy = 0;
->>>>>>> 19898f33
 
 	pthread_mutexattr_init(&reentr_attr);
 	pthread_mutexattr_settype(&reentr_attr, AST_MUTEX_KIND);
@@ -955,87 +461,16 @@
 
 static inline void delete_reentrancy_cs(struct ast_lock_track *lt)
 {
-<<<<<<< HEAD
-	int res;
-	int canlog = strcmp(filename, "logger.c") & t->track;
-
-#if defined(AST_MUTEX_INIT_W_CONSTRUCTORS) && defined(CAN_COMPARE_MUTEX_TO_INIT_VALUE)
-	if ((t->mutex) == ((pthread_mutex_t) PTHREAD_MUTEX_INITIALIZER)) {
-		__ast_mutex_logger("%s line %d (%s): Error: mutex '%s' is uninitialized.\n",
-				   filename, lineno, func, mutex_name);
-		res = __ast_pthread_mutex_init(t->track, filename, lineno, func, mutex_name, t);
-		if ((t->mutex) == ((pthread_mutex_t) PTHREAD_MUTEX_INITIALIZER)) {
-			__ast_mutex_logger("%s line %d (%s): Error: mutex '%s' is uninitialized and unable to initialize.\n",
-					 filename, lineno, func, mutex_name);
-		}
-		return res;
-	}
-#endif /* AST_MUTEX_INIT_W_CONSTRUCTORS */
-
-	ast_reentrancy_lock(t);
-	if (t->reentrancy && (t->thread[ROFFSET] != pthread_self())) {
-		__ast_mutex_logger("%s line %d (%s): attempted unlock mutex '%s' without owning it!\n",
-				   filename, lineno, func, mutex_name);
-		__ast_mutex_logger("%s line %d (%s): '%s' was locked here.\n",
-				   t->file[ROFFSET], t->lineno[ROFFSET], t->func[ROFFSET], mutex_name);
-		DO_THREAD_CRASH;
-	}
-
-	if (--t->reentrancy < 0) {
-		__ast_mutex_logger("%s line %d (%s): mutex '%s' freed more times than we've locked!\n",
-				   filename, lineno, func, mutex_name);
-		t->reentrancy = 0;
-	}
-
-	if (t->reentrancy < AST_MAX_REENTRANCY) {
-		t->file[t->reentrancy] = NULL;
-		t->lineno[t->reentrancy] = 0;
-		t->func[t->reentrancy] = NULL;
-		t->thread[t->reentrancy] = 0;
-	}
-	ast_reentrancy_unlock(t);
-
-	if (t->track)
-		ast_remove_lock_info(&t->mutex);
-
-	if ((res = pthread_cond_timedwait(cond, &t->mutex, abstime)) && (res != ETIMEDOUT)) {
-		__ast_mutex_logger("%s line %d (%s): Error waiting on condition mutex '%s'\n", 
-				   filename, lineno, func, strerror(res));
-		DO_THREAD_CRASH;
-	} else {
-		ast_reentrancy_lock(t);
-		if (t->reentrancy < AST_MAX_REENTRANCY) {
-			t->file[t->reentrancy] = filename;
-			t->lineno[t->reentrancy] = lineno;
-			t->func[t->reentrancy] = func;
-			t->thread[t->reentrancy] = pthread_self();
-			t->reentrancy++;
-		} else {
-			__ast_mutex_logger("%s line %d (%s): '%s' really deep reentrancy!\n",
-							   filename, lineno, func, mutex_name);
-		}
-		ast_reentrancy_unlock(t);
-
-		if (t->track)
-			ast_store_lock_info(AST_MUTEX, filename, lineno, func, mutex_name, &t->mutex);
-	}
-
-	return res;
-=======
 	pthread_mutex_destroy(&lt->reentr_mutex);
->>>>>>> 19898f33
 }
 
 #else /* !DEBUG_THREADS */
 
-<<<<<<< HEAD
-=======
 #define	CHANNEL_DEADLOCK_AVOIDANCE(chan) \
 	ast_channel_unlock(chan); \
 	usleep(1); \
 	ast_channel_lock(chan);
 
->>>>>>> 19898f33
 #define	DEADLOCK_AVOIDANCE(lock) \
 	do { \
 		int __res; \
@@ -1046,62 +481,8 @@
 			ast_log(LOG_WARNING, "Failed to unlock mutex '%s' (%s).  I will NOT try to relock. {{{ THIS IS A BUG. }}}\n", #lock, strerror(__res)); \
 		} \
 	} while (0)
-<<<<<<< HEAD
-
-
-typedef pthread_mutex_t ast_mutex_t;
-
-#define AST_MUTEX_INIT_VALUE	((ast_mutex_t) PTHREAD_MUTEX_INIT_VALUE)
-#define AST_MUTEX_INIT_VALUE_NOTRACKING \
-	((ast_mutex_t) PTHREAD_MUTEX_INIT_VALUE)
-
-#define ast_mutex_init_notracking(m) ast_mutex_init(m)
-
-static inline int ast_mutex_init(ast_mutex_t *pmutex)
-{
-	int res;
-	pthread_mutexattr_t attr;
-
-	pthread_mutexattr_init(&attr);
-	pthread_mutexattr_settype(&attr, AST_MUTEX_KIND);
-
-	res = pthread_mutex_init(pmutex, &attr);
-	pthread_mutexattr_destroy(&attr);
-	return res;
-}
-
-#define ast_pthread_mutex_init(pmutex,a) pthread_mutex_init(pmutex,a)
-
-static inline int ast_mutex_unlock(ast_mutex_t *pmutex)
-{
-	return pthread_mutex_unlock(pmutex);
-}
-
-static inline int ast_mutex_destroy(ast_mutex_t *pmutex)
-{
-	return pthread_mutex_destroy(pmutex);
-}
-
-static inline int ast_mutex_lock(ast_mutex_t *pmutex)
-{
-	__MTX_PROF(pmutex);
-}
-
-static inline int ast_mutex_trylock(ast_mutex_t *pmutex)
-{
-	return pthread_mutex_trylock(pmutex);
-}
-
-typedef pthread_cond_t ast_cond_t;
-
-static inline int ast_cond_init(ast_cond_t *cond, pthread_condattr_t *cond_attr)
-{
-	return pthread_cond_init(cond, cond_attr);
-}
-=======
 
 #define DLA_UNLOCK(lock) ast_mutex_unlock(lock)
->>>>>>> 19898f33
 
 #define DLA_LOCK(lock) ast_mutex_lock(lock)
 
@@ -1135,21 +516,6 @@
 #define AST_MUTEX_DEFINE_STATIC_NOTRACKING(mutex) __AST_MUTEX_DEFINE(static, mutex, AST_MUTEX_INIT_VALUE_NOTRACKING, 0)
 
 
-<<<<<<< HEAD
-#if defined(AST_MUTEX_INIT_W_CONSTRUCTORS)
-/* If AST_MUTEX_INIT_W_CONSTRUCTORS is defined, use file scope
- destructors to destroy mutexes and create it on the fly.  */
-#define __AST_MUTEX_DEFINE(scope, mutex, init_val, track) \
-	scope ast_mutex_t mutex = init_val; \
-static void  __attribute__((constructor)) init_##mutex(void) \
-{ \
-	if (track) \
-		ast_mutex_init(&mutex); \
-	else \
-		ast_mutex_init_notracking(&mutex); \
-} \
-static void  __attribute__((destructor)) fini_##mutex(void) \
-=======
 /* Statically declared read/write locks */
 #ifdef AST_MUTEX_INIT_W_CONSTRUCTORS
 #define __AST_RWLOCK_DEFINE(scope, rwlock, init_val, track) \
@@ -1162,34 +528,9 @@
 		ast_rwlock_init_notracking(&rwlock); \
 } \
 static void  __attribute__((destructor)) fini_##rwlock(void) \
->>>>>>> 19898f33
 { \
         ast_rwlock_destroy(&rwlock); \
 }
-<<<<<<< HEAD
-#else /* !AST_MUTEX_INIT_W_CONSTRUCTORS */
-/* By default, use static initialization of mutexes. */ 
-#define __AST_MUTEX_DEFINE(scope, mutex, init_val, track) \
-	scope ast_mutex_t mutex = init_val
-#endif /* AST_MUTEX_INIT_W_CONSTRUCTORS */
-
-#define pthread_mutex_t use_ast_mutex_t_instead_of_pthread_mutex_t
-#define pthread_mutex_lock use_ast_mutex_lock_instead_of_pthread_mutex_lock
-#define pthread_mutex_unlock use_ast_mutex_unlock_instead_of_pthread_mutex_unlock
-#define pthread_mutex_trylock use_ast_mutex_trylock_instead_of_pthread_mutex_trylock
-#define pthread_mutex_init use_ast_mutex_init_instead_of_pthread_mutex_init
-#define pthread_mutex_destroy use_ast_mutex_destroy_instead_of_pthread_mutex_destroy
-#define pthread_cond_t use_ast_cond_t_instead_of_pthread_cond_t
-#define pthread_cond_init use_ast_cond_init_instead_of_pthread_cond_init
-#define pthread_cond_destroy use_ast_cond_destroy_instead_of_pthread_cond_destroy
-#define pthread_cond_signal use_ast_cond_signal_instead_of_pthread_cond_signal
-#define pthread_cond_broadcast use_ast_cond_broadcast_instead_of_pthread_cond_broadcast
-#define pthread_cond_wait use_ast_cond_wait_instead_of_pthread_cond_wait
-#define pthread_cond_timedwait use_ast_cond_timedwait_instead_of_pthread_cond_timedwait
-
-#define AST_MUTEX_DEFINE_STATIC(mutex) __AST_MUTEX_DEFINE(static, mutex, AST_MUTEX_INIT_VALUE, 1)
-#define AST_MUTEX_DEFINE_STATIC_NOTRACKING(mutex) __AST_MUTEX_DEFINE(static, mutex, AST_MUTEX_INIT_VALUE_NOTRACKING, 0)
-=======
 #else
 #define __AST_RWLOCK_DEFINE(scope, rwlock, init_val, track) scope ast_rwlock_t rwlock = init_val
 #endif
@@ -1212,7 +553,6 @@
 #define pthread_cond_broadcast	use_ast_cond_broadcast_instead_of_pthread_cond_broadcast
 #define pthread_cond_wait	use_ast_cond_wait_instead_of_pthread_cond_wait
 #define pthread_cond_timedwait	use_ast_cond_timedwait_instead_of_pthread_cond_timedwait
->>>>>>> 19898f33
 
 #define AST_MUTEX_INITIALIZER __use_AST_MUTEX_DEFINE_STATIC_rather_than_AST_MUTEX_INITIALIZER__
 
@@ -1221,435 +561,6 @@
 #ifndef __linux__
 #define pthread_create __use_ast_pthread_create_instead__
 #endif
-
-typedef pthread_rwlock_t ast_rwlock_t;
-
-#ifdef HAVE_PTHREAD_RWLOCK_INITIALIZER
-#define AST_RWLOCK_INIT_VALUE PTHREAD_RWLOCK_INITIALIZER
-#else
-#define AST_RWLOCK_INIT_VALUE NULL
-#endif
-
-#ifdef DEBUG_THREADS
-
-#define ast_rwlock_init(rwlock) __ast_rwlock_init(__FILE__, __LINE__, __PRETTY_FUNCTION__, #rwlock, rwlock)
-
-
-static inline int __ast_rwlock_init(const char *filename, int lineno, const char *func, const char *rwlock_name, ast_rwlock_t *prwlock)
-{
-	int res;
-	pthread_rwlockattr_t attr;
-#if defined(AST_MUTEX_INIT_W_CONSTRUCTORS) && defined(CAN_COMPARE_MUTEX_TO_INIT_VALUE)
-        int canlog = strcmp(filename, "logger.c");
-
-        if (*prwlock != ((ast_rwlock_t) AST_RWLOCK_INIT_VALUE)) {
-		__ast_mutex_logger("%s line %d (%s): Warning: rwlock '%s' is already initialized.\n",
-				filename, lineno, func, rwlock_name);
-		return 0;
-	}
-#endif /* AST_MUTEX_INIT_W_CONSTRUCTORS */
-	pthread_rwlockattr_init(&attr);
-
-#ifdef HAVE_PTHREAD_RWLOCK_PREFER_WRITER_NP
-	pthread_rwlockattr_setkind_np(&attr, PTHREAD_RWLOCK_PREFER_WRITER_NP);
-#endif
-
-	res = pthread_rwlock_init(prwlock, &attr);
-	pthread_rwlockattr_destroy(&attr);
-	return res;
-}
-
-#define ast_rwlock_destroy(rwlock) __ast_rwlock_destroy(__FILE__, __LINE__, __PRETTY_FUNCTION__, #rwlock, rwlock)
-
-static inline int __ast_rwlock_destroy(const char *filename, int lineno, const char *func, const char *rwlock_name, ast_rwlock_t *prwlock)
-{
-	int res;
-	int canlog = strcmp(filename, "logger.c");
-
-#if defined(AST_MUTEX_INIT_W_CONSTRUCTORS) && defined(CAN_COMPARE_MUTEX_TO_INIT_VALUE)
-	if (*prwlock == ((ast_rwlock_t) AST_RWLOCK_INIT_VALUE)) {
-		__ast_mutex_logger("%s line %d (%s): Warning: rwlock '%s' is uninitialized.\n",
-				   filename, lineno, func, rwlock_name);
-		return 0;
-	}
-#endif /* AST_MUTEX_INIT_W_CONSTRUCTORS */
-	
-	if ((res = pthread_rwlock_destroy(prwlock)))
-		__ast_mutex_logger("%s line %d (%s): Error destroying rwlock %s: %s\n",
-				filename, lineno, func, rwlock_name, strerror(res));
-
-	return res;
-}
-
-#define ast_rwlock_unlock(a) \
-	_ast_rwlock_unlock(a, # a, __FILE__, __LINE__, __PRETTY_FUNCTION__)
-
-static inline int _ast_rwlock_unlock(ast_rwlock_t *lock, const char *name,
-	const char *file, int line, const char *func)
-{
-	int res;
-#if defined(AST_MUTEX_INIT_W_CONSTRUCTORS) && defined(CAN_COMPARE_MUTEX_TO_INIT_VALUE)
-	int canlog = strcmp(file, "logger.c");
-
-	if (*lock == ((ast_rwlock_t) AST_RWLOCK_INIT_VALUE)) {
-		__ast_mutex_logger("%s line %d (%s): Warning: rwlock '%s' is uninitialized.\n",
-				   file, line, func, name);
-		res = __ast_rwlock_init(file, line, func, name, lock);
-		if (*lock == ((ast_rwlock_t) AST_RWLOCK_INIT_VALUE)) {
-			__ast_mutex_logger("%s line %d (%s): Error: rwlock '%s' is uninitialized and unable to initialize.\n",
-					file, line, func, name);
-		}
-		return res;
-	}
-#endif /* AST_MUTEX_INIT_W_CONSTRUCTORS */
-	
-	res = pthread_rwlock_unlock(lock);
-	ast_remove_lock_info(lock);
-	return res;
-}
-
-#define ast_rwlock_rdlock(a) \
-	_ast_rwlock_rdlock(a, # a, __FILE__, __LINE__, __PRETTY_FUNCTION__)
-
-static inline int _ast_rwlock_rdlock(ast_rwlock_t *lock, const char *name,
-	const char *file, int line, const char *func)
-{
-	int res;
-#if defined(AST_MUTEX_INIT_W_CONSTRUCTORS) && defined(CAN_COMPARE_MUTEX_TO_INIT_VALUE)
-	int canlog = strcmp(file, "logger.c");
-	
-	if (*lock == ((ast_rwlock_t) AST_RWLOCK_INIT_VALUE)) {
-		 /* Don't warn abount uninitialized lock.
-		  * Simple try to initialize it.
-		  * May be not needed in linux system.
-		  */
-		res = __ast_rwlock_init(file, line, func, name, lock);
-		if (*lock == ((ast_rwlock_t) AST_RWLOCK_INIT_VALUE)) {
-			__ast_mutex_logger("%s line %d (%s): Error: rwlock '%s' is uninitialized and unable to initialize.\n",
-					file, line, func, name);
-			return res;
-		}
-	}
-#endif /* AST_MUTEX_INIT_W_CONSTRUCTORS */
-	
-	ast_store_lock_info(AST_RDLOCK, file, line, func, name, lock);
-	res = pthread_rwlock_rdlock(lock);
-	if (!res)
-		ast_mark_lock_acquired(lock);
-	else
-		ast_remove_lock_info(lock);
-	return res;
-}
-
-#define ast_rwlock_wrlock(a) \
-	_ast_rwlock_wrlock(a, # a, __FILE__, __LINE__, __PRETTY_FUNCTION__)
-
-static inline int _ast_rwlock_wrlock(ast_rwlock_t *lock, const char *name,
-	const char *file, int line, const char *func)
-{
-	int res;
-#if defined(AST_MUTEX_INIT_W_CONSTRUCTORS) && defined(CAN_COMPARE_MUTEX_TO_INIT_VALUE)
-	int canlog = strcmp(file, "logger.c");
-	
-	if (*lock == ((ast_rwlock_t) AST_RWLOCK_INIT_VALUE)) {
-		 /* Don't warn abount uninitialized lock.
-		  * Simple try to initialize it.
-		  * May be not needed in linux system.
-		  */
-		res = __ast_rwlock_init(file, line, func, name, lock);
-		if (*lock == ((ast_rwlock_t) AST_RWLOCK_INIT_VALUE)) {
-			__ast_mutex_logger("%s line %d (%s): Error: rwlock '%s' is uninitialized and unable to initialize.\n",
-					file, line, func, name);
-			return res;
-		}
-	}
-#endif /* AST_MUTEX_INIT_W_CONSTRUCTORS */
-
-	ast_store_lock_info(AST_WRLOCK, file, line, func, name, lock);
-	res = pthread_rwlock_wrlock(lock);
-	if (!res)
-		ast_mark_lock_acquired(lock);
-	else
-		ast_remove_lock_info(lock);
-	return res;
-}
-
-#define ast_rwlock_timedrdlock(a,b) \
-	_ast_rwlock_timedrdlock(a, # a, b, __FILE__, __LINE__, __PRETTY_FUNCTION__)
-
-static inline int _ast_rwlock_timedrdlock(ast_rwlock_t *lock, const char *name,
-	const struct timespec *abs_timeout, const char *file, int line, const char *func)
-{
-	int res;
-#if defined(AST_MUTEX_INIT_W_CONSTRUCTORS) && defined(CAN_COMPARE_MUTEX_TO_INIT_VALUE)
-	int canlog = strcmp(file, "logger.c");
-	
-	if (*lock == ((ast_rwlock_t) AST_RWLOCK_INIT_VALUE)) {
-		 /* Don't warn abount uninitialized lock.
-		  * Simple try to initialize it.
-		  * May be not needed in linux system.
-		  */
-		res = __ast_rwlock_init(file, line, func, name, lock);
-		if (*lock == ((ast_rwlock_t) AST_RWLOCK_INIT_VALUE)) {
-			__ast_mutex_logger("%s line %d (%s): Error: rwlock '%s' is uninitialized and unable to initialize.\n",
-					file, line, func, name);
-			return res;
-		}
-	}
-#endif /* AST_MUTEX_INIT_W_CONSTRUCTORS */
-	
-	ast_store_lock_info(AST_RDLOCK, file, line, func, name, lock);
-#ifdef HAVE_PTHREAD_RWLOCK_TIMEDWRLOCK
-	res = pthread_rwlock_timedrdlock(lock, abs_timeout);
-#else
-	do {
-		struct timeval _start = ast_tvnow(), _diff;
-		for (;;) {
-			if (!(res = pthread_rwlock_tryrdlock(lock))) {
-				break;
-			}
-			_diff = ast_tvsub(ast_tvnow(), _start);
-			if (_diff.tv_sec > abs_timeout->tv_sec || (_diff.tv_sec == abs_timeout->tv_sec && _diff.tv_usec * 1000 > abs_timeout->tv_nsec)) {
-				break;
-			}
-			usleep(1);
-		}
-	} while (0);
-#endif
-	if (!res)
-		ast_mark_lock_acquired(lock);
-	else
-		ast_remove_lock_info(lock);
-	return res;
-}
-
-#define ast_rwlock_timedwrlock(a,b) \
-	_ast_rwlock_timedwrlock(a, # a, b, __FILE__, __LINE__, __PRETTY_FUNCTION__)
-
-static inline int _ast_rwlock_timedwrlock(ast_rwlock_t *lock, const char *name,
-	const struct timespec *abs_timeout, const char *file, int line, const char *func)
-{
-	int res;
-#if defined(AST_MUTEX_INIT_W_CONSTRUCTORS) && defined(CAN_COMPARE_MUTEX_TO_INIT_VALUE)
-	int canlog = strcmp(file, "logger.c");
-	
-	if (*lock == ((ast_rwlock_t) AST_RWLOCK_INIT_VALUE)) {
-		 /* Don't warn abount uninitialized lock.
-		  * Simple try to initialize it.
-		  * May be not needed in linux system.
-		  */
-		res = __ast_rwlock_init(file, line, func, name, lock);
-		if (*lock == ((ast_rwlock_t) AST_RWLOCK_INIT_VALUE)) {
-			__ast_mutex_logger("%s line %d (%s): Error: rwlock '%s' is uninitialized and unable to initialize.\n",
-					file, line, func, name);
-			return res;
-		}
-	}
-#endif /* AST_MUTEX_INIT_W_CONSTRUCTORS */
-
-	ast_store_lock_info(AST_WRLOCK, file, line, func, name, lock);
-#ifdef HAVE_PTHREAD_RWLOCK_TIMEDWRLOCK
-	res = pthread_rwlock_timedwrlock(lock, abs_timeout);
-#else
-	do {
-		struct timeval _start = ast_tvnow(), _diff;
-		for (;;) {
-			if (!(res = pthread_rwlock_trywrlock(lock))) {
-				break;
-			}
-			_diff = ast_tvsub(ast_tvnow(), _start);
-			if (_diff.tv_sec > abs_timeout->tv_sec || (_diff.tv_sec == abs_timeout->tv_sec && _diff.tv_usec * 1000 > abs_timeout->tv_nsec)) {
-				break;
-			}
-			usleep(1);
-		}
-	} while (0);
-#endif
-	if (!res)
-		ast_mark_lock_acquired(lock);
-	else
-		ast_remove_lock_info(lock);
-	return res;
-}
-
-#define ast_rwlock_tryrdlock(a) \
-	_ast_rwlock_tryrdlock(a, # a, __FILE__, __LINE__, __PRETTY_FUNCTION__)
-
-static inline int _ast_rwlock_tryrdlock(ast_rwlock_t *lock, const char *name,
-	const char *file, int line, const char *func)
-{
-	int res;
-#if defined(AST_MUTEX_INIT_W_CONSTRUCTORS) && defined(CAN_COMPARE_MUTEX_TO_INIT_VALUE)
-	int canlog = strcmp(file, "logger.c");
-	
-	if (*lock == ((ast_rwlock_t) AST_RWLOCK_INIT_VALUE)) {
-		 /* Don't warn abount uninitialized lock.
-		  * Simple try to initialize it.
-		  * May be not needed in linux system.
-		  */
-		res = __ast_rwlock_init(file, line, func, name, lock);
-		if (*lock == ((ast_rwlock_t) AST_RWLOCK_INIT_VALUE)) {
-			__ast_mutex_logger("%s line %d (%s): Error: rwlock '%s' is uninitialized and unable to initialize.\n",
-					file, line, func, name);
-			return res;
-		}
-	}
-#endif /* AST_MUTEX_INIT_W_CONSTRUCTORS */
-
-	ast_store_lock_info(AST_RDLOCK, file, line, func, name, lock);
-	res = pthread_rwlock_tryrdlock(lock);
-	if (!res)
-		ast_mark_lock_acquired(lock);
-	else
-		ast_remove_lock_info(lock);
-	return res;
-}
-
-#define ast_rwlock_trywrlock(a) \
-	_ast_rwlock_trywrlock(a, # a, __FILE__, __LINE__, __PRETTY_FUNCTION__)
-
-static inline int _ast_rwlock_trywrlock(ast_rwlock_t *lock, const char *name,
-	const char *file, int line, const char *func)
-{
-	int res;
-#if defined(AST_MUTEX_INIT_W_CONSTRUCTORS) && defined(CAN_COMPARE_MUTEX_TO_INIT_VALUE)
-	int canlog = strcmp(file, "logger.c");
-	
-	if (*lock == ((ast_rwlock_t) AST_RWLOCK_INIT_VALUE)) {
-		 /* Don't warn abount uninitialized lock.
-		  * Simple try to initialize it.
-		  * May be not needed in linux system.
-		  */
-		res = __ast_rwlock_init(file, line, func, name, lock);
-		if (*lock == ((ast_rwlock_t) AST_RWLOCK_INIT_VALUE)) {
-			__ast_mutex_logger("%s line %d (%s): Error: rwlock '%s' is uninitialized and unable to initialize.\n",
-					file, line, func, name);
-			return res;
-		}
-	}
-#endif /* AST_MUTEX_INIT_W_CONSTRUCTORS */
-
-	ast_store_lock_info(AST_WRLOCK, file, line, func, name, lock);
-	res = pthread_rwlock_trywrlock(lock);
-	if (!res)
-		ast_mark_lock_acquired(lock);
-	else
-		ast_remove_lock_info(lock);
-	return res;
-}
-
-#else /* !DEBUG_THREADS */
-
-static inline int ast_rwlock_init(ast_rwlock_t *prwlock)
-{
-	int res;
-	pthread_rwlockattr_t attr;
-
-	pthread_rwlockattr_init(&attr);
-
-#ifdef HAVE_PTHREAD_RWLOCK_PREFER_WRITER_NP
-	pthread_rwlockattr_setkind_np(&attr, PTHREAD_RWLOCK_PREFER_WRITER_NP);
-#endif
-
-	res = pthread_rwlock_init(prwlock, &attr);
-	pthread_rwlockattr_destroy(&attr);
-	return res;
-}
-
-static inline int ast_rwlock_destroy(ast_rwlock_t *prwlock)
-{
-	return pthread_rwlock_destroy(prwlock);
-}
-
-static inline int ast_rwlock_unlock(ast_rwlock_t *prwlock)
-{
-	return pthread_rwlock_unlock(prwlock);
-}
-
-static inline int ast_rwlock_rdlock(ast_rwlock_t *prwlock)
-{
-	return pthread_rwlock_rdlock(prwlock);
-}
-
-static inline int ast_rwlock_timedrdlock(ast_rwlock_t *prwlock, const struct timespec *abs_timeout)
-{
-	int res;
-#ifdef HAVE_PTHREAD_RWLOCK_TIMEDWRLOCK
-	res = pthread_rwlock_timedrdlock(prwlock, abs_timeout);
-#else
-	struct timeval _start = ast_tvnow(), _diff;
-	for (;;) {
-		if (!(res = pthread_rwlock_tryrdlock(prwlock))) {
-			break;
-		}
-		_diff = ast_tvsub(ast_tvnow(), _start);
-		if (_diff.tv_sec > abs_timeout->tv_sec || (_diff.tv_sec == abs_timeout->tv_sec && _diff.tv_usec * 1000 > abs_timeout->tv_nsec)) {
-			break;
-		}
-		usleep(1);
-	}
-#endif
-	return res;
-}
-
-static inline int ast_rwlock_tryrdlock(ast_rwlock_t *prwlock)
-{
-	return pthread_rwlock_tryrdlock(prwlock);
-}
-
-static inline int ast_rwlock_wrlock(ast_rwlock_t *prwlock)
-{
-	return pthread_rwlock_wrlock(prwlock);
-}
-
-static inline int ast_rwlock_timedwrlock(ast_rwlock_t *prwlock, const struct timespec *abs_timeout)
-{
-	int res;
-#ifdef HAVE_PTHREAD_RWLOCK_TIMEDWRLOCK
-	res = pthread_rwlock_timedwrlock(prwlock, abs_timeout);
-#else
-	do {
-		struct timeval _start = ast_tvnow(), _diff;
-		for (;;) {
-			if (!(res = pthread_rwlock_trywrlock(prwlock))) {
-				break;
-			}
-			_diff = ast_tvsub(ast_tvnow(), _start);
-			if (_diff.tv_sec > abs_timeout->tv_sec || (_diff.tv_sec == abs_timeout->tv_sec && _diff.tv_usec * 1000 > abs_timeout->tv_nsec)) {
-				break;
-			}
-			usleep(1);
-		}
-	} while (0);
-#endif
-	return res;
-}
-
-static inline int ast_rwlock_trywrlock(ast_rwlock_t *prwlock)
-{
-	return pthread_rwlock_trywrlock(prwlock);
-}
-#endif /* !DEBUG_THREADS */
-
-/* Statically declared read/write locks */
-
-#ifndef HAVE_PTHREAD_RWLOCK_INITIALIZER
-#define __AST_RWLOCK_DEFINE(scope, rwlock) \
-        scope ast_rwlock_t rwlock; \
-static void  __attribute__((constructor)) init_##rwlock(void) \
-{ \
-        ast_rwlock_init(&rwlock); \
-} \
-static void  __attribute__((destructor)) fini_##rwlock(void) \
-{ \
-        ast_rwlock_destroy(&rwlock); \
-}
-#else
-#define __AST_RWLOCK_DEFINE(scope, rwlock) \
-        scope ast_rwlock_t rwlock = AST_RWLOCK_INIT_VALUE
-#endif
-
-#define AST_RWLOCK_DEFINE_STATIC(rwlock) __AST_RWLOCK_DEFINE(static, rwlock)
 
 /*
  * Support for atomic instructions.
@@ -1688,21 +599,13 @@
 AST_INLINE_API(int ast_atomic_fetchadd_int(volatile int *p, int v),
 {
 	return OSAtomicAdd64(v, (int64_t *) p) - v;
-<<<<<<< HEAD
-#elif defined (__i386__)
-=======
 #elif defined (__i386__) || defined(__x86_64__)
->>>>>>> 19898f33
 #ifdef sun
 AST_INLINE_API(int ast_atomic_fetchadd_int(volatile int *p, int v),
 {
 	__asm __volatile (
 	"       lock;  xaddl   %0, %1 ;        "
-<<<<<<< HEAD
-	: "+r" (v),                     /* 0 (result) */   
-=======
 	: "+r" (v),                     /* 0 (result) */
->>>>>>> 19898f33
 	  "=m" (*p)                     /* 1 */
 	: "m" (*p));                    /* 2 */
 	return (v);
@@ -1750,38 +653,4 @@
 })
 #endif
 
-<<<<<<< HEAD
-#ifndef DEBUG_CHANNEL_LOCKS
-/*! \brief Lock a channel. If DEBUG_CHANNEL_LOCKS is defined 
-	in the Makefile, print relevant output for debugging */
-#define ast_channel_lock(x)		ast_mutex_lock(&x->lock)
-/*! \brief Unlock a channel. If DEBUG_CHANNEL_LOCKS is defined 
-	in the Makefile, print relevant output for debugging */
-#define ast_channel_unlock(x)	ast_mutex_unlock(&x->lock)
-/*! \brief Try locking a channel. If DEBUG_CHANNEL_LOCKS is defined 
-	in the Makefile, print relevant output for debugging */
-#define ast_channel_trylock(x)		ast_mutex_trylock(&x->lock)
-#else
-
-struct ast_channel;
-
-#define ast_channel_lock(a) __ast_channel_lock(a, __FILE__, __LINE__, __PRETTY_FUNCTION__)
-/*! \brief Lock AST channel (and print debugging output)
-\note You need to enable DEBUG_CHANNEL_LOCKS for this function */
-int __ast_channel_lock(struct ast_channel *chan, const char *file, int lineno, const char *func);
-
-#define ast_channel_unlock(a) __ast_channel_unlock(a, __FILE__, __LINE__, __PRETTY_FUNCTION__)
-/*! \brief Unlock AST channel (and print debugging output)
-\note You need to enable DEBUG_CHANNEL_LOCKS for this function
-*/
-int __ast_channel_unlock(struct ast_channel *chan, const char *file, int lineno, const char *func);
-
-#define ast_channel_trylock(a) __ast_channel_trylock(a, __FILE__, __LINE__, __PRETTY_FUNCTION__)
-/*! \brief Lock AST channel (and print debugging output)
-\note   You need to enable DEBUG_CHANNEL_LOCKS for this function */
-int __ast_channel_trylock(struct ast_channel *chan, const char *file, int lineno, const char *func) attribute_warn_unused_result;
-#endif
-
-=======
->>>>>>> 19898f33
 #endif /* _ASTERISK_LOCK_H */
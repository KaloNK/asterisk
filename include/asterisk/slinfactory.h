--- conflicted
+++ resolved
@@ -31,15 +31,6 @@
 #define AST_SLINFACTORY_MAX_HOLD 1280
 
 struct ast_slinfactory {
-<<<<<<< HEAD
-	AST_LIST_HEAD_NOLOCK(, ast_frame) queue;
-	struct ast_trans_pvt *trans;
-	short hold[AST_SLINFACTORY_MAX_HOLD];
-	short *offset;
-	size_t holdlen;			/*!< in samples */
-	unsigned int size;		/*!< in samples */
-	unsigned int format;
-=======
 	AST_LIST_HEAD_NOLOCK(, ast_frame) queue; /*!< A list of unaltered frames */
 	struct ast_trans_pvt *trans;             /*!< Translation path that converts fed frames into signed linear */
 	short hold[AST_SLINFACTORY_MAX_HOLD];    /*!< Hold for audio that no longer belongs to a frame (ie: if only some samples were taken from a frame) */
@@ -48,7 +39,6 @@
 	unsigned int size;                       /*!< Number of samples currently in the factory */
 	format_t format;                         /*!< Current format the translation path is converting from */
 	format_t output_format;                  /*!< The output format desired */
->>>>>>> 5cf67a7a
 };
 
 /*!
@@ -112,7 +102,6 @@
  * \return Number of samples in slinfactory
  */
 unsigned int ast_slinfactory_available(const struct ast_slinfactory *sf);
-void ast_slinfactory_flush(struct ast_slinfactory *sf);
 
 /*!
  * \brief Flush the contents of a slinfactory

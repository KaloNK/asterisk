--- conflicted
+++ resolved
@@ -122,8 +122,6 @@
  */
 int ast_poll2(struct pollfd *pArray, unsigned long n_fds, struct timeval *tv);
 
-<<<<<<< HEAD
-=======
 /*!
  * \brief Shortcut for conversion of FD_ISSET to poll(2)-based
  */
@@ -138,5 +136,4 @@
 	return -1;
 }
 
->>>>>>> 5cf67a7a
 #endif /* __AST_POLL_COMPAT_H */
/*
 * Asterisk -- An open source telephony toolkit.
 *
 * Copyright (C) 1999 - 2006, Digium, Inc.
 *
 * Mark Spencer <markster@digium.com>
 * Kevin P. Fleming <kpfleming@digium.com>
 *
 * See http://www.asterisk.org for more information about
 * the Asterisk project. Please do not directly contact
 * any of the maintainers of this project for assistance;
 * the project provides a web site, mailing lists and IRC
 * channels for your use.
 *
 * This program is free software, distributed under the terms of
 * the GNU General Public License Version 2. See the LICENSE file
 * at the top of the source tree.
 */

#ifndef ASTERISK_LINKEDLISTS_H
#define ASTERISK_LINKEDLISTS_H

#include "asterisk/lock.h"

/*!
 * \file linkedlists.h
 * \brief A set of macros to manage forward-linked lists.
 */

/*!
<<<<<<< HEAD
  \brief Locks a list.
  \param head This is a pointer to the list head structure

  This macro attempts to place an exclusive lock in the
  list head structure pointed to by head.
  Returns 0 on success, non-zero on failure
*/
#define AST_LIST_LOCK(head)						\
	ast_mutex_lock(&(head)->lock) 

/*!
  \brief Write locks a list.
  \param head This is a pointer to the list head structure

  This macro attempts to place an exclusive write lock in the
  list head structure pointed to by head.
  Returns 0 on success, non-zero on failure
*/
#define AST_RWLIST_WRLOCK(head)                                         \
        ast_rwlock_wrlock(&(head)->lock)

/*!
  \brief Read locks a list.
  \param head This is a pointer to the list head structure

  This macro attempts to place a read lock in the
  list head structure pointed to by head.
  Returns 0 on success, non-zero on failure
*/
#define AST_RWLIST_RDLOCK(head)                                         \
        ast_rwlock_rdlock(&(head)->lock)
	
=======
 * \brief Locks a list.
 * \param head This is a pointer to the list head structure
 *
 * This macro attempts to place an exclusive lock in the
 * list head structure pointed to by head.
 * \retval 0 on success
 * \retval non-zero on failure
 */
#define AST_LIST_LOCK(head)						\
	ast_mutex_lock(&(head)->lock)

>>>>>>> 19898f33
/*!
 * \brief Write locks a list.
 * \param head This is a pointer to the list head structure
 *
 * This macro attempts to place an exclusive write lock in the
 * list head structure pointed to by head.
 * \retval 0 on success
 * \retval non-zero on failure
 */
#define AST_RWLIST_WRLOCK(head)                                         \
        ast_rwlock_wrlock(&(head)->lock)

<<<<<<< HEAD
  This macro attempts to place an exclusive lock in the
  list head structure pointed to by head.
  Returns 0 on success, non-zero on failure
*/
#define AST_LIST_TRYLOCK(head)						\
	ast_mutex_trylock(&(head)->lock) 

/*!
  \brief Write locks a list, without blocking if the list is locked.
  \param head This is a pointer to the list head structure

  This macro attempts to place an exclusive write lock in the
  list head structure pointed to by head.
  Returns 0 on success, non-zero on failure
*/
#define AST_RWLIST_TRYWRLOCK(head)                                      \
        ast_rwlock_trywrlock(&(head)->lock)

/*!
  \brief Read locks a list, without blocking if the list is locked.
  \param head This is a pointer to the list head structure

  This macro attempts to place a read lock in the
  list head structure pointed to by head.
  Returns 0 on success, non-zero on failure
*/
#define AST_RWLIST_TRYRDLOCK(head)                                      \
        ast_rwlock_tryrdlock(&(head)->lock)
	
=======
>>>>>>> 19898f33
/*!
 * \brief Write locks a list, with timeout.
 * \param head This is a pointer to the list head structure
 * \param ts Pointer to a timespec structure
 *
 * This macro attempts to place an exclusive write lock in the
 * list head structure pointed to by head.
 * \retval 0 on success
 * \retval non-zero on failure
 *
 * \since 1.6.1
 */
#define	AST_RWLIST_TIMEDWRLOCK(head, ts)	ast_rwlock_timedwrlock(&(head)->lock, ts)

/*!
 * \brief Read locks a list.
 * \param head This is a pointer to the list head structure
 *
 * This macro attempts to place a read lock in the
 * list head structure pointed to by head.
 * \retval 0 on success
 * \retval non-zero on failure
 */
#define AST_RWLIST_RDLOCK(head)                                         \
        ast_rwlock_rdlock(&(head)->lock)

/*!
 * \brief Read locks a list, with timeout.
 * \param head This is a pointer to the list head structure
 * \param ts Pointer to a timespec structure
 *
 * This macro attempts to place a read lock in the
 * list head structure pointed to by head.
 * \retval 0 on success
 * \retval non-zero on failure
 *
 * \since 1.6.1
 */
#define AST_RWLIST_TIMEDRDLOCK(head, ts)                                 \
	ast_rwlock_timedrdlock(&(head)->lock, ts)

/*!
 * \brief Locks a list, without blocking if the list is locked.
 * \param head This is a pointer to the list head structure
 *
 * This macro attempts to place an exclusive lock in the
 * list head structure pointed to by head.
 * \retval 0 on success
 * \retval non-zero on failure
 */
#define AST_LIST_TRYLOCK(head)						\
	ast_mutex_trylock(&(head)->lock)

/*!
<<<<<<< HEAD
  \brief Attempts to unlock a read/write based list.
  \param head This is a pointer to the list head structure

  This macro attempts to remove a read or write lock from the
  list head structure pointed to by head. If the list
  was not locked by this thread, this macro has no effect.
*/
#define AST_RWLIST_UNLOCK(head)                                         \
        ast_rwlock_unlock(&(head)->lock)

/*!
  \brief Defines a structure to be used to hold a list of specified type.
  \param name This will be the name of the defined structure.
  \param type This is the type of each list entry.
=======
 * \brief Write locks a list, without blocking if the list is locked.
 * \param head This is a pointer to the list head structure
 *
 * This macro attempts to place an exclusive write lock in the
 * list head structure pointed to by head.
 * \retval 0 on success
 * \retval non-zero on failure
 */
#define AST_RWLIST_TRYWRLOCK(head)                                      \
        ast_rwlock_trywrlock(&(head)->lock)
>>>>>>> 19898f33

/*!
 * \brief Read locks a list, without blocking if the list is locked.
 * \param head This is a pointer to the list head structure
 *
 * This macro attempts to place a read lock in the
 * list head structure pointed to by head.
 * \retval 0 on success
 * \retval non-zero on failure
 */
#define AST_RWLIST_TRYRDLOCK(head)                                      \
        ast_rwlock_tryrdlock(&(head)->lock)

/*!
 * \brief Attempts to unlock a list.
 * \param head This is a pointer to the list head structure
 *
 * This macro attempts to remove an exclusive lock from the
 * list head structure pointed to by head. If the list
 * was not locked by this thread, this macro has no effect.
 */
#define AST_LIST_UNLOCK(head)						\
	ast_mutex_unlock(&(head)->lock)

/*!
 * \brief Attempts to unlock a read/write based list.
 * \param head This is a pointer to the list head structure
 *
 * This macro attempts to remove a read or write lock from the
 * list head structure pointed to by head. If the list
 * was not locked by this thread, this macro has no effect.
 */
#define AST_RWLIST_UNLOCK(head)                                         \
        ast_rwlock_unlock(&(head)->lock)

/*!
 * \brief Defines a structure to be used to hold a list of specified type.
 * \param name This will be the name of the defined structure.
 * \param type This is the type of each list entry.
 *
 * This macro creates a structure definition that can be used
 * to hold a list of the entries of type \a type. It does not actually
 * declare (allocate) a structure; to do that, either follow this
 * macro with the desired name of the instance you wish to declare,
 * or use the specified \a name to declare instances elsewhere.
 *
 * Example usage:
 * \code
 * static AST_LIST_HEAD(entry_list, entry) entries;
 * \endcode
 *
 * This would define \c struct \c entry_list, and declare an instance of it named
 * \a entries, all intended to hold a list of type \c struct \c entry.
 */
#define AST_LIST_HEAD(name, type)					\
struct name {								\
	struct type *first;						\
	struct type *last;						\
	ast_mutex_t lock;						\
}

/*!
<<<<<<< HEAD
  \brief Defines a structure to be used to hold a read/write list of specified type.
  \param name This will be the name of the defined structure.
  \param type This is the type of each list entry.

  This macro creates a structure definition that can be used
  to hold a list of the entries of type \a type. It does not actually
  declare (allocate) a structure; to do that, either follow this
  macro with the desired name of the instance you wish to declare,
  or use the specified \a name to declare instances elsewhere.

  Example usage:
  \code
  static AST_RWLIST_HEAD(entry_list, entry) entries;
  \endcode

  This would define \c struct \c entry_list, and declare an instance of it named
  \a entries, all intended to hold a list of type \c struct \c entry.
*/
=======
 * \brief Defines a structure to be used to hold a read/write list of specified type.
 * \param name This will be the name of the defined structure.
 * \param type This is the type of each list entry.
 *
 * This macro creates a structure definition that can be used
 * to hold a list of the entries of type \a type. It does not actually
 * declare (allocate) a structure; to do that, either follow this
 * macro with the desired name of the instance you wish to declare,
 * or use the specified \a name to declare instances elsewhere.
 *
 * Example usage:
 * \code
 * static AST_RWLIST_HEAD(entry_list, entry) entries;
 * \endcode
 *
 * This would define \c struct \c entry_list, and declare an instance of it named
 * \a entries, all intended to hold a list of type \c struct \c entry.
 */
>>>>>>> 19898f33
#define AST_RWLIST_HEAD(name, type)                                     \
struct name {                                                           \
        struct type *first;                                             \
        struct type *last;                                              \
        ast_rwlock_t lock;                                              \
}
<<<<<<< HEAD

/*!
  \brief Defines a structure to be used to hold a list of specified type (with no lock).
  \param name This will be the name of the defined structure.
  \param type This is the type of each list entry.

  This macro creates a structure definition that can be used
  to hold a list of the entries of type \a type. It does not actually
  declare (allocate) a structure; to do that, either follow this
  macro with the desired name of the instance you wish to declare,
  or use the specified \a name to declare instances elsewhere.

  Example usage:
  \code
  static AST_LIST_HEAD_NOLOCK(entry_list, entry) entries;
  \endcode
=======
>>>>>>> 19898f33

/*!
 * \brief Defines a structure to be used to hold a list of specified type (with no lock).
 * \param name This will be the name of the defined structure.
 * \param type This is the type of each list entry.
 *
 * This macro creates a structure definition that can be used
 * to hold a list of the entries of type \a type. It does not actually
 * declare (allocate) a structure; to do that, either follow this
 * macro with the desired name of the instance you wish to declare,
 * or use the specified \a name to declare instances elsewhere.
 *
 * Example usage:
 * \code
 * static AST_LIST_HEAD_NOLOCK(entry_list, entry) entries;
 * \endcode
 *
 * This would define \c struct \c entry_list, and declare an instance of it named
 * \a entries, all intended to hold a list of type \c struct \c entry.
 */
#define AST_LIST_HEAD_NOLOCK(name, type)				\
struct name {								\
	struct type *first;						\
	struct type *last;						\
}

/*!
 * \brief Defines initial values for a declaration of AST_LIST_HEAD
 */
#define AST_LIST_HEAD_INIT_VALUE	{		\
	.first = NULL,					\
	.last = NULL,					\
	.lock = AST_MUTEX_INIT_VALUE,			\
	}

/*!
<<<<<<< HEAD
  \brief Defines initial values for a declaration of AST_RWLIST_HEAD
*/
=======
 * \brief Defines initial values for a declaration of AST_RWLIST_HEAD
 */
>>>>>>> 19898f33
#define AST_RWLIST_HEAD_INIT_VALUE      {               \
        .first = NULL,                                  \
        .last = NULL,                                   \
        .lock = AST_RWLOCK_INIT_VALUE,                  \
        }

/*!
<<<<<<< HEAD
  \brief Defines initial values for a declaration of AST_LIST_HEAD_NOLOCK
*/
=======
 * \brief Defines initial values for a declaration of AST_LIST_HEAD_NOLOCK
 */
>>>>>>> 19898f33
#define AST_LIST_HEAD_NOLOCK_INIT_VALUE	{	\
	.first = NULL,					\
	.last = NULL,					\
	}

/*!
<<<<<<< HEAD
  \brief Defines a structure to be used to hold a list of specified type, statically initialized.
  \param name This will be the name of the defined structure.
  \param type This is the type of each list entry.

  This macro creates a structure definition that can be used
  to hold a list of the entries of type \a type, and allocates an instance
  of it, initialized to be empty.

  Example usage:
  \code
  static AST_LIST_HEAD_STATIC(entry_list, entry);
  \endcode

  This would define \c struct \c entry_list, intended to hold a list of
  type \c struct \c entry.
*/
=======
 * \brief Defines a structure to be used to hold a list of specified type, statically initialized.
 * \param name This will be the name of the defined structure.
 * \param type This is the type of each list entry.
 *
 * This macro creates a structure definition that can be used
 * to hold a list of the entries of type \a type, and allocates an instance
 * of it, initialized to be empty.
 *
 * Example usage:
 * \code
 * static AST_LIST_HEAD_STATIC(entry_list, entry);
 * \endcode
 *
 * This would define \c struct \c entry_list, intended to hold a list of
 * type \c struct \c entry.
 */
>>>>>>> 19898f33
#if defined(AST_MUTEX_INIT_W_CONSTRUCTORS)
#define AST_LIST_HEAD_STATIC(name, type)				\
struct name {								\
	struct type *first;						\
	struct type *last;						\
	ast_mutex_t lock;						\
} name;									\
<<<<<<< HEAD
static void  __attribute__((constructor)) init_##name(void)		\
{									\
        AST_LIST_HEAD_INIT(&name);					\
}									\
static void  __attribute__((destructor)) fini_##name(void)		\
=======
static void  __attribute__((constructor)) __init_##name(void)		\
{									\
        AST_LIST_HEAD_INIT(&name);					\
}									\
static void  __attribute__((destructor)) __fini_##name(void)		\
>>>>>>> 19898f33
{									\
        AST_LIST_HEAD_DESTROY(&name);					\
}									\
struct __dummy_##name
#else
#define AST_LIST_HEAD_STATIC(name, type)				\
struct name {								\
	struct type *first;						\
	struct type *last;						\
	ast_mutex_t lock;						\
} name = AST_LIST_HEAD_INIT_VALUE
#endif
<<<<<<< HEAD

/*!
  \brief Defines a structure to be used to hold a read/write list of specified type, statically initialized.
  \param name This will be the name of the defined structure.
  \param type This is the type of each list entry.

  This macro creates a structure definition that can be used
  to hold a list of the entries of type \a type, and allocates an instance
  of it, initialized to be empty.

  Example usage:
  \code
  static AST_RWLIST_HEAD_STATIC(entry_list, entry);
  \endcode

  This would define \c struct \c entry_list, intended to hold a list of
  type \c struct \c entry.
*/
#ifndef HAVE_PTHREAD_RWLOCK_INITIALIZER
#define AST_RWLIST_HEAD_STATIC(name, type)                              \
struct name {                                                           \
        struct type *first;                                             \
        struct type *last;                                              \
        ast_rwlock_t lock;                                              \
} name;                                                                 \
static void  __attribute__((constructor)) init_##name(void)            \
{                                                                       \
        AST_RWLIST_HEAD_INIT(&name);                                    \
}                                                                       \
static void  __attribute__((destructor)) fini_##name(void)             \
{                                                                       \
        AST_RWLIST_HEAD_DESTROY(&name);                                 \
}                                                                       \
struct __dummy_##name
#else
#define AST_RWLIST_HEAD_STATIC(name, type)                              \
struct name {                                                           \
        struct type *first;                                             \
        struct type *last;                                              \
        ast_rwlock_t lock;                                              \
} name = AST_RWLIST_HEAD_INIT_VALUE
#endif
=======
>>>>>>> 19898f33

/*!
 * \brief Defines a structure to be used to hold a read/write list of specified type, statically initialized.
 * \param name This will be the name of the defined structure.
 * \param type This is the type of each list entry.
 *
 * This macro creates a structure definition that can be used
 * to hold a list of the entries of type \a type, and allocates an instance
 * of it, initialized to be empty.
 *
 * Example usage:
 * \code
 * static AST_RWLIST_HEAD_STATIC(entry_list, entry);
 * \endcode
 *
 * This would define \c struct \c entry_list, intended to hold a list of
 * type \c struct \c entry.
 */
#ifndef HAVE_PTHREAD_RWLOCK_INITIALIZER
#define AST_RWLIST_HEAD_STATIC(name, type)                              \
struct name {                                                           \
        struct type *first;                                             \
        struct type *last;                                              \
        ast_rwlock_t lock;                                              \
} name;                                                                 \
static void  __attribute__((constructor)) __init_##name(void)          \
{                                                                       \
        AST_RWLIST_HEAD_INIT(&name);                                    \
}                                                                       \
static void  __attribute__((destructor)) __fini_##name(void)           \
{                                                                       \
        AST_RWLIST_HEAD_DESTROY(&name);                                 \
}                                                                       \
struct __dummy_##name
#else
#define AST_RWLIST_HEAD_STATIC(name, type)                              \
struct name {                                                           \
        struct type *first;                                             \
        struct type *last;                                              \
        ast_rwlock_t lock;                                              \
} name = AST_RWLIST_HEAD_INIT_VALUE
#endif

/*!
 * \brief Defines a structure to be used to hold a list of specified type, statically initialized.
 *
 * This is the same as AST_LIST_HEAD_STATIC, except without the lock included.
 */
#define AST_LIST_HEAD_NOLOCK_STATIC(name, type)				\
struct name {								\
	struct type *first;						\
	struct type *last;						\
} name = AST_LIST_HEAD_NOLOCK_INIT_VALUE

/*!
 * \brief Initializes a list head structure with a specified first entry.
 * \param head This is a pointer to the list head structure
 * \param entry pointer to the list entry that will become the head of the list
 *
 * This macro initializes a list head structure by setting the head
 * entry to the supplied value and recreating the embedded lock.
 */
#define AST_LIST_HEAD_SET(head, entry) do {				\
	(head)->first = (entry);					\
	(head)->last = (entry);						\
	ast_mutex_init(&(head)->lock);					\
} while (0)

/*!
<<<<<<< HEAD
  \brief Initializes an rwlist head structure with a specified first entry.
  \param head This is a pointer to the list head structure
  \param entry pointer to the list entry that will become the head of the list

  This macro initializes a list head structure by setting the head
  entry to the supplied value and recreating the embedded lock.
*/
=======
 * \brief Initializes an rwlist head structure with a specified first entry.
 * \param head This is a pointer to the list head structure
 * \param entry pointer to the list entry that will become the head of the list
 *
 * This macro initializes a list head structure by setting the head
 * entry to the supplied value and recreating the embedded lock.
 */
>>>>>>> 19898f33
#define AST_RWLIST_HEAD_SET(head, entry) do {                           \
        (head)->first = (entry);                                        \
        (head)->last = (entry);                                         \
        ast_rwlock_init(&(head)->lock);                                 \
} while (0)
<<<<<<< HEAD

/*!
  \brief Initializes a list head structure with a specified first entry.
  \param head This is a pointer to the list head structure
  \param entry pointer to the list entry that will become the head of the list
=======
>>>>>>> 19898f33

/*!
 * \brief Initializes a list head structure with a specified first entry.
 * \param head This is a pointer to the list head structure
 * \param entry pointer to the list entry that will become the head of the list
 *
 * This macro initializes a list head structure by setting the head
 * entry to the supplied value.
 */
#define AST_LIST_HEAD_SET_NOLOCK(head, entry) do {			\
	(head)->first = (entry);					\
	(head)->last = (entry);						\
} while (0)

/*!
 * \brief Declare a forward link structure inside a list entry.
 * \param type This is the type of each list entry.
 *
 * This macro declares a structure to be used to link list entries together.
 * It must be used inside the definition of the structure named in
 * \a type, as follows:
 *
 * \code
 * struct list_entry {
      ...
      AST_LIST_ENTRY(list_entry) list;
 * }
 * \endcode
 *
 * The field name \a list here is arbitrary, and can be anything you wish.
 */
#define AST_LIST_ENTRY(type)						\
struct {								\
	struct type *next;						\
}

#define AST_RWLIST_ENTRY AST_LIST_ENTRY
<<<<<<< HEAD
 
=======

>>>>>>> 19898f33
/*!
 * \brief Returns the first entry contained in a list.
 * \param head This is a pointer to the list head structure
 */
#define	AST_LIST_FIRST(head)	((head)->first)

#define AST_RWLIST_FIRST AST_LIST_FIRST

/*!
 * \brief Returns the last entry contained in a list.
 * \param head This is a pointer to the list head structure
 */
#define	AST_LIST_LAST(head)	((head)->last)

#define AST_RWLIST_LAST AST_LIST_LAST

/*!
 * \brief Returns the next entry in the list after the given entry.
 * \param elm This is a pointer to the current entry.
 * \param field This is the name of the field (declared using AST_LIST_ENTRY())
 * used to link entries of this list together.
 */
#define AST_LIST_NEXT(elm, field)	((elm)->field.next)

#define AST_RWLIST_NEXT AST_LIST_NEXT
<<<<<<< HEAD

/*!
  \brief Checks whether the specified list contains any entries.
  \param head This is a pointer to the list head structure

  Returns zero if the list has entries, non-zero if not.
=======

/*!
 * \brief Checks whether the specified list contains any entries.
 * \param head This is a pointer to the list head structure
 *
 * \return zero if the list has entries
 * \return non-zero if not.
>>>>>>> 19898f33
 */
#define	AST_LIST_EMPTY(head)	(AST_LIST_FIRST(head) == NULL)

#define AST_RWLIST_EMPTY AST_LIST_EMPTY

/*!
 * \brief Loops over (traverses) the entries in a list.
 * \param head This is a pointer to the list head structure
 * \param var This is the name of the variable that will hold a pointer to the
 * current list entry on each iteration. It must be declared before calling
 * this macro.
 * \param field This is the name of the field (declared using AST_LIST_ENTRY())
 * used to link entries of this list together.
 *
 * This macro is use to loop over (traverse) the entries in a list. It uses a
 * \a for loop, and supplies the enclosed code with a pointer to each list
 * entry as it loops. It is typically used as follows:
 * \code
 * static AST_LIST_HEAD(entry_list, list_entry) entries;
 * ...
 * struct list_entry {
      ...
      AST_LIST_ENTRY(list_entry) list;
 * }
 * ...
 * struct list_entry *current;
 * ...
 * AST_LIST_TRAVERSE(&entries, current, list) {
     (do something with current here)
<<<<<<< HEAD
  }
  \endcode
  \warning If you modify the forward-link pointer contained in the \a current entry while
  inside the loop, the behavior will be unpredictable. At a minimum, the following
  macros will modify the forward-link pointer, and should not be used inside
  AST_LIST_TRAVERSE() against the entry pointed to by the \a current pointer without
  careful consideration of their consequences:
  \li AST_LIST_NEXT() (when used as an lvalue)
  \li AST_LIST_INSERT_AFTER()
  \li AST_LIST_INSERT_HEAD()
  \li AST_LIST_INSERT_TAIL()
  \li AST_LIST_INSERT_SORTALPHA()
*/
=======
 * }
 * \endcode
 * \warning If you modify the forward-link pointer contained in the \a current entry while
 * inside the loop, the behavior will be unpredictable. At a minimum, the following
 * macros will modify the forward-link pointer, and should not be used inside
 * AST_LIST_TRAVERSE() against the entry pointed to by the \a current pointer without
 * careful consideration of their consequences:
 * \li AST_LIST_NEXT() (when used as an lvalue)
 * \li AST_LIST_INSERT_AFTER()
 * \li AST_LIST_INSERT_HEAD()
 * \li AST_LIST_INSERT_TAIL()
 * \li AST_LIST_INSERT_SORTALPHA()
 */
>>>>>>> 19898f33
#define AST_LIST_TRAVERSE(head,var,field) 				\
	for((var) = (head)->first; (var); (var) = (var)->field.next)

#define AST_RWLIST_TRAVERSE AST_LIST_TRAVERSE

/*!
 * \brief Loops safely over (traverses) the entries in a list.
 * \param head This is a pointer to the list head structure
 * \param var This is the name of the variable that will hold a pointer to the
 * current list entry on each iteration. It must be declared before calling
 * this macro.
 * \param field This is the name of the field (declared using AST_LIST_ENTRY())
 * used to link entries of this list together.
 *
 * This macro is used to safely loop over (traverse) the entries in a list. It
 * uses a \a for loop, and supplies the enclosed code with a pointer to each list
 * entry as it loops. It is typically used as follows:
 *
 * \code
 * static AST_LIST_HEAD(entry_list, list_entry) entries;
 * ...
 * struct list_entry {
      ...
      AST_LIST_ENTRY(list_entry) list;
 * }
 * ...
 * struct list_entry *current;
 * ...
 * AST_LIST_TRAVERSE_SAFE_BEGIN(&entries, current, list) {
     (do something with current here)
 * }
 * AST_LIST_TRAVERSE_SAFE_END;
 * \endcode
 *
 * It differs from AST_LIST_TRAVERSE() in that the code inside the loop can modify
 * (or even free, after calling AST_LIST_REMOVE_CURRENT()) the entry pointed to by
 * the \a current pointer without affecting the loop traversal.
 */
#define AST_LIST_TRAVERSE_SAFE_BEGIN(head, var, field) {				\
	typeof((head)) __list_head = head;						\
	typeof(__list_head->first) __list_next;						\
	typeof(__list_head->first) __list_prev = NULL;					\
	typeof(__list_head->first) __new_prev = NULL;					\
	for ((var) = __list_head->first, __new_prev = (var),				\
	      __list_next = (var) ? (var)->field.next : NULL;				\
	     (var);									\
	     __list_prev = __new_prev, (var) = __list_next,				\
	     __new_prev = (var),							\
	     __list_next = (var) ? (var)->field.next : NULL				\
	    )

#define AST_RWLIST_TRAVERSE_SAFE_BEGIN AST_LIST_TRAVERSE_SAFE_BEGIN
<<<<<<< HEAD

/*!
  \brief Removes the \a current entry from a list during a traversal.
  \param head This is a pointer to the list head structure
  \param field This is the name of the field (declared using AST_LIST_ENTRY())
  used to link entries of this list together.
=======
>>>>>>> 19898f33

/*!
 * \brief Removes the \a current entry from a list during a traversal.
 * \param field This is the name of the field (declared using AST_LIST_ENTRY())
 * used to link entries of this list together.
 *
 * \note This macro can \b only be used inside an AST_LIST_TRAVERSE_SAFE_BEGIN()
 * block; it is used to unlink the current entry from the list without affecting
 * the list traversal (and without having to re-traverse the list to modify the
 * previous entry, if any).
 */
<<<<<<< HEAD
#define AST_LIST_REMOVE_CURRENT(head, field) do { \
=======
#define AST_LIST_REMOVE_CURRENT(field) do { \
>>>>>>> 19898f33
	__new_prev->field.next = NULL;							\
	__new_prev = __list_prev;							\
	if (__list_prev)								\
		__list_prev->field.next = __list_next;					\
	else										\
		__list_head->first = __list_next;					\
	if (!__list_next)								\
<<<<<<< HEAD
		(head)->last = __list_prev; \
	} while (0)

#define AST_RWLIST_REMOVE_CURRENT AST_LIST_REMOVE_CURRENT
=======
		__list_head->last = __list_prev;					\
	} while (0)
>>>>>>> 19898f33

#define AST_RWLIST_REMOVE_CURRENT AST_LIST_REMOVE_CURRENT

#define AST_LIST_MOVE_CURRENT(newhead, field) do { \
	typeof ((newhead)->first) __list_cur = __new_prev;				\
	AST_LIST_REMOVE_CURRENT(field);							\
	AST_LIST_INSERT_TAIL((newhead), __list_cur, field);				\
	} while (0)

#define AST_RWLIST_MOVE_CURRENT AST_LIST_MOVE_CURRENT

/*!
 * \brief Inserts a list entry before the current entry during a traversal.
 * \param elm This is a pointer to the entry to be inserted.
 * \param field This is the name of the field (declared using AST_LIST_ENTRY())
 * used to link entries of this list together.
 *
 * \note This macro can \b only be used inside an AST_LIST_TRAVERSE_SAFE_BEGIN()
 * block.
 */
#define AST_LIST_INSERT_BEFORE_CURRENT(elm, field) do {			\
	if (__list_prev) {						\
		(elm)->field.next = __list_prev->field.next;		\
		__list_prev->field.next = elm;				\
	} else {							\
		(elm)->field.next = __list_head->first;			\
		__list_head->first = (elm);				\
	}								\
	__new_prev = (elm);						\
} while (0)

#define AST_RWLIST_INSERT_BEFORE_CURRENT AST_LIST_INSERT_BEFORE_CURRENT

/*!
 * \brief Closes a safe loop traversal block.
 */
#define AST_LIST_TRAVERSE_SAFE_END  }

#define AST_RWLIST_TRAVERSE_SAFE_END AST_LIST_TRAVERSE_SAFE_END
<<<<<<< HEAD

/*!
  \brief Initializes a list head structure.
  \param head This is a pointer to the list head structure
=======
>>>>>>> 19898f33

/*!
 * \brief Initializes a list head structure.
 * \param head This is a pointer to the list head structure
 *
 * This macro initializes a list head structure by setting the head
 * entry to \a NULL (empty list) and recreating the embedded lock.
 */
#define AST_LIST_HEAD_INIT(head) {					\
	(head)->first = NULL;						\
	(head)->last = NULL;						\
	ast_mutex_init(&(head)->lock);					\
}

/*!
<<<<<<< HEAD
  \brief Initializes an rwlist head structure.
  \param head This is a pointer to the list head structure

  This macro initializes a list head structure by setting the head
  entry to \a NULL (empty list) and recreating the embedded lock.
*/
=======
 * \brief Initializes an rwlist head structure.
 * \param head This is a pointer to the list head structure
 *
 * This macro initializes a list head structure by setting the head
 * entry to \a NULL (empty list) and recreating the embedded lock.
 */
>>>>>>> 19898f33
#define AST_RWLIST_HEAD_INIT(head) {                                    \
        (head)->first = NULL;                                           \
        (head)->last = NULL;                                            \
        ast_rwlock_init(&(head)->lock);                                 \
}
<<<<<<< HEAD

/*!
  \brief Destroys a list head structure.
  \param head This is a pointer to the list head structure
=======
>>>>>>> 19898f33

/*!
 * \brief Destroys a list head structure.
 * \param head This is a pointer to the list head structure
 *
 * This macro destroys a list head structure by setting the head
 * entry to \a NULL (empty list) and destroying the embedded lock.
 * It does not free the structure from memory.
 */
#define AST_LIST_HEAD_DESTROY(head) {					\
	(head)->first = NULL;						\
	(head)->last = NULL;						\
	ast_mutex_destroy(&(head)->lock);				\
}

/*!
<<<<<<< HEAD
  \brief Destroys an rwlist head structure.
  \param head This is a pointer to the list head structure

  This macro destroys a list head structure by setting the head
  entry to \a NULL (empty list) and destroying the embedded lock.
  It does not free the structure from memory.
*/
=======
 * \brief Destroys an rwlist head structure.
 * \param head This is a pointer to the list head structure
 *
 * This macro destroys a list head structure by setting the head
 * entry to \a NULL (empty list) and destroying the embedded lock.
 * It does not free the structure from memory.
 */
>>>>>>> 19898f33
#define AST_RWLIST_HEAD_DESTROY(head) {                                 \
        (head)->first = NULL;                                           \
        (head)->last = NULL;                                            \
        ast_rwlock_destroy(&(head)->lock);                              \
}
<<<<<<< HEAD

/*!
  \brief Initializes a list head structure.
  \param head This is a pointer to the list head structure
=======
>>>>>>> 19898f33

/*!
 * \brief Initializes a list head structure.
 * \param head This is a pointer to the list head structure
 *
 * This macro initializes a list head structure by setting the head
 * entry to \a NULL (empty list). There is no embedded lock handling
 * with this macro.
 */
#define AST_LIST_HEAD_INIT_NOLOCK(head) {				\
	(head)->first = NULL;						\
	(head)->last = NULL;						\
}

/*!
 * \brief Inserts a list entry after a given entry.
 * \param head This is a pointer to the list head structure
 * \param listelm This is a pointer to the entry after which the new entry should
 * be inserted.
 * \param elm This is a pointer to the entry to be inserted.
 * \param field This is the name of the field (declared using AST_LIST_ENTRY())
 * used to link entries of this list together.
 */
#define AST_LIST_INSERT_AFTER(head, listelm, elm, field) do {		\
	(elm)->field.next = (listelm)->field.next;			\
	(listelm)->field.next = (elm);					\
	if ((head)->last == (listelm))					\
		(head)->last = (elm);					\
} while (0)

#define AST_RWLIST_INSERT_AFTER AST_LIST_INSERT_AFTER

/*!
 * \brief Inserts a list entry at the head of a list.
 * \param head This is a pointer to the list head structure
 * \param elm This is a pointer to the entry to be inserted.
 * \param field This is the name of the field (declared using AST_LIST_ENTRY())
 * used to link entries of this list together.
 */
#define AST_LIST_INSERT_HEAD(head, elm, field) do {			\
		(elm)->field.next = (head)->first;			\
		(head)->first = (elm);					\
		if (!(head)->last)					\
			(head)->last = (elm);				\
} while (0)

#define AST_RWLIST_INSERT_HEAD AST_LIST_INSERT_HEAD
<<<<<<< HEAD

/*!
  \brief Appends a list entry to the tail of a list.
  \param head This is a pointer to the list head structure
  \param elm This is a pointer to the entry to be appended.
  \param field This is the name of the field (declared using AST_LIST_ENTRY())
  used to link entries of this list together.
=======
>>>>>>> 19898f33

/*!
 * \brief Appends a list entry to the tail of a list.
 * \param head This is a pointer to the list head structure
 * \param elm This is a pointer to the entry to be appended.
 * \param field This is the name of the field (declared using AST_LIST_ENTRY())
 * used to link entries of this list together.
 *
 * Note: The link field in the appended entry is \b not modified, so if it is
 * actually the head of a list itself, the entire list will be appended
 * temporarily (until the next AST_LIST_INSERT_TAIL is performed).
 */
#define AST_LIST_INSERT_TAIL(head, elm, field) do {			\
      if (!(head)->first) {						\
		(head)->first = (elm);					\
		(head)->last = (elm);					\
      } else {								\
		(head)->last->field.next = (elm);			\
		(head)->last = (elm);					\
      }									\
} while (0)

#define AST_RWLIST_INSERT_TAIL AST_LIST_INSERT_TAIL

<<<<<<< HEAD
/*!
 * \brief Inserts a list entry into a alphabetically sorted list
 * \param head Pointer to the list head structure
 * \param elm Pointer to the entry to be inserted
 * \param field Name of the list entry field (declared using AST_LIST_ENTRY())
 * \param sortfield Name of the field on which the list is sorted
 */
#define AST_LIST_INSERT_SORTALPHA(head, elm, field, sortfield) do { \
	if (!(head)->first) {                                           \
		(head)->first = (elm);                                      \
		(head)->last = (elm);                                       \
	} else {                                                        \
		typeof((head)->first) cur = (head)->first, prev = NULL;     \
		while (cur && strcmp(cur->sortfield, elm->sortfield) < 0) { \
			prev = cur;                                             \
			cur = cur->field.next;                                  \
		}                                                           \
		if (!prev) {                                                \
			AST_LIST_INSERT_HEAD(head, elm, field);                 \
		} else if (!cur) {                                          \
			AST_LIST_INSERT_TAIL(head, elm, field);                 \
		} else {                                                    \
			AST_LIST_INSERT_AFTER(head, prev, elm, field);          \
		}                                                           \
	}                                                               \
} while (0)

#define AST_RWLIST_INSERT_SORTALPHA	AST_LIST_INSERT_SORTALPHA

/*!
  \brief Appends a whole list to the tail of a list.
  \param head This is a pointer to the list head structure
  \param list This is a pointer to the list to be appended.
  \param field This is the name of the field (declared using AST_LIST_ENTRY())
  used to link entries of the list together.

  Note: The source list (the \a list parameter) will be empty after
  calling this macro (the list entries are \b moved to the target list).
=======
/*!
 * \brief Inserts a list entry into a alphabetically sorted list
 * \param head Pointer to the list head structure
 * \param elm Pointer to the entry to be inserted
 * \param field Name of the list entry field (declared using AST_LIST_ENTRY())
 * \param sortfield Name of the field on which the list is sorted
 * \since 1.6.1
 */
#define AST_LIST_INSERT_SORTALPHA(head, elm, field, sortfield) do { \
	if (!(head)->first) {                                           \
		(head)->first = (elm);                                      \
		(head)->last = (elm);                                       \
	} else {                                                        \
		typeof((head)->first) cur = (head)->first, prev = NULL;     \
		while (cur && strcmp(cur->sortfield, elm->sortfield) < 0) { \
			prev = cur;                                             \
			cur = cur->field.next;                                  \
		}                                                           \
		if (!prev) {                                                \
			AST_LIST_INSERT_HEAD(head, elm, field);                 \
		} else if (!cur) {                                          \
			AST_LIST_INSERT_TAIL(head, elm, field);                 \
		} else {                                                    \
			AST_LIST_INSERT_AFTER(head, prev, elm, field);          \
		}                                                           \
	}                                                               \
} while (0)

#define AST_RWLIST_INSERT_SORTALPHA	AST_LIST_INSERT_SORTALPHA

/*!
 * \brief Appends a whole list to the tail of a list.
 * \param head This is a pointer to the list head structure
 * \param list This is a pointer to the list to be appended.
 * \param field This is the name of the field (declared using AST_LIST_ENTRY())
 * used to link entries of this list together.
 *
 * Note: The source list (the \a list parameter) will be empty after
 * calling this macro (the list entries are \b moved to the target list).
>>>>>>> 19898f33
 */
#define AST_LIST_APPEND_LIST(head, list, field) do {			\
	if (!(list)->first) {						\
		break;							\
	}								\
	if (!(head)->first) {						\
		(head)->first = (list)->first;				\
		(head)->last = (list)->last;				\
	} else {							\
		(head)->last->field.next = (list)->first;		\
		(head)->last = (list)->last;				\
	}								\
	(list)->first = NULL;						\
	(list)->last = NULL;						\
} while (0)

#define AST_RWLIST_APPEND_LIST AST_LIST_APPEND_LIST

<<<<<<< HEAD
/*!
  \brief Inserts a whole list after a specific entry in a list
  \param head This is a pointer to the list head structure
  \param list This is a pointer to the list to be inserted.
  \param elm This is a pointer to the entry after which the new list should
  be inserted.
  \param field This is the name of the field (declared using AST_LIST_ENTRY())
  used to link entries of the lists together.

  Note: The source list (the \a list parameter) will be empty after
  calling this macro (the list entries are \b moved to the target list).
 */
#define AST_LIST_INSERT_LIST_AFTER(head, list, elm, field) do {		\
	(list)->last->field.next = (elm)->field.next;			\
	(elm)->field.next = (list)->first;				\
	if ((head)->last == elm) {					\
		(head)->last = (list)->last;				\
	}								\
	(list)->first = NULL;						\
	(list)->last = NULL;						\
} while(0)

#define AST_RWLIST_INSERT_LIST_AFTER AST_LIST_INSERT_LIST_AFTER

=======
>>>>>>> 19898f33
/*!
  \brief Inserts a whole list after a specific entry in a list
  \param head This is a pointer to the list head structure
  \param list This is a pointer to the list to be inserted.
  \param elm This is a pointer to the entry after which the new list should
  be inserted.
  \param field This is the name of the field (declared using AST_LIST_ENTRY())
  used to link entries of the lists together.

  Note: The source list (the \a list parameter) will be empty after
  calling this macro (the list entries are \b moved to the target list).
 */
#define AST_LIST_INSERT_LIST_AFTER(head, list, elm, field) do {		\
	(list)->last->field.next = (elm)->field.next;			\
	(elm)->field.next = (list)->first;				\
	if ((head)->last == elm) {					\
		(head)->last = (list)->last;				\
	}								\
	(list)->first = NULL;						\
	(list)->last = NULL;						\
} while(0)

#define AST_RWLIST_INSERT_LIST_AFTER AST_LIST_INSERT_LIST_AFTER

/*!
 * \brief Removes and returns the head entry from a list.
 * \param head This is a pointer to the list head structure
 * \param field This is the name of the field (declared using AST_LIST_ENTRY())
 * used to link entries of this list together.
 *
 * Removes the head entry from the list, and returns a pointer to it.
 * This macro is safe to call on an empty list.
 */
#define AST_LIST_REMOVE_HEAD(head, field) ({				\
		typeof((head)->first) cur = (head)->first;		\
		if (cur) {						\
			(head)->first = cur->field.next;		\
			cur->field.next = NULL;				\
			if ((head)->last == cur)			\
				(head)->last = NULL;			\
		}							\
		cur;							\
	})

#define AST_RWLIST_REMOVE_HEAD AST_LIST_REMOVE_HEAD

/*!
 * \brief Removes a specific entry from a list.
 * \param head This is a pointer to the list head structure
 * \param elm This is a pointer to the entry to be removed.
 * \param field This is the name of the field (declared using AST_LIST_ENTRY())
 * used to link entries of this list together.
 * \warning The removed entry is \b not freed nor modified in any way.
 */
#define AST_LIST_REMOVE(head, elm, field) ({			        \
	__typeof(elm) __res = NULL; \
	if ((head)->first == (elm)) {					\
		__res = (head)->first;                      \
		(head)->first = (elm)->field.next;			\
		if ((head)->last == (elm))			\
			(head)->last = NULL;			\
	} else {								\
		typeof(elm) curelm = (head)->first;			\
		while (curelm && (curelm->field.next != (elm)))			\
			curelm = curelm->field.next;			\
		if (curelm) { \
			__res = (elm); \
			curelm->field.next = (elm)->field.next;			\
			if ((head)->last == (elm))				\
				(head)->last = curelm;				\
		} \
	}								\
	(elm)->field.next = NULL;                                       \
	(__res); \
})

#define AST_RWLIST_REMOVE AST_LIST_REMOVE

#endif /* _ASTERISK_LINKEDLISTS_H */<|MERGE_RESOLUTION|>--- conflicted
+++ resolved
@@ -28,40 +28,6 @@
  */
 
 /*!
-<<<<<<< HEAD
-  \brief Locks a list.
-  \param head This is a pointer to the list head structure
-
-  This macro attempts to place an exclusive lock in the
-  list head structure pointed to by head.
-  Returns 0 on success, non-zero on failure
-*/
-#define AST_LIST_LOCK(head)						\
-	ast_mutex_lock(&(head)->lock) 
-
-/*!
-  \brief Write locks a list.
-  \param head This is a pointer to the list head structure
-
-  This macro attempts to place an exclusive write lock in the
-  list head structure pointed to by head.
-  Returns 0 on success, non-zero on failure
-*/
-#define AST_RWLIST_WRLOCK(head)                                         \
-        ast_rwlock_wrlock(&(head)->lock)
-
-/*!
-  \brief Read locks a list.
-  \param head This is a pointer to the list head structure
-
-  This macro attempts to place a read lock in the
-  list head structure pointed to by head.
-  Returns 0 on success, non-zero on failure
-*/
-#define AST_RWLIST_RDLOCK(head)                                         \
-        ast_rwlock_rdlock(&(head)->lock)
-	
-=======
  * \brief Locks a list.
  * \param head This is a pointer to the list head structure
  *
@@ -73,7 +39,6 @@
 #define AST_LIST_LOCK(head)						\
 	ast_mutex_lock(&(head)->lock)
 
->>>>>>> 19898f33
 /*!
  * \brief Write locks a list.
  * \param head This is a pointer to the list head structure
@@ -86,38 +51,6 @@
 #define AST_RWLIST_WRLOCK(head)                                         \
         ast_rwlock_wrlock(&(head)->lock)
 
-<<<<<<< HEAD
-  This macro attempts to place an exclusive lock in the
-  list head structure pointed to by head.
-  Returns 0 on success, non-zero on failure
-*/
-#define AST_LIST_TRYLOCK(head)						\
-	ast_mutex_trylock(&(head)->lock) 
-
-/*!
-  \brief Write locks a list, without blocking if the list is locked.
-  \param head This is a pointer to the list head structure
-
-  This macro attempts to place an exclusive write lock in the
-  list head structure pointed to by head.
-  Returns 0 on success, non-zero on failure
-*/
-#define AST_RWLIST_TRYWRLOCK(head)                                      \
-        ast_rwlock_trywrlock(&(head)->lock)
-
-/*!
-  \brief Read locks a list, without blocking if the list is locked.
-  \param head This is a pointer to the list head structure
-
-  This macro attempts to place a read lock in the
-  list head structure pointed to by head.
-  Returns 0 on success, non-zero on failure
-*/
-#define AST_RWLIST_TRYRDLOCK(head)                                      \
-        ast_rwlock_tryrdlock(&(head)->lock)
-	
-=======
->>>>>>> 19898f33
 /*!
  * \brief Write locks a list, with timeout.
  * \param head This is a pointer to the list head structure
@@ -172,22 +105,6 @@
 	ast_mutex_trylock(&(head)->lock)
 
 /*!
-<<<<<<< HEAD
-  \brief Attempts to unlock a read/write based list.
-  \param head This is a pointer to the list head structure
-
-  This macro attempts to remove a read or write lock from the
-  list head structure pointed to by head. If the list
-  was not locked by this thread, this macro has no effect.
-*/
-#define AST_RWLIST_UNLOCK(head)                                         \
-        ast_rwlock_unlock(&(head)->lock)
-
-/*!
-  \brief Defines a structure to be used to hold a list of specified type.
-  \param name This will be the name of the defined structure.
-  \param type This is the type of each list entry.
-=======
  * \brief Write locks a list, without blocking if the list is locked.
  * \param head This is a pointer to the list head structure
  *
@@ -198,7 +115,6 @@
  */
 #define AST_RWLIST_TRYWRLOCK(head)                                      \
         ast_rwlock_trywrlock(&(head)->lock)
->>>>>>> 19898f33
 
 /*!
  * \brief Read locks a list, without blocking if the list is locked.
@@ -261,26 +177,6 @@
 }
 
 /*!
-<<<<<<< HEAD
-  \brief Defines a structure to be used to hold a read/write list of specified type.
-  \param name This will be the name of the defined structure.
-  \param type This is the type of each list entry.
-
-  This macro creates a structure definition that can be used
-  to hold a list of the entries of type \a type. It does not actually
-  declare (allocate) a structure; to do that, either follow this
-  macro with the desired name of the instance you wish to declare,
-  or use the specified \a name to declare instances elsewhere.
-
-  Example usage:
-  \code
-  static AST_RWLIST_HEAD(entry_list, entry) entries;
-  \endcode
-
-  This would define \c struct \c entry_list, and declare an instance of it named
-  \a entries, all intended to hold a list of type \c struct \c entry.
-*/
-=======
  * \brief Defines a structure to be used to hold a read/write list of specified type.
  * \param name This will be the name of the defined structure.
  * \param type This is the type of each list entry.
@@ -299,32 +195,12 @@
  * This would define \c struct \c entry_list, and declare an instance of it named
  * \a entries, all intended to hold a list of type \c struct \c entry.
  */
->>>>>>> 19898f33
 #define AST_RWLIST_HEAD(name, type)                                     \
 struct name {                                                           \
         struct type *first;                                             \
         struct type *last;                                              \
         ast_rwlock_t lock;                                              \
 }
-<<<<<<< HEAD
-
-/*!
-  \brief Defines a structure to be used to hold a list of specified type (with no lock).
-  \param name This will be the name of the defined structure.
-  \param type This is the type of each list entry.
-
-  This macro creates a structure definition that can be used
-  to hold a list of the entries of type \a type. It does not actually
-  declare (allocate) a structure; to do that, either follow this
-  macro with the desired name of the instance you wish to declare,
-  or use the specified \a name to declare instances elsewhere.
-
-  Example usage:
-  \code
-  static AST_LIST_HEAD_NOLOCK(entry_list, entry) entries;
-  \endcode
-=======
->>>>>>> 19898f33
 
 /*!
  * \brief Defines a structure to be used to hold a list of specified type (with no lock).
@@ -361,13 +237,8 @@
 	}
 
 /*!
-<<<<<<< HEAD
-  \brief Defines initial values for a declaration of AST_RWLIST_HEAD
-*/
-=======
  * \brief Defines initial values for a declaration of AST_RWLIST_HEAD
  */
->>>>>>> 19898f33
 #define AST_RWLIST_HEAD_INIT_VALUE      {               \
         .first = NULL,                                  \
         .last = NULL,                                   \
@@ -375,37 +246,14 @@
         }
 
 /*!
-<<<<<<< HEAD
-  \brief Defines initial values for a declaration of AST_LIST_HEAD_NOLOCK
-*/
-=======
  * \brief Defines initial values for a declaration of AST_LIST_HEAD_NOLOCK
  */
->>>>>>> 19898f33
 #define AST_LIST_HEAD_NOLOCK_INIT_VALUE	{	\
 	.first = NULL,					\
 	.last = NULL,					\
 	}
 
 /*!
-<<<<<<< HEAD
-  \brief Defines a structure to be used to hold a list of specified type, statically initialized.
-  \param name This will be the name of the defined structure.
-  \param type This is the type of each list entry.
-
-  This macro creates a structure definition that can be used
-  to hold a list of the entries of type \a type, and allocates an instance
-  of it, initialized to be empty.
-
-  Example usage:
-  \code
-  static AST_LIST_HEAD_STATIC(entry_list, entry);
-  \endcode
-
-  This would define \c struct \c entry_list, intended to hold a list of
-  type \c struct \c entry.
-*/
-=======
  * \brief Defines a structure to be used to hold a list of specified type, statically initialized.
  * \param name This will be the name of the defined structure.
  * \param type This is the type of each list entry.
@@ -422,7 +270,6 @@
  * This would define \c struct \c entry_list, intended to hold a list of
  * type \c struct \c entry.
  */
->>>>>>> 19898f33
 #if defined(AST_MUTEX_INIT_W_CONSTRUCTORS)
 #define AST_LIST_HEAD_STATIC(name, type)				\
 struct name {								\
@@ -430,19 +277,11 @@
 	struct type *last;						\
 	ast_mutex_t lock;						\
 } name;									\
-<<<<<<< HEAD
-static void  __attribute__((constructor)) init_##name(void)		\
-{									\
-        AST_LIST_HEAD_INIT(&name);					\
-}									\
-static void  __attribute__((destructor)) fini_##name(void)		\
-=======
 static void  __attribute__((constructor)) __init_##name(void)		\
 {									\
         AST_LIST_HEAD_INIT(&name);					\
 }									\
 static void  __attribute__((destructor)) __fini_##name(void)		\
->>>>>>> 19898f33
 {									\
         AST_LIST_HEAD_DESTROY(&name);					\
 }									\
@@ -455,51 +294,6 @@
 	ast_mutex_t lock;						\
 } name = AST_LIST_HEAD_INIT_VALUE
 #endif
-<<<<<<< HEAD
-
-/*!
-  \brief Defines a structure to be used to hold a read/write list of specified type, statically initialized.
-  \param name This will be the name of the defined structure.
-  \param type This is the type of each list entry.
-
-  This macro creates a structure definition that can be used
-  to hold a list of the entries of type \a type, and allocates an instance
-  of it, initialized to be empty.
-
-  Example usage:
-  \code
-  static AST_RWLIST_HEAD_STATIC(entry_list, entry);
-  \endcode
-
-  This would define \c struct \c entry_list, intended to hold a list of
-  type \c struct \c entry.
-*/
-#ifndef HAVE_PTHREAD_RWLOCK_INITIALIZER
-#define AST_RWLIST_HEAD_STATIC(name, type)                              \
-struct name {                                                           \
-        struct type *first;                                             \
-        struct type *last;                                              \
-        ast_rwlock_t lock;                                              \
-} name;                                                                 \
-static void  __attribute__((constructor)) init_##name(void)            \
-{                                                                       \
-        AST_RWLIST_HEAD_INIT(&name);                                    \
-}                                                                       \
-static void  __attribute__((destructor)) fini_##name(void)             \
-{                                                                       \
-        AST_RWLIST_HEAD_DESTROY(&name);                                 \
-}                                                                       \
-struct __dummy_##name
-#else
-#define AST_RWLIST_HEAD_STATIC(name, type)                              \
-struct name {                                                           \
-        struct type *first;                                             \
-        struct type *last;                                              \
-        ast_rwlock_t lock;                                              \
-} name = AST_RWLIST_HEAD_INIT_VALUE
-#endif
-=======
->>>>>>> 19898f33
 
 /*!
  * \brief Defines a structure to be used to hold a read/write list of specified type, statically initialized.
@@ -569,15 +363,6 @@
 } while (0)
 
 /*!
-<<<<<<< HEAD
-  \brief Initializes an rwlist head structure with a specified first entry.
-  \param head This is a pointer to the list head structure
-  \param entry pointer to the list entry that will become the head of the list
-
-  This macro initializes a list head structure by setting the head
-  entry to the supplied value and recreating the embedded lock.
-*/
-=======
  * \brief Initializes an rwlist head structure with a specified first entry.
  * \param head This is a pointer to the list head structure
  * \param entry pointer to the list entry that will become the head of the list
@@ -585,20 +370,11 @@
  * This macro initializes a list head structure by setting the head
  * entry to the supplied value and recreating the embedded lock.
  */
->>>>>>> 19898f33
 #define AST_RWLIST_HEAD_SET(head, entry) do {                           \
         (head)->first = (entry);                                        \
         (head)->last = (entry);                                         \
         ast_rwlock_init(&(head)->lock);                                 \
 } while (0)
-<<<<<<< HEAD
-
-/*!
-  \brief Initializes a list head structure with a specified first entry.
-  \param head This is a pointer to the list head structure
-  \param entry pointer to the list entry that will become the head of the list
-=======
->>>>>>> 19898f33
 
 /*!
  * \brief Initializes a list head structure with a specified first entry.
@@ -636,11 +412,7 @@
 }
 
 #define AST_RWLIST_ENTRY AST_LIST_ENTRY
-<<<<<<< HEAD
- 
-=======
-
->>>>>>> 19898f33
+
 /*!
  * \brief Returns the first entry contained in a list.
  * \param head This is a pointer to the list head structure
@@ -666,14 +438,6 @@
 #define AST_LIST_NEXT(elm, field)	((elm)->field.next)
 
 #define AST_RWLIST_NEXT AST_LIST_NEXT
-<<<<<<< HEAD
-
-/*!
-  \brief Checks whether the specified list contains any entries.
-  \param head This is a pointer to the list head structure
-
-  Returns zero if the list has entries, non-zero if not.
-=======
 
 /*!
  * \brief Checks whether the specified list contains any entries.
@@ -681,7 +445,6 @@
  *
  * \return zero if the list has entries
  * \return non-zero if not.
->>>>>>> 19898f33
  */
 #define	AST_LIST_EMPTY(head)	(AST_LIST_FIRST(head) == NULL)
 
@@ -711,21 +474,6 @@
  * ...
  * AST_LIST_TRAVERSE(&entries, current, list) {
      (do something with current here)
-<<<<<<< HEAD
-  }
-  \endcode
-  \warning If you modify the forward-link pointer contained in the \a current entry while
-  inside the loop, the behavior will be unpredictable. At a minimum, the following
-  macros will modify the forward-link pointer, and should not be used inside
-  AST_LIST_TRAVERSE() against the entry pointed to by the \a current pointer without
-  careful consideration of their consequences:
-  \li AST_LIST_NEXT() (when used as an lvalue)
-  \li AST_LIST_INSERT_AFTER()
-  \li AST_LIST_INSERT_HEAD()
-  \li AST_LIST_INSERT_TAIL()
-  \li AST_LIST_INSERT_SORTALPHA()
-*/
-=======
  * }
  * \endcode
  * \warning If you modify the forward-link pointer contained in the \a current entry while
@@ -739,7 +487,6 @@
  * \li AST_LIST_INSERT_TAIL()
  * \li AST_LIST_INSERT_SORTALPHA()
  */
->>>>>>> 19898f33
 #define AST_LIST_TRAVERSE(head,var,field) 				\
 	for((var) = (head)->first; (var); (var) = (var)->field.next)
 
@@ -792,15 +539,6 @@
 	    )
 
 #define AST_RWLIST_TRAVERSE_SAFE_BEGIN AST_LIST_TRAVERSE_SAFE_BEGIN
-<<<<<<< HEAD
-
-/*!
-  \brief Removes the \a current entry from a list during a traversal.
-  \param head This is a pointer to the list head structure
-  \param field This is the name of the field (declared using AST_LIST_ENTRY())
-  used to link entries of this list together.
-=======
->>>>>>> 19898f33
 
 /*!
  * \brief Removes the \a current entry from a list during a traversal.
@@ -812,11 +550,7 @@
  * the list traversal (and without having to re-traverse the list to modify the
  * previous entry, if any).
  */
-<<<<<<< HEAD
-#define AST_LIST_REMOVE_CURRENT(head, field) do { \
-=======
 #define AST_LIST_REMOVE_CURRENT(field) do { \
->>>>>>> 19898f33
 	__new_prev->field.next = NULL;							\
 	__new_prev = __list_prev;							\
 	if (__list_prev)								\
@@ -824,15 +558,8 @@
 	else										\
 		__list_head->first = __list_next;					\
 	if (!__list_next)								\
-<<<<<<< HEAD
-		(head)->last = __list_prev; \
-	} while (0)
-
-#define AST_RWLIST_REMOVE_CURRENT AST_LIST_REMOVE_CURRENT
-=======
 		__list_head->last = __list_prev;					\
 	} while (0)
->>>>>>> 19898f33
 
 #define AST_RWLIST_REMOVE_CURRENT AST_LIST_REMOVE_CURRENT
 
@@ -872,13 +599,6 @@
 #define AST_LIST_TRAVERSE_SAFE_END  }
 
 #define AST_RWLIST_TRAVERSE_SAFE_END AST_LIST_TRAVERSE_SAFE_END
-<<<<<<< HEAD
-
-/*!
-  \brief Initializes a list head structure.
-  \param head This is a pointer to the list head structure
-=======
->>>>>>> 19898f33
 
 /*!
  * \brief Initializes a list head structure.
@@ -894,33 +614,17 @@
 }
 
 /*!
-<<<<<<< HEAD
-  \brief Initializes an rwlist head structure.
-  \param head This is a pointer to the list head structure
-
-  This macro initializes a list head structure by setting the head
-  entry to \a NULL (empty list) and recreating the embedded lock.
-*/
-=======
  * \brief Initializes an rwlist head structure.
  * \param head This is a pointer to the list head structure
  *
  * This macro initializes a list head structure by setting the head
  * entry to \a NULL (empty list) and recreating the embedded lock.
  */
->>>>>>> 19898f33
 #define AST_RWLIST_HEAD_INIT(head) {                                    \
         (head)->first = NULL;                                           \
         (head)->last = NULL;                                            \
         ast_rwlock_init(&(head)->lock);                                 \
 }
-<<<<<<< HEAD
-
-/*!
-  \brief Destroys a list head structure.
-  \param head This is a pointer to the list head structure
-=======
->>>>>>> 19898f33
 
 /*!
  * \brief Destroys a list head structure.
@@ -937,15 +641,6 @@
 }
 
 /*!
-<<<<<<< HEAD
-  \brief Destroys an rwlist head structure.
-  \param head This is a pointer to the list head structure
-
-  This macro destroys a list head structure by setting the head
-  entry to \a NULL (empty list) and destroying the embedded lock.
-  It does not free the structure from memory.
-*/
-=======
  * \brief Destroys an rwlist head structure.
  * \param head This is a pointer to the list head structure
  *
@@ -953,19 +648,11 @@
  * entry to \a NULL (empty list) and destroying the embedded lock.
  * It does not free the structure from memory.
  */
->>>>>>> 19898f33
 #define AST_RWLIST_HEAD_DESTROY(head) {                                 \
         (head)->first = NULL;                                           \
         (head)->last = NULL;                                            \
         ast_rwlock_destroy(&(head)->lock);                              \
 }
-<<<<<<< HEAD
-
-/*!
-  \brief Initializes a list head structure.
-  \param head This is a pointer to the list head structure
-=======
->>>>>>> 19898f33
 
 /*!
  * \brief Initializes a list head structure.
@@ -1013,16 +700,6 @@
 } while (0)
 
 #define AST_RWLIST_INSERT_HEAD AST_LIST_INSERT_HEAD
-<<<<<<< HEAD
-
-/*!
-  \brief Appends a list entry to the tail of a list.
-  \param head This is a pointer to the list head structure
-  \param elm This is a pointer to the entry to be appended.
-  \param field This is the name of the field (declared using AST_LIST_ENTRY())
-  used to link entries of this list together.
-=======
->>>>>>> 19898f33
 
 /*!
  * \brief Appends a list entry to the tail of a list.
@@ -1047,13 +724,13 @@
 
 #define AST_RWLIST_INSERT_TAIL AST_LIST_INSERT_TAIL
 
-<<<<<<< HEAD
 /*!
  * \brief Inserts a list entry into a alphabetically sorted list
  * \param head Pointer to the list head structure
  * \param elm Pointer to the entry to be inserted
  * \param field Name of the list entry field (declared using AST_LIST_ENTRY())
  * \param sortfield Name of the field on which the list is sorted
+ * \since 1.6.1
  */
 #define AST_LIST_INSERT_SORTALPHA(head, elm, field, sortfield) do { \
 	if (!(head)->first) {                                           \
@@ -1078,46 +755,6 @@
 #define AST_RWLIST_INSERT_SORTALPHA	AST_LIST_INSERT_SORTALPHA
 
 /*!
-  \brief Appends a whole list to the tail of a list.
-  \param head This is a pointer to the list head structure
-  \param list This is a pointer to the list to be appended.
-  \param field This is the name of the field (declared using AST_LIST_ENTRY())
-  used to link entries of the list together.
-
-  Note: The source list (the \a list parameter) will be empty after
-  calling this macro (the list entries are \b moved to the target list).
-=======
-/*!
- * \brief Inserts a list entry into a alphabetically sorted list
- * \param head Pointer to the list head structure
- * \param elm Pointer to the entry to be inserted
- * \param field Name of the list entry field (declared using AST_LIST_ENTRY())
- * \param sortfield Name of the field on which the list is sorted
- * \since 1.6.1
- */
-#define AST_LIST_INSERT_SORTALPHA(head, elm, field, sortfield) do { \
-	if (!(head)->first) {                                           \
-		(head)->first = (elm);                                      \
-		(head)->last = (elm);                                       \
-	} else {                                                        \
-		typeof((head)->first) cur = (head)->first, prev = NULL;     \
-		while (cur && strcmp(cur->sortfield, elm->sortfield) < 0) { \
-			prev = cur;                                             \
-			cur = cur->field.next;                                  \
-		}                                                           \
-		if (!prev) {                                                \
-			AST_LIST_INSERT_HEAD(head, elm, field);                 \
-		} else if (!cur) {                                          \
-			AST_LIST_INSERT_TAIL(head, elm, field);                 \
-		} else {                                                    \
-			AST_LIST_INSERT_AFTER(head, prev, elm, field);          \
-		}                                                           \
-	}                                                               \
-} while (0)
-
-#define AST_RWLIST_INSERT_SORTALPHA	AST_LIST_INSERT_SORTALPHA
-
-/*!
  * \brief Appends a whole list to the tail of a list.
  * \param head This is a pointer to the list head structure
  * \param list This is a pointer to the list to be appended.
@@ -1126,7 +763,6 @@
  *
  * Note: The source list (the \a list parameter) will be empty after
  * calling this macro (the list entries are \b moved to the target list).
->>>>>>> 19898f33
  */
 #define AST_LIST_APPEND_LIST(head, list, field) do {			\
 	if (!(list)->first) {						\
@@ -1145,33 +781,6 @@
 
 #define AST_RWLIST_APPEND_LIST AST_LIST_APPEND_LIST
 
-<<<<<<< HEAD
-/*!
-  \brief Inserts a whole list after a specific entry in a list
-  \param head This is a pointer to the list head structure
-  \param list This is a pointer to the list to be inserted.
-  \param elm This is a pointer to the entry after which the new list should
-  be inserted.
-  \param field This is the name of the field (declared using AST_LIST_ENTRY())
-  used to link entries of the lists together.
-
-  Note: The source list (the \a list parameter) will be empty after
-  calling this macro (the list entries are \b moved to the target list).
- */
-#define AST_LIST_INSERT_LIST_AFTER(head, list, elm, field) do {		\
-	(list)->last->field.next = (elm)->field.next;			\
-	(elm)->field.next = (list)->first;				\
-	if ((head)->last == elm) {					\
-		(head)->last = (list)->last;				\
-	}								\
-	(list)->first = NULL;						\
-	(list)->last = NULL;						\
-} while(0)
-
-#define AST_RWLIST_INSERT_LIST_AFTER AST_LIST_INSERT_LIST_AFTER
-
-=======
->>>>>>> 19898f33
 /*!
   \brief Inserts a whole list after a specific entry in a list
   \param head This is a pointer to the list head structure

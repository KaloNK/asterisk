--- conflicted
+++ resolved
@@ -61,8 +61,6 @@
 		(_sched_res); \
 	})
 
-<<<<<<< HEAD
-=======
 /*!
  * \brief schedule task to get deleted and call unref function
  * \sa AST_SCHED_DEL
@@ -85,7 +83,6 @@
  * \brief schedule task to get deleted releasing the lock between attempts
  * \since 1.6.1
  */
->>>>>>> 19898f33
 #define AST_SCHED_DEL_SPINLOCK(sched, id, lock) \
 	({ \
 		int _count = 0; \
@@ -102,8 +99,6 @@
 		(_sched_res); \
 	})
 
-<<<<<<< HEAD
-=======
 #define AST_SCHED_REPLACE_VARIABLE(id, sched, when, callback, data, variable) \
 	do { \
 		int _count = 0; \
@@ -142,7 +137,6 @@
 #define AST_SCHED_REPLACE_UNREF(id, sched, when, callback, data, unrefcall, addfailcall, refcall) \
 	AST_SCHED_REPLACE_VARIABLE_UNREF(id, sched, when, callback, data, 0, unrefcall, addfailcall, refcall)
 
->>>>>>> 19898f33
 struct sched_context;
 
 /*! \brief New schedule context
@@ -192,9 +186,6 @@
  * \param data data to pass to the callback
  * \return Returns a schedule item ID on success, -1 on failure
  */
-<<<<<<< HEAD
-int ast_sched_add(struct sched_context *con, int when, ast_sched_cb callback, const void *data);
-=======
 int ast_sched_add(struct sched_context *con, int when, ast_sched_cb callback, const void *data) attribute_warn_unused_result;
 
 /*!
@@ -209,7 +200,6 @@
  * \retval otherwise, returns scheduled item ID
  */
 int ast_sched_replace(int old_id, struct sched_context *con, int when, ast_sched_cb callback, const void *data) attribute_warn_unused_result;
->>>>>>> 19898f33
 
 /*!Adds a scheduled event with rescheduling support
  * \param con Scheduler context to add
@@ -224,9 +214,6 @@
  * If callback returns 0, no further events will be re-scheduled
  * \return Returns a schedule item ID on success, -1 on failure
  */
-<<<<<<< HEAD
-int ast_sched_add_variable(struct sched_context *con, int when, ast_sched_cb callback, const void *data, int variable);
-=======
 int ast_sched_add_variable(struct sched_context *con, int when, ast_sched_cb callback, const void *data, int variable) attribute_warn_unused_result;
 
 /*!
@@ -250,7 +237,6 @@
  * \return the data field from the matching sched struct if found; else return NULL if not found.
  * \since 1.6.1
  */
->>>>>>> 19898f33
 
 const void *ast_sched_find_data(struct sched_context *con, int id);
 	
@@ -264,15 +250,9 @@
  * \return Returns 0 on success, -1 on failure
  */
 #ifndef AST_DEVMODE
-<<<<<<< HEAD
-int ast_sched_del(struct sched_context *con, int id);
-#else
-int _ast_sched_del(struct sched_context *con, int id, const char *file, int line, const char *function);
-=======
 int ast_sched_del(struct sched_context *con, int id) attribute_warn_unused_result;
 #else
 int _ast_sched_del(struct sched_context *con, int id, const char *file, int line, const char *function) attribute_warn_unused_result;
->>>>>>> 19898f33
 #define	ast_sched_del(a, b)	_ast_sched_del(a, b, __FILE__, __LINE__, __PRETTY_FUNCTION__)
 #endif
 

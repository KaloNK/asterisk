/*
 * Asterisk -- An open source telephony toolkit.
 *
 * Copyright (C) 1999 - 2005, Digium, Inc.
 *
 * Mark Spencer <markster@digium.com>
 *
 * See http://www.asterisk.org for more information about
 * the Asterisk project. Please do not directly contact
 * any of the maintainers of this project for assistance;
 * the project provides a web site, mailing lists and IRC
 * channels for your use.
 *
 * This program is free software, distributed under the terms of
 * the GNU General Public License Version 2. See the LICENSE file
 * at the top of the source tree.
 */

/*! \file
 *
 * \brief App to flash a DAHDI trunk
 *
 * \author Mark Spencer <markster@digium.com>
 * 
 * \ingroup applications
 */
 
/*** MODULEINFO
	<depend>dahdi</depend>
<<<<<<< HEAD
=======
	<support_level>core</support_level>
>>>>>>> 5cf67a7a
 ***/

#include "asterisk.h"

ASTERISK_FILE_VERSION(__FILE__, "$Revision$")

<<<<<<< HEAD
#include <stdlib.h>
#include <stdio.h>
#include <string.h>
#include <errno.h>
#include <sys/ioctl.h>
=======
#include <dahdi/user.h>
>>>>>>> 5cf67a7a

#include "asterisk/lock.h"
#include "asterisk/file.h"
#include "asterisk/channel.h"
#include "asterisk/pbx.h"
#include "asterisk/module.h"
#include "asterisk/translate.h"
#include "asterisk/image.h"

<<<<<<< HEAD
#include "asterisk/dahdi_compat.h"

static char *app = "Flash";

static char *dahdi_synopsis = "Flashes a DAHDI trunk";

static char *dahdi_descrip = 
"Performs a flash on a DAHDI trunk.  This can be used\n"
"to access features provided on an incoming analogue circuit\n"
"such as conference and call waiting. Use with SendDTMF() to\n"
"perform external transfers\n";

static char *zap_synopsis = "Flashes a Zap trunk";

static char *zap_descrip = 
"Performs a flash on a Zap trunk.  This can be used\n"
"to access features provided on an incoming analogue circuit\n"
"such as conference and call waiting. Use with SendDTMF() to\n"
"perform external transfers\n";
=======
/*** DOCUMENTATION
	<application name="Flash" language="en_US">
		<synopsis>
			Flashes a DAHDI Trunk.
		</synopsis>
		<syntax />
		<description>
			<para>Performs a flash on a DAHDI trunk. This can be used to access features
			provided on an incoming analogue circuit such as conference and call waiting.
			Use with SendDTMF() to perform external transfers.</para>
		</description>
		<see-also>
			<ref type="application">SendDTMF</ref>
		</see-also>
	</application>
 ***/

static char *app = "Flash";
>>>>>>> 5cf67a7a

static inline int dahdi_wait_event(int fd)
{
	/* Avoid the silly dahdi_waitevent which ignores a bunch of events */
	int i,j=0;
	i = DAHDI_IOMUX_SIGEVENT;
	if (ioctl(fd, DAHDI_IOMUX, &i) == -1) return -1;
	if (ioctl(fd, DAHDI_GETEVENT, &j) == -1) return -1;
	return j;
}

static int flash_exec(struct ast_channel *chan, const char *data)
{
	int res = -1;
	int x;
<<<<<<< HEAD
	struct ast_module_user *u;
	struct dahdi_params ztp;
	u = ast_module_user_add(chan);
	if (!strcasecmp(chan->tech->type, dahdi_chan_name)) {
		memset(&ztp, 0, sizeof(ztp));
		res = ioctl(chan->fds[0], DAHDI_GET_PARAMS, &ztp);
		if (!res) {
			if (ztp.sigtype & __DAHDI_SIG_FXS) {
				x = DAHDI_FLASH;
				res = ioctl(chan->fds[0], DAHDI_HOOK, &x);
				if (!res || (errno == EINPROGRESS)) {
					if (res) {
						/* Wait for the event to finish */
						zt_wait_event(chan->fds[0]);
					}
					res = ast_safe_sleep(chan, 1000);
					if (option_verbose > 2)
						ast_verbose(VERBOSE_PREFIX_3 "Flashed channel %s\n", chan->name);
				} else
					ast_log(LOG_WARNING, "Unable to flash channel %s: %s\n", chan->name, strerror(errno));
=======
	struct dahdi_params dahdip;

	if (strcasecmp(chan->tech->type, "DAHDI")) {
		ast_log(LOG_WARNING, "%s is not a DAHDI channel\n", chan->name);
		return -1;
	}
	
	memset(&dahdip, 0, sizeof(dahdip));
	res = ioctl(chan->fds[0], DAHDI_GET_PARAMS, &dahdip);
	if (!res) {
		if (dahdip.sigtype & __DAHDI_SIG_FXS) {
			x = DAHDI_FLASH;
			res = ioctl(chan->fds[0], DAHDI_HOOK, &x);
			if (!res || (errno == EINPROGRESS)) {
				if (res) {
					/* Wait for the event to finish */
					dahdi_wait_event(chan->fds[0]);
				}
				res = ast_safe_sleep(chan, 1000);
				ast_verb(3, "Flashed channel %s\n", chan->name);
>>>>>>> 5cf67a7a
			} else
				ast_log(LOG_WARNING, "Unable to flash channel %s: %s\n", chan->name, strerror(errno));
		} else
			ast_log(LOG_WARNING, "%s is not an FXO Channel\n", chan->name);
	} else
<<<<<<< HEAD
		ast_log(LOG_WARNING, "%s is not a DAHDI channel\n", chan->name);
	ast_module_user_remove(u);
=======
		ast_log(LOG_WARNING, "Unable to get parameters of %s: %s\n", chan->name, strerror(errno));

>>>>>>> 5cf67a7a
	return res;
}

static int unload_module(void)
{
	return ast_unregister_application(app);
}

static int load_module(void)
{
<<<<<<< HEAD
	if (*dahdi_chan_mode == CHAN_ZAP_MODE) {
		return ast_register_application(app, flash_exec, zap_synopsis, zap_descrip);
	} else {
		return ast_register_application(app, flash_exec, dahdi_synopsis, dahdi_descrip);
	}
=======
	return ast_register_application_xml(app, flash_exec);
>>>>>>> 5cf67a7a
}

AST_MODULE_INFO_STANDARD(ASTERISK_GPL_KEY, "Flash channel application");<|MERGE_RESOLUTION|>--- conflicted
+++ resolved
@@ -27,25 +27,14 @@
  
 /*** MODULEINFO
 	<depend>dahdi</depend>
-<<<<<<< HEAD
-=======
 	<support_level>core</support_level>
->>>>>>> 5cf67a7a
  ***/
 
 #include "asterisk.h"
 
 ASTERISK_FILE_VERSION(__FILE__, "$Revision$")
 
-<<<<<<< HEAD
-#include <stdlib.h>
-#include <stdio.h>
-#include <string.h>
-#include <errno.h>
-#include <sys/ioctl.h>
-=======
 #include <dahdi/user.h>
->>>>>>> 5cf67a7a
 
 #include "asterisk/lock.h"
 #include "asterisk/file.h"
@@ -55,27 +44,6 @@
 #include "asterisk/translate.h"
 #include "asterisk/image.h"
 
-<<<<<<< HEAD
-#include "asterisk/dahdi_compat.h"
-
-static char *app = "Flash";
-
-static char *dahdi_synopsis = "Flashes a DAHDI trunk";
-
-static char *dahdi_descrip = 
-"Performs a flash on a DAHDI trunk.  This can be used\n"
-"to access features provided on an incoming analogue circuit\n"
-"such as conference and call waiting. Use with SendDTMF() to\n"
-"perform external transfers\n";
-
-static char *zap_synopsis = "Flashes a Zap trunk";
-
-static char *zap_descrip = 
-"Performs a flash on a Zap trunk.  This can be used\n"
-"to access features provided on an incoming analogue circuit\n"
-"such as conference and call waiting. Use with SendDTMF() to\n"
-"perform external transfers\n";
-=======
 /*** DOCUMENTATION
 	<application name="Flash" language="en_US">
 		<synopsis>
@@ -94,7 +62,6 @@
  ***/
 
 static char *app = "Flash";
->>>>>>> 5cf67a7a
 
 static inline int dahdi_wait_event(int fd)
 {
@@ -110,28 +77,6 @@
 {
 	int res = -1;
 	int x;
-<<<<<<< HEAD
-	struct ast_module_user *u;
-	struct dahdi_params ztp;
-	u = ast_module_user_add(chan);
-	if (!strcasecmp(chan->tech->type, dahdi_chan_name)) {
-		memset(&ztp, 0, sizeof(ztp));
-		res = ioctl(chan->fds[0], DAHDI_GET_PARAMS, &ztp);
-		if (!res) {
-			if (ztp.sigtype & __DAHDI_SIG_FXS) {
-				x = DAHDI_FLASH;
-				res = ioctl(chan->fds[0], DAHDI_HOOK, &x);
-				if (!res || (errno == EINPROGRESS)) {
-					if (res) {
-						/* Wait for the event to finish */
-						zt_wait_event(chan->fds[0]);
-					}
-					res = ast_safe_sleep(chan, 1000);
-					if (option_verbose > 2)
-						ast_verbose(VERBOSE_PREFIX_3 "Flashed channel %s\n", chan->name);
-				} else
-					ast_log(LOG_WARNING, "Unable to flash channel %s: %s\n", chan->name, strerror(errno));
-=======
 	struct dahdi_params dahdip;
 
 	if (strcasecmp(chan->tech->type, "DAHDI")) {
@@ -152,19 +97,13 @@
 				}
 				res = ast_safe_sleep(chan, 1000);
 				ast_verb(3, "Flashed channel %s\n", chan->name);
->>>>>>> 5cf67a7a
 			} else
 				ast_log(LOG_WARNING, "Unable to flash channel %s: %s\n", chan->name, strerror(errno));
 		} else
 			ast_log(LOG_WARNING, "%s is not an FXO Channel\n", chan->name);
 	} else
-<<<<<<< HEAD
-		ast_log(LOG_WARNING, "%s is not a DAHDI channel\n", chan->name);
-	ast_module_user_remove(u);
-=======
 		ast_log(LOG_WARNING, "Unable to get parameters of %s: %s\n", chan->name, strerror(errno));
 
->>>>>>> 5cf67a7a
 	return res;
 }
 
@@ -175,15 +114,7 @@
 
 static int load_module(void)
 {
-<<<<<<< HEAD
-	if (*dahdi_chan_mode == CHAN_ZAP_MODE) {
-		return ast_register_application(app, flash_exec, zap_synopsis, zap_descrip);
-	} else {
-		return ast_register_application(app, flash_exec, dahdi_synopsis, dahdi_descrip);
-	}
-=======
 	return ast_register_application_xml(app, flash_exec);
->>>>>>> 5cf67a7a
 }
 
-AST_MODULE_INFO_STANDARD(ASTERISK_GPL_KEY, "Flash channel application");+AST_MODULE_INFO_STANDARD(ASTERISK_GPL_KEY, "Flash channel application");

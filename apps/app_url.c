--- conflicted
+++ resolved
@@ -82,30 +82,9 @@
 
 static char *app = "SendURL";
 
-<<<<<<< HEAD
-static char *descrip = 
-"  SendURL(URL[|option]): Requests client go to URL (IAX2) or sends the \n"
-"URL to the client (other channels).\n"
-"Result is returned in the SENDURLSTATUS channel variable:\n"
-"    SUCCESS       URL successfully sent to client\n"
-"    FAILURE       Failed to send URL\n"
-"    NOLOAD        Client failed to load URL (wait enabled)\n"
-"    UNSUPPORTED   Channel does not support URL transport\n"
-"\n"
-"If the option 'wait' is specified, execution will wait for an\n"
-"acknowledgement that the URL has been loaded before continuing\n"
-"\n"
-"If jumping is specified as an option (the 'j' flag), the client does not\n"
-"support Asterisk \"html\" transport, and there exists a step with priority\n"
-"n + 101, then execution will continue at that step.\n"
-"\n"
-"SendURL continues normally if the URL was sent correctly or if the channel\n"
-"does not support HTML transport.  Otherwise, the channel is hung up.\n";
-=======
 enum option_flags {
 	OPTION_WAIT = (1 << 0),
 };
->>>>>>> 19898f33
 
 AST_APP_OPTIONS(app_opts,{
 	AST_APP_OPTION('w', OPTION_WAIT),

--- conflicted
+++ resolved
@@ -61,13 +61,8 @@
 	double s;
 	int ms;
 
-<<<<<<< HEAD
-	if (!data || (sscanf(data, "%30d", &ms) != 1)) {
-                ast_log(LOG_WARNING, "WaitForRing requires an argument (minimum seconds)\n");
-=======
 	if (!data || (sscanf(data, "%30lg", &s) != 1)) {
 		ast_log(LOG_WARNING, "WaitForRing requires an argument (minimum seconds)\n");
->>>>>>> 19898f33
 		return 0;
 	}
 
@@ -75,17 +70,8 @@
 		silgen = ast_channel_start_silence_generator(chan);
 	}
 
-<<<<<<< HEAD
-	if (ast_opt_transmit_silence) {
-		silgen = ast_channel_start_silence_generator(chan);
-	}
-
-	ms *= 1000;
-	while(ms > 0) {
-=======
 	ms = s * 1000.0;
 	while (ms > 0) {
->>>>>>> 19898f33
 		ms = ast_waitfor(chan, ms);
 		if (ms < 0) {
 			res = ms;
@@ -132,10 +118,6 @@
 		ast_channel_stop_silence_generator(chan, silgen);
 	}
 
-	if (silgen) {
-		ast_channel_stop_silence_generator(chan, silgen);
-	}
-
 	return res;
 }
 

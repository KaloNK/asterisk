/*
 * Asterisk -- An open source telephony toolkit.
 *
 * Copyright (C) 1999 - 2005, Digium, Inc.
 *
 * WaitForSilence Application by David C. Troy <dave@popvox.com>
 * Version 1.11 2006-06-29
 *
 * Mark Spencer <markster@digium.com>
 *
 * See http://www.asterisk.org for more information about
 * the Asterisk project. Please do not directly contact
 * any of the maintainers of this project for assistance;
 * the project provides a web site, mailing lists and IRC
 * channels for your use.
 *
 * This program is free software, distributed under the terms of
 * the GNU General Public License Version 2. See the LICENSE file
 * at the top of the source tree.
 */

/*! \file
 *
 * \brief Wait for Silence
 *   - Waits for up to 'x' milliseconds of silence, 'y' times \n
 *   - WaitForSilence(500,2) will wait for 1/2 second of silence, twice \n
 *   - WaitForSilence(1000,1) will wait for 1 second of silence, once \n
 *   - WaitForSilence(300,3,10) will wait for 300ms of silence, 3 times, and return after 10sec \n
 *
 * \author David C. Troy <dave@popvox.com>
 *
 * \brief Wait For Noise
 * The same as Wait For Silence but listenes noise on the chennel that is above \n
 * the pre-configured silence threshold from dsp.conf
 *
 * \author Philipp Skadorov <skadorov@yahoo.com>
 *
 * \ingroup applications
 */

#include "asterisk.h"

ASTERISK_FILE_VERSION(__FILE__, "$Revision$")

#include "asterisk/file.h"
#include "asterisk/channel.h"
#include "asterisk/pbx.h"
#include "asterisk/dsp.h"
#include "asterisk/module.h"

/*** DOCUMENTATION
	<application name="WaitForSilence" language="en_US">
		<synopsis>
			Waits for a specified amount of silence.
		</synopsis>
		<syntax>
			<parameter name="silencerequired" required="true" />
			<parameter name="iterations">
				<para>If not specified, defaults to <literal>1</literal>.</para>
			</parameter>
			<parameter name="timeout">
				<para>Is specified only to avoid an infinite loop in cases where silence is never achieved.</para>
			</parameter>
		</syntax>
		<description>
			<para>Waits for up to <replaceable>silencerequired</replaceable> milliseconds of silence,
			<replaceable>iterations</replaceable> times. An optional <replaceable>timeout</replaceable>
			specified the number of seconds to return after, even if we do not receive the specified amount of silence.
			Use <replaceable>timeout</replaceable> with caution, as it may defeat the purpose of this application, which
			is to wait indefinitely until silence is detected on the line. This is particularly useful for reverse-911-type
			call broadcast applications where you need to wait for an answering machine to complete its spiel before
			playing a message.</para>
			<para>Typically you will want to include two or more calls to WaitForSilence when dealing with an answering
			machine; first waiting for the spiel to finish, then waiting for the beep, etc.</para>
			<para>Examples:</para>
			<para>WaitForSilence(500,2) will wait for 1/2 second of silence, twice</para>
			<para>WaitForSilence(1000) will wait for 1 second of silence, once</para>
			<para>WaitForSilence(300,3,10) will wait for 300ms silence, 3 times, and returns after 10 sec, even if silence
			is not detected</para>
			<para>Sets the channel variable <variable>WAITSTATUS</variable> to one of these values:</para>
			<variablelist>
				<variable name="WAITSTATUS">
					<value name="SILENCE">
						if exited with silence detected.
					</value>
					<value name="TIMEOUT">
						if exited without silence detected after timeout.
					</value>
				</variable>
			</variablelist>
		</description>
		<see-also>
			<ref type="application">WaitForNoise</ref>
		</see-also>
	</application>
	<application name="WaitForNoise" language="en_US">
		<synopsis>
			Waits for a specified amount of noise.
		</synopsis>
		<syntax>
			<parameter name="noiserequired" required="true" />
			<parameter name="iterations">
				<para>If not specified, defaults to <literal>1</literal>.</para>
			</parameter>
			<parameter name="timeout">
				<para>Is specified only to avoid an infinite loop in cases where silence is never achieved.</para>
			</parameter>
		</syntax>
		<description>
			<para>Waits for up to <replaceable>noiserequired</replaceable> milliseconds of noise,
			<replaceable>iterations</replaceable> times. An optional <replaceable>timeout</replaceable>
			specified the number of seconds to return after, even if we do not receive the specified amount of noise.
			Use <replaceable>timeout</replaceable> with caution, as it may defeat the purpose of this application, which
			is to wait indefinitely until noise is detected on the line.</para>
		</description>
		<see-also>
			<ref type="application">WaitForSilence</ref>
		</see-also>
	</application>
 ***/

static char *app_silence = "WaitForSilence";
static char *app_noise = "WaitForNoise";

static int do_waiting(struct ast_channel *chan, int timereqd, time_t waitstart, int timeout, int wait_for_silence) {
	struct ast_frame *f = NULL;
	int dsptime = 0;
	int rfmt = 0;
	int res = 0;
	struct ast_dsp *sildet;	 /* silence detector dsp */
 	time_t now;

	/*Either silence or noise calc depending on wait_for_silence flag*/
	int (*ast_dsp_func)(struct ast_dsp*, struct ast_frame*, int*) =
				wait_for_silence ? ast_dsp_silence : ast_dsp_noise;

	rfmt = chan->readformat; /* Set to linear mode */
	if ((res = ast_set_read_format(chan, AST_FORMAT_SLINEAR)) < 0) {
		ast_log(LOG_WARNING, "Unable to set channel to linear mode, giving up\n");
		return -1;
	}

	/* Create the silence detector */
	if (!(sildet = ast_dsp_new())) {
		ast_log(LOG_WARNING, "Unable to create silence detector :(\n");
		return -1;
	}
	ast_dsp_set_threshold(sildet, ast_dsp_get_threshold_from_settings(THRESHOLD_SILENCE));

	/* Await silence... */
	for (;;) {
		/* Start with no silence received */
		dsptime = 0;

		res = ast_waitfor(chan, timereqd);

		/* Must have gotten a hangup; let's exit */
		if (res < 0) {
<<<<<<< HEAD
			f = NULL;
=======
			pbx_builtin_setvar_helper(chan, "WAITSTATUS", "HANGUP");
>>>>>>> 19898f33
			break;
		}
		
		/* We waited and got no frame; sounds like digital silence or a muted digital channel */
		if (res == 0) {
<<<<<<< HEAD
			dspsilence = silencereqd;
=======
			dsptime = timereqd;
>>>>>>> 19898f33
		} else {
			/* Looks like we did get a frame, so let's check it out */
			if (!(f = ast_read(chan))) {
				pbx_builtin_setvar_helper(chan, "WAITSTATUS", "HANGUP");
				break;
<<<<<<< HEAD
			if (f && f->frametype == AST_FRAME_VOICE) {
				ast_dsp_silence(sildet, f, &dspsilence);
			}
			if (f) {
				ast_frfree(f);
=======
>>>>>>> 19898f33
			}
			if (f->frametype == AST_FRAME_VOICE) {
				ast_dsp_func(sildet, f, &dsptime);
			}
			ast_frfree(f);
		}

		ast_verb(6, "Got %dms %s < %dms required\n", dsptime, wait_for_silence ? "silence" : "noise", timereqd);

		if (dsptime >= timereqd) {
			ast_verb(3, "Exiting with %dms %s >= %dms required\n", dsptime, wait_for_silence ? "silence" : "noise", timereqd);
			/* Ended happily with silence */
			res = 1;
			pbx_builtin_setvar_helper(chan, "WAITSTATUS", wait_for_silence ? "SILENCE" : "NOISE");
			ast_debug(1, "WAITSTATUS was set to %s\n", wait_for_silence ? "SILENCE" : "NOISE");
			break;
		}

		if (timeout && (difftime(time(&now), waitstart) >= timeout)) {
			pbx_builtin_setvar_helper(chan, "WAITSTATUS", "TIMEOUT");
			ast_debug(1, "WAITSTATUS was set to TIMEOUT\n");
			res = 0;
			break;
		}
	}


	if (rfmt && ast_set_read_format(chan, rfmt)) {
		ast_log(LOG_WARNING, "Unable to restore format %s to channel '%s'\n", ast_getformatname(rfmt), chan->name);
	}
	ast_dsp_free(sildet);
	return res;
}

static int waitfor_exec(struct ast_channel *chan, const char *data, int wait_for_silence)
{
	int res = 1;
	int timereqd = 1000;
	int timeout = 0;
	int iterations = 1, i;
	time_t waitstart;
	struct ast_silence_generator *silgen = NULL;

	if (chan->_state != AST_STATE_UP) {
		res = ast_answer(chan); /* Answer the channel */
	}

<<<<<<< HEAD
	if (!data || ( (sscanf(data, "%30d|%30d|%30d", &silencereqd, &iterations, &timeout) != 3) &&
		(sscanf(data, "%30d|%30d", &silencereqd, &iterations) != 2) &&
		(sscanf(data, "%30d", &silencereqd) != 1) ) ) {
=======
	if (!data || ( (sscanf(data, "%30d,%30d,%30d", &timereqd, &iterations, &timeout) != 3) &&
		(sscanf(data, "%30d,%30d", &timereqd, &iterations) != 2) &&
		(sscanf(data, "%30d", &timereqd) != 1) ) ) {
>>>>>>> 19898f33
		ast_log(LOG_WARNING, "Using default value of 1000ms, 1 iteration, no timeout\n");
	}

	ast_verb(3, "Waiting %d time(s) for %d ms silence with %d timeout\n", iterations, timereqd, timeout);

	if (ast_opt_transmit_silence) {
		silgen = ast_channel_start_silence_generator(chan);
	}
	time(&waitstart);
	res = 1;
	for (i=0; (i<iterations) && (res == 1); i++) {
		res = do_waiting(chan, timereqd, waitstart, timeout, wait_for_silence);
	}
	if (silgen) {
		ast_channel_stop_silence_generator(chan, silgen);
	}
<<<<<<< HEAD
	if (silgen) {
		ast_channel_stop_silence_generator(chan, silgen);
	}
=======

>>>>>>> 19898f33

	if (res > 0)
		res = 0;
	return res;
}

static int waitforsilence_exec(struct ast_channel *chan, const char *data)
{
	return waitfor_exec(chan, data, 1);
}

static int waitfornoise_exec(struct ast_channel *chan, const char *data)
{
	return waitfor_exec(chan, data, 0);
}

static int unload_module(void)
{
	int res;
	res = ast_unregister_application(app_silence);
	res |= ast_unregister_application(app_noise);

	return res;
}

static int load_module(void)
{
	int res;

	res = ast_register_application_xml(app_silence, waitforsilence_exec);
	res |= ast_register_application_xml(app_noise, waitfornoise_exec);
	return res;
}

AST_MODULE_INFO_STANDARD(ASTERISK_GPL_KEY, "Wait For Silence");
<|MERGE_RESOLUTION|>--- conflicted
+++ resolved
@@ -156,34 +156,18 @@
 
 		/* Must have gotten a hangup; let's exit */
 		if (res < 0) {
-<<<<<<< HEAD
-			f = NULL;
-=======
 			pbx_builtin_setvar_helper(chan, "WAITSTATUS", "HANGUP");
->>>>>>> 19898f33
 			break;
 		}
 		
 		/* We waited and got no frame; sounds like digital silence or a muted digital channel */
 		if (res == 0) {
-<<<<<<< HEAD
-			dspsilence = silencereqd;
-=======
 			dsptime = timereqd;
->>>>>>> 19898f33
 		} else {
 			/* Looks like we did get a frame, so let's check it out */
 			if (!(f = ast_read(chan))) {
 				pbx_builtin_setvar_helper(chan, "WAITSTATUS", "HANGUP");
 				break;
-<<<<<<< HEAD
-			if (f && f->frametype == AST_FRAME_VOICE) {
-				ast_dsp_silence(sildet, f, &dspsilence);
-			}
-			if (f) {
-				ast_frfree(f);
-=======
->>>>>>> 19898f33
 			}
 			if (f->frametype == AST_FRAME_VOICE) {
 				ast_dsp_func(sildet, f, &dsptime);
@@ -231,15 +215,9 @@
 		res = ast_answer(chan); /* Answer the channel */
 	}
 
-<<<<<<< HEAD
-	if (!data || ( (sscanf(data, "%30d|%30d|%30d", &silencereqd, &iterations, &timeout) != 3) &&
-		(sscanf(data, "%30d|%30d", &silencereqd, &iterations) != 2) &&
-		(sscanf(data, "%30d", &silencereqd) != 1) ) ) {
-=======
 	if (!data || ( (sscanf(data, "%30d,%30d,%30d", &timereqd, &iterations, &timeout) != 3) &&
 		(sscanf(data, "%30d,%30d", &timereqd, &iterations) != 2) &&
 		(sscanf(data, "%30d", &timereqd) != 1) ) ) {
->>>>>>> 19898f33
 		ast_log(LOG_WARNING, "Using default value of 1000ms, 1 iteration, no timeout\n");
 	}
 
@@ -256,13 +234,7 @@
 	if (silgen) {
 		ast_channel_stop_silence_generator(chan, silgen);
 	}
-<<<<<<< HEAD
-	if (silgen) {
-		ast_channel_stop_silence_generator(chan, silgen);
-	}
-=======
-
->>>>>>> 19898f33
+
 
 	if (res > 0)
 		res = 0;

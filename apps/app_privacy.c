--- conflicted
+++ resolved
@@ -109,43 +109,6 @@
 
 		parse = ast_strdupa(S_OR(data, ""));
 
-<<<<<<< HEAD
-			if (args.maxretries) {
-				if (sscanf(args.maxretries, "%30d", &x) == 1)
-					maxretries = x;
-				else
-					ast_log(LOG_WARNING, "Invalid max retries argument\n");
-			}
-			if (args.minlength) {
-				if (sscanf(args.minlength, "%30d", &x) == 1)
-					minlength = x;
-				else
-					ast_log(LOG_WARNING, "Invalid min length argument\n");
-			}
-			if (args.options)
-				if (strchr(args.options, 'j'))
-					priority_jump = 1;
-
-		}		
-
-		if (!x)
-		{
-			/*Read in the config file*/
-			cfg = ast_config_load(PRIV_CONFIG);
-		
-			if (cfg && (s = ast_variable_retrieve(cfg, "general", "maxretries"))) {
-				if (sscanf(s, "%30d", &x) == 1) 
-					maxretries = x;
-				else
-					ast_log(LOG_WARNING, "Invalid max retries argument\n");
-        		}
-
-			if (cfg && (s = ast_variable_retrieve(cfg, "general", "minlength"))) {
-				if (sscanf(s, "%30d", &x) == 1) 
-					minlength = x;
-				else
-					ast_log(LOG_WARNING, "Invalid min length argument\n");
-=======
 		AST_STANDARD_APP_ARGS(args, parse);
 
 		if (!ast_strlen_zero(args.maxretries)) {
@@ -160,7 +123,6 @@
 				minlength = x;
 			} else {
 				ast_log(LOG_WARNING, "Invalid min length argument: '%s'\n", args.minlength);
->>>>>>> 19898f33
 			}
 		}
 

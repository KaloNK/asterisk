/*
 * Asterisk -- An open source telephony toolkit.
 *
 * Copyright (C) 1999 - 2005, Digium, Inc.
 *
 * Mark Spencer <markster@digium.com>
 *
 * See http://www.asterisk.org for more information about
 * the Asterisk project. Please do not directly contact
 * any of the maintainers of this project for assistance;
 * the project provides a web site, mailing lists and IRC
 * channels for your use.
 *
 * This program is free software, distributed under the terms of
 * the GNU General Public License Version 2. See the LICENSE file
 * at the top of the source tree.
 */

/*! \file
 *
 * \brief Playback the special information tone to get rid of telemarketers
 *
 * \author Mark Spencer <markster@digium.com>
 * 
 * \ingroup applications
 */

/*** MODULEINFO
	<support_level>extended</support_level>
 ***/
 
#include "asterisk.h"

ASTERISK_FILE_VERSION(__FILE__, "$Revision$")

#include "asterisk/lock.h"
#include "asterisk/file.h"
#include "asterisk/channel.h"
#include "asterisk/pbx.h"
#include "asterisk/module.h"
#include "asterisk/translate.h"
#include "asterisk/app.h"

/*** DOCUMENTATION
	<application name="Zapateller" language="en_US">
		<synopsis>
			Block telemarketers with SIT.
		</synopsis>
		<syntax>
			<parameter name="options" required="true">
				<para>Comma delimited list of options.</para>
				<optionlist>
					<option name="answer">
						<para>Causes the line to be answered before playing the tone.</para>
					</option>
					<option name="nocallerid">
						<para>Causes Zapateller to only play the tone if there is no
						callerid information available.</para>
					</option>
				</optionlist>
			</parameter>
		</syntax>
		<description>
			<para>Generates special information tone to block telemarketers from calling you.</para>
			<para>This application will set the following channel variable upon completion:</para>
			<variablelist>
				<variable name="ZAPATELLERSTATUS">
					<para>This will contain the last action accomplished by the
					Zapateller application. Possible values include:</para>
					<value name="NOTHING" />
					<value name="ANSWERED" />
					<value name="ZAPPED" />
				</variable>
			</variablelist>
		</description>
	</application>
 ***/

static char *app = "Zapateller";

static int zapateller_exec(struct ast_channel *chan, const char *data)
{
	int res = 0;
	int i, answer = 0, nocallerid = 0;
	char *parse = ast_strdupa((char *)data);
	AST_DECLARE_APP_ARGS(args,
		AST_APP_ARG(options)[2];
	);

	AST_STANDARD_APP_ARGS(args, parse);

	for (i = 0; i < args.argc; i++) {
		if (!strcasecmp(args.options[i], "answer"))
			answer = 1;
		else if (!strcasecmp(args.options[i], "nocallerid"))
			nocallerid = 1;
	}

	pbx_builtin_setvar_helper(chan, "ZAPATELLERSTATUS", "NOTHING");
	ast_stopstream(chan);
	if (chan->_state != AST_STATE_UP) {
		if (answer) {
			res = ast_answer(chan);
			pbx_builtin_setvar_helper(chan, "ZAPATELLERSTATUS", "ANSWERED");
		}
		if (!res)
			res = ast_safe_sleep(chan, 500);
	}
<<<<<<< HEAD
	if (!ast_strlen_zero(chan->cid.cid_num) && nocallerid) {
		ast_module_user_remove(u);
=======

	if (nocallerid	/* Zap caller if no caller id. */
		&& chan->caller.id.number.valid
		&& !ast_strlen_zero(chan->caller.id.number.str)) {
		/* We have caller id. */
>>>>>>> 5cf67a7a
		return res;
	}

	if (!res) 
		res = ast_tonepair(chan, 950, 0, 330, 0);
	if (!res) 
		res = ast_tonepair(chan, 1400, 0, 330, 0);
	if (!res) 
		res = ast_tonepair(chan, 1800, 0, 330, 0);
	if (!res) 
		res = ast_tonepair(chan, 0, 0, 1000, 0);
	
	pbx_builtin_setvar_helper(chan, "ZAPATELLERSTATUS", "ZAPPED");
	return res;
}

static int unload_module(void)
{
	return ast_unregister_application(app);
}

static int load_module(void)
{
	return ((ast_register_application_xml(app, zapateller_exec)) ? AST_MODULE_LOAD_FAILURE : AST_MODULE_LOAD_SUCCESS);
}

AST_MODULE_INFO_STANDARD(ASTERISK_GPL_KEY, "Block Telemarketers with Special Information Tone");<|MERGE_RESOLUTION|>--- conflicted
+++ resolved
@@ -106,16 +106,11 @@
 		if (!res)
 			res = ast_safe_sleep(chan, 500);
 	}
-<<<<<<< HEAD
-	if (!ast_strlen_zero(chan->cid.cid_num) && nocallerid) {
-		ast_module_user_remove(u);
-=======
 
 	if (nocallerid	/* Zap caller if no caller id. */
 		&& chan->caller.id.number.valid
 		&& !ast_strlen_zero(chan->caller.id.number.str)) {
 		/* We have caller id. */
->>>>>>> 5cf67a7a
 		return res;
 	}
 

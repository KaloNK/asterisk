/*
 * Asterisk -- An open source telephony toolkit.
 *
 * Copyright (C) 2006, Digium, Inc.
 *
 * Joshua Colp <jcolp@digium.com>
 *
 * See http://www.asterisk.org for more information about
 * the Asterisk project. Please do not directly contact
 * any of the maintainers of this project for assistance;
 * the project provides a web site, mailing lists and IRC
 * channels for your use.
 *
 * This program is free software, distributed under the terms of
 * the GNU General Public License Version 2. See the LICENSE file
 * at the top of the source tree.
 */

/*! \file
 *
 * \brief Speech Recognition Utility Applications
 *
 * \author Joshua Colp <jcolp@digium.com>
 *
 * \ingroup applications
 */

#include "asterisk.h"

ASTERISK_FILE_VERSION(__FILE__, "$Revision$");

#include "asterisk/file.h"
#include "asterisk/channel.h"
#include "asterisk/pbx.h"
#include "asterisk/module.h"
#include "asterisk/lock.h"
#include "asterisk/app.h"
#include "asterisk/speech.h"

/*** DOCUMENTATION
	<application name="SpeechCreate" language="en_US">
		<synopsis>
			Create a Speech Structure.
		</synopsis>
		<syntax>
			<parameter name="engine_name" required="true" />
		</syntax>
		<description>
			<para>This application creates information to be used by all the other applications.
			It must be called before doing any speech recognition activities such as activating a grammar.
			It takes the engine name to use as the argument, if not specified the default engine will be used.</para>
		</description>
	</application>
	<application name="SpeechActivateGrammar" language="en_US">
		<synopsis>
			Activate a grammar.
		</synopsis>
		<syntax>
			<parameter name="grammar_name" required="true" />
		</syntax>
		<description>
			<para>This activates the specified grammar to be recognized by the engine.
			A grammar tells the speech recognition engine what to recognize, and how to portray it back to you
			in the dialplan. The grammar name is the only argument to this application.</para>
		</description>
	</application>
	<application name="SpeechStart" language="en_US">
		<synopsis>
			Start recognizing voice in the audio stream.
		</synopsis>
		<syntax />
		<description>
			<para>Tell the speech recognition engine that it should start trying to get results from audio being
			fed to it.</para>
		</description>
	</application>
	<application name="SpeechBackground" language="en_US">
		<synopsis>
			Play a sound file and wait for speech to be recognized.
		</synopsis>
		<syntax>
			<parameter name="sound_file" required="true" />
			<parameter name="timeout">
				<para>Timeout integer in seconds. Note the timeout will only start
				once the sound file has stopped playing.</para>
			</parameter>
			<parameter name="options">
				<optionlist>
					<option name="n">
						<para>Don't answer the channel if it has not already been answered.</para>
					</option>
				</optionlist>
			</parameter>
		</syntax>
		<description>
			<para>This application plays a sound file and waits for the person to speak. Once they start speaking playback
			of the file stops, and silence is heard. Once they stop talking the processing sound is played to indicate
			the speech recognition engine is working. Once results are available the application returns and results
			(score and text) are available using dialplan functions.</para>
			<para>The first text and score are ${SPEECH_TEXT(0)} AND ${SPEECH_SCORE(0)} while the second are ${SPEECH_TEXT(1)}
			and ${SPEECH_SCORE(1)}.</para>
			<para>The first argument is the sound file and the second is the timeout integer in seconds.</para>
			
		</description>
	</application>
	<application name="SpeechDeactivateGrammar" language="en_US">
		<synopsis>
			Deactivate a grammar.
		</synopsis>
		<syntax>
			<parameter name="grammar_name" required="true">
				<para>The grammar name to deactivate</para>
			</parameter>
		</syntax>
		<description>
			<para>This deactivates the specified grammar so that it is no longer recognized.</para>
		</description>
	</application>
	<application name="SpeechProcessingSound" language="en_US">
		<synopsis>
			Change background processing sound.
		</synopsis>
		<syntax>
			<parameter name="sound_file" required="true" />
		</syntax>
		<description>
			<para>This changes the processing sound that SpeechBackground plays back when the speech recognition engine is
			processing and working to get results.</para>
		</description>
	</application>
	<application name="SpeechDestroy" language="en_US">
		<synopsis>
			End speech recognition.
		</synopsis>
		<syntax />
		<description>
			<para>This destroys the information used by all the other speech recognition applications.
			If you call this application but end up wanting to recognize more speech, you must call SpeechCreate()
			again before calling any other application.</para>
		</description>
	</application>
	<application name="SpeechLoadGrammar" language="en_US">
		<synopsis>
			Load a grammar.
		</synopsis>
		<syntax>
			<parameter name="grammar_name" required="true" />
			<parameter name="path" required="true" />
		</syntax>
		<description>
			<para>Load a grammar only on the channel, not globally.</para>
		</description>
	</application>
	<application name="SpeechUnloadGrammar" language="en_US">
		<synopsis>
			Unload a grammar.
		</synopsis>
		<syntax>
			<parameter name="grammar_name" required="true" />
		</syntax>
		<description>
			<para>Unload a grammar.</para>
		</description>
	</application>
	<function name="SPEECH_SCORE" language="en_US">
		<synopsis>
			Gets the confidence score of a result.
		</synopsis>
		<syntax argsep="/">
			<parameter name="nbest_number" />
			<parameter name="result_number" required="true" />
		</syntax>
		<description>
			<para>Gets the confidence score of a result.</para>
		</description>
	</function>
	<function name="SPEECH_TEXT" language="en_US">
		<synopsis>
			Gets the recognized text of a result.
		</synopsis>
		<syntax argsep="/">
			<parameter name="nbest_number" />
			<parameter name="result_number" required="true" />
		</syntax>
		<description>
			<para>Gets the recognized text of a result.</para>
		</description>
	</function>
	<function name="SPEECH_GRAMMAR" language="en_US">
		<synopsis>
			Gets the matched grammar of a result if available.
		</synopsis>
		<syntax argsep="/">
			<parameter name="nbest_number" />
			<parameter name="result_number" required="true" />
		</syntax>
		<description>
			<para>Gets the matched grammar of a result if available.</para>
		</description>
	</function>
	<function name="SPEECH_ENGINE" language="en_US">
		<synopsis>
			Change a speech engine specific attribute.
		</synopsis>
		<syntax>
			<parameter name="name" required="true" />
		</syntax>
		<description>
			<para>Changes a speech engine specific attribute.</para>
		</description>
	</function>
	<function name="SPEECH_RESULTS_TYPE" language="en_US">
		<synopsis>
			Sets the type of results that will be returned.
		</synopsis>
		<syntax />
		<description>
			<para>Sets the type of results that will be returned. Valid options are normal or nbest.</para>
		</description>
	</function>
	<function name="SPEECH" language="en_US">
		<synopsis>
			Gets information about speech recognition results.
		</synopsis>
		<syntax>
			<parameter name="argument" required="true">
				<enumlist>
					<enum name="status">
						<para>Returns <literal>1</literal> upon speech object existing,
						or <literal>0</literal> if not</para>
					</enum>
					<enum name="spoke">
						<para>Returns <literal>1</literal> if spoker spoke,
						or <literal>0</literal> if not</para>
					</enum>
					<enum name="results">
						<para>Returns number of results that were recognized.</para>
					</enum>
				</enumlist>
			</parameter>
		</syntax>
		<description>
			<para>Gets information about speech recognition results.</para>
		</description>
	</function>
 ***/

/*! \brief Helper function used by datastores to destroy the speech structure upon hangup */
static void destroy_callback(void *data)
{
	struct ast_speech *speech = (struct ast_speech*)data;

	if (speech == NULL) {
		return;
	}

	/* Deallocate now */
	ast_speech_destroy(speech);

	return;
}

/*! \brief Static structure for datastore information */
static const struct ast_datastore_info speech_datastore = {
	.type = "speech",
	.destroy = destroy_callback
};

/*! \brief Helper function used to find the speech structure attached to a channel */
static struct ast_speech *find_speech(struct ast_channel *chan)
{
	struct ast_speech *speech = NULL;
	struct ast_datastore *datastore = NULL;
	
	datastore = ast_channel_datastore_find(chan, &speech_datastore, NULL);
	if (datastore == NULL) {
		return NULL;
	}
	speech = datastore->data;

	return speech;
}

/* Helper function to find a specific speech recognition result by number and nbest alternative */
static struct ast_speech_result *find_result(struct ast_speech_result *results, char *result_num)
{
	struct ast_speech_result *result = results;
	char *tmp = NULL;
	int nbest_num = 0, wanted_num = 0, i = 0;

<<<<<<< HEAD
	if (!result)
		return NULL;

	if ((tmp = strchr(result_num, '/'))) {
		*tmp++ = '\0';
		nbest_num = atoi(result_num);
		wanted_num = atoi(tmp);
	} else {
		wanted_num = atoi(result_num);
	}

=======
	if (!result) {
		return NULL;
	}

	if ((tmp = strchr(result_num, '/'))) {
		*tmp++ = '\0';
		nbest_num = atoi(result_num);
		wanted_num = atoi(tmp);
	} else {
		wanted_num = atoi(result_num);
	}

>>>>>>> 19898f33
	do {
		if (result->nbest_num != nbest_num)
			continue;
		if (i == wanted_num)
			break;
		i++;
<<<<<<< HEAD
	} while ((result = result->next));
=======
	} while ((result = AST_LIST_NEXT(result, list)));
>>>>>>> 19898f33

	return result;
}

/*! \brief SPEECH_SCORE() Dialplan Function */
static int speech_score(struct ast_channel *chan, const char *cmd, char *data,
		       char *buf, size_t len)
{
	struct ast_speech_result *result = NULL;
	struct ast_speech *speech = find_speech(chan);
	char tmp[128] = "";

<<<<<<< HEAD
	if (data == NULL || speech == NULL || !(result = find_result(speech->results, data)))
=======
	if (data == NULL || speech == NULL || !(result = find_result(speech->results, data))) {
>>>>>>> 19898f33
		return -1;
	}
	
	snprintf(tmp, sizeof(tmp), "%d", result->score);
	
	ast_copy_string(buf, tmp, len);

	return 0;
}

static struct ast_custom_function speech_score_function = {
<<<<<<< HEAD
        .name = "SPEECH_SCORE",
        .synopsis = "Gets the confidence score of a result.",
        .syntax = "SPEECH_SCORE([nbest number/]result number)",
        .desc =
        "Gets the confidence score of a result.\n",
        .read = speech_score,
        .write = NULL,
=======
	.name = "SPEECH_SCORE",
	.read = speech_score,
	.write = NULL,
>>>>>>> 19898f33
};

/*! \brief SPEECH_TEXT() Dialplan Function */
static int speech_text(struct ast_channel *chan, const char *cmd, char *data,
			char *buf, size_t len)
{
	struct ast_speech_result *result = NULL;
	struct ast_speech *speech = find_speech(chan);

<<<<<<< HEAD
	if (data == NULL || speech == NULL || !(result = find_result(speech->results, data)))
                return -1;
=======
	if (data == NULL || speech == NULL || !(result = find_result(speech->results, data))) {
		return -1;
	}
>>>>>>> 19898f33

	if (result->text != NULL) {
		ast_copy_string(buf, result->text, len);
	} else {
		buf[0] = '\0';
	}

	return 0;
}

static struct ast_custom_function speech_text_function = {
<<<<<<< HEAD
        .name = "SPEECH_TEXT",
        .synopsis = "Gets the recognized text of a result.",
        .syntax = "SPEECH_TEXT([nbest number/]result number)",
        .desc =
        "Gets the recognized text of a result.\n",
        .read = speech_text,
        .write = NULL,
=======
	.name = "SPEECH_TEXT",
	.read = speech_text,
	.write = NULL,
>>>>>>> 19898f33
};

/*! \brief SPEECH_GRAMMAR() Dialplan Function */
static int speech_grammar(struct ast_channel *chan, const char *cmd, char *data,
			char *buf, size_t len)
{
	struct ast_speech_result *result = NULL;
	struct ast_speech *speech = find_speech(chan);

<<<<<<< HEAD
	if (data == NULL || speech == NULL || !(result = find_result(speech->results, data)))
                return -1;
=======
	if (data == NULL || speech == NULL || !(result = find_result(speech->results, data))) {
		return -1;
	}
>>>>>>> 19898f33

	if (result->grammar != NULL) {
		ast_copy_string(buf, result->grammar, len);
	} else {
		buf[0] = '\0';
	}

	return 0;
}

static struct ast_custom_function speech_grammar_function = {
<<<<<<< HEAD
        .name = "SPEECH_GRAMMAR",
        .synopsis = "Gets the matched grammar of a result if available.",
        .syntax = "SPEECH_GRAMMAR([nbest number/]result number)",
        .desc =
        "Gets the matched grammar of a result if available.\n",
        .read = speech_grammar,
        .write = NULL,
=======
	.name = "SPEECH_GRAMMAR",
	.read = speech_grammar,
	.write = NULL,
>>>>>>> 19898f33
};

/*! \brief SPEECH_ENGINE() Dialplan Function */
static int speech_engine_write(struct ast_channel *chan, const char *cmd, char *data, const char *value)
{
	struct ast_speech *speech = find_speech(chan);

	if (data == NULL || speech == NULL) {
		return -1;
	}

	ast_speech_change(speech, data, value);

	return 0;
}

static struct ast_custom_function speech_engine_function = {
	.name = "SPEECH_ENGINE",
	.read = NULL,
	.write = speech_engine_write,
};

/*! \brief SPEECH_RESULTS_TYPE() Dialplan Function */
<<<<<<< HEAD
static int speech_results_type_write(struct ast_channel *chan, char *cmd, char *data, const char *value)
=======
static int speech_results_type_write(struct ast_channel *chan, const char *cmd, char *data, const char *value)
>>>>>>> 19898f33
{
	struct ast_speech *speech = find_speech(chan);

	if (data == NULL || speech == NULL)
		return -1;

	if (!strcasecmp(value, "normal"))
		ast_speech_change_results_type(speech, AST_SPEECH_RESULTS_TYPE_NORMAL);
	else if (!strcasecmp(value, "nbest"))
		ast_speech_change_results_type(speech, AST_SPEECH_RESULTS_TYPE_NBEST);

	return 0;
}

static struct ast_custom_function speech_results_type_function = {
	.name = "SPEECH_RESULTS_TYPE",
<<<<<<< HEAD
	.synopsis = "Sets the type of results that will be returned.",
	.syntax = "SPEECH_RESULTS_TYPE()=results type",
	.desc =
	"Sets the type of results that will be returned. Valid options are normal or nbest.",
=======
>>>>>>> 19898f33
	.read = NULL,
	.write = speech_results_type_write,
};

/*! \brief SPEECH() Dialplan Function */
static int speech_read(struct ast_channel *chan, const char *cmd, char *data,
			char *buf, size_t len)
{
	int results = 0;
	struct ast_speech_result *result = NULL;
	struct ast_speech *speech = find_speech(chan);
	char tmp[128] = "";

	/* Now go for the various options */
	if (!strcasecmp(data, "status")) {
		if (speech != NULL)
			ast_copy_string(buf, "1", len);
		else
			ast_copy_string(buf, "0", len);
		return 0;
	}

	/* Make sure we have a speech structure for everything else */
	if (speech == NULL) {
		return -1;
	}

	/* Check to see if they are checking for silence */
	if (!strcasecmp(data, "spoke")) {
		if (ast_test_flag(speech, AST_SPEECH_SPOKE))
			ast_copy_string(buf, "1", len);
		else
			ast_copy_string(buf, "0", len);
	} else if (!strcasecmp(data, "results")) {
		/* Count number of results */
		for (result = speech->results; result; result = AST_LIST_NEXT(result, list))
			results++;
		snprintf(tmp, sizeof(tmp), "%d", results);
		ast_copy_string(buf, tmp, len);
	} else {
		buf[0] = '\0';
	}

	return 0;
}

static struct ast_custom_function speech_function = {
	.name = "SPEECH",
	.read = speech_read,
	.write = NULL,
};



/*! \brief SpeechCreate() Dialplan Application */
static int speech_create(struct ast_channel *chan, const char *data)
{
	struct ast_speech *speech = NULL;
	struct ast_datastore *datastore = NULL;

	/* Request a speech object */
	speech = ast_speech_new(data, chan->nativeformats);
	if (speech == NULL) {
		/* Not available */
		pbx_builtin_setvar_helper(chan, "ERROR", "1");
		return 0;
	}

	datastore = ast_datastore_alloc(&speech_datastore, NULL);
	if (datastore == NULL) {
		ast_speech_destroy(speech);
		pbx_builtin_setvar_helper(chan, "ERROR", "1");
		return 0;
	}
	pbx_builtin_setvar_helper(chan, "ERROR", NULL);
	datastore->data = speech;
	ast_channel_datastore_add(chan, datastore);

<<<<<<< HEAD
	pbx_builtin_setvar_helper(chan, "ERROR", NULL);

	ast_module_user_remove(u);

=======
>>>>>>> 19898f33
	return 0;
}

/*! \brief SpeechLoadGrammar(Grammar Name,Path) Dialplan Application */
static int speech_load(struct ast_channel *chan, const char *vdata)
{
	int res = 0;
	struct ast_speech *speech = find_speech(chan);
	char *data;
	AST_DECLARE_APP_ARGS(args,
		AST_APP_ARG(grammar);
		AST_APP_ARG(path);
	);

	data = ast_strdupa(vdata);
	AST_STANDARD_APP_ARGS(args, data);

	if (speech == NULL)
		return -1;

	if (args.argc != 2)
		return -1;

	/* Load the grammar locally on the object */
	res = ast_speech_grammar_load(speech, args.grammar, args.path);

	return res;
}

/*! \brief SpeechUnloadGrammar(Grammar Name) Dialplan Application */
static int speech_unload(struct ast_channel *chan, const char *data)
{
	int res = 0;
	struct ast_speech *speech = find_speech(chan);

	if (speech == NULL)
		return -1;

	/* Unload the grammar */
	res = ast_speech_grammar_unload(speech, data);

	return res;
}

/*! \brief SpeechDeactivateGrammar(Grammar Name) Dialplan Application */
static int speech_deactivate(struct ast_channel *chan, const char *data)
{
	int res = 0;
	struct ast_speech *speech = find_speech(chan);

	if (speech == NULL)
		return -1;

	/* Deactivate the grammar on the speech object */
	res = ast_speech_grammar_deactivate(speech, data);

	return res;
}

/*! \brief SpeechActivateGrammar(Grammar Name) Dialplan Application */
static int speech_activate(struct ast_channel *chan, const char *data)
{
	int res = 0;
	struct ast_speech *speech = find_speech(chan);

	if (speech == NULL)
		return -1;

	/* Activate the grammar on the speech object */
	res = ast_speech_grammar_activate(speech, data);

	return res;
}

/*! \brief SpeechStart() Dialplan Application */
static int speech_start(struct ast_channel *chan, const char *data)
{
	int res = 0;
	struct ast_speech *speech = find_speech(chan);

	if (speech == NULL)
		return -1;

	ast_speech_start(speech);

	return res;
}

/*! \brief SpeechProcessingSound(Sound File) Dialplan Application */
static int speech_processing_sound(struct ast_channel *chan, const char *data)
{
	int res = 0;
	struct ast_speech *speech = find_speech(chan);

	if (speech == NULL)
		return -1;

	if (speech->processing_sound != NULL) {
		ast_free(speech->processing_sound);
		speech->processing_sound = NULL;
	}

	speech->processing_sound = ast_strdup(data);

	return res;
}

/*! \brief Helper function used by speech_background to playback a soundfile */
static int speech_streamfile(struct ast_channel *chan, const char *filename, const char *preflang)
{
<<<<<<< HEAD
        struct ast_filestream *fs = NULL;
=======
	struct ast_filestream *fs = NULL;
>>>>>>> 19898f33

	if (!(fs = ast_openstream(chan, filename, preflang)))
		return -1;
	
	if (ast_applystream(chan, fs))
		return -1;
	
	ast_playstream(fs);

<<<<<<< HEAD
        return 0;
=======
	return 0;
>>>>>>> 19898f33
}

enum {
	SB_OPT_NOANSWER = (1 << 0),
};

AST_APP_OPTIONS(speech_background_options, BEGIN_OPTIONS
	AST_APP_OPTION('n', SB_OPT_NOANSWER),
END_OPTIONS );

/*! \brief SpeechBackground(Sound File,Timeout) Dialplan Application */
static int speech_background(struct ast_channel *chan, const char *data)
{
<<<<<<< HEAD
        unsigned int timeout = 0;
        int res = 0, done = 0, argc = 0, started = 0, quieted = 0, max_dtmf_len = 0;
        struct ast_module_user *u = NULL;
        struct ast_speech *speech = find_speech(chan);
        struct ast_frame *f = NULL;
        int oldreadformat = AST_FORMAT_SLINEAR;
        char dtmf[AST_MAX_EXTENSION] = "";
        time_t start, current;
        struct ast_datastore *datastore = NULL;
        char *argv[2], *args = NULL, *filename_tmp = NULL, *filename = NULL, tmp[2] = "", dtmf_terminator = '#';
	const char *tmp2 = NULL;

        args = ast_strdupa(data);

        u = ast_module_user_add(chan);

        if (speech == NULL) {
                ast_module_user_remove(u);
                return -1;
        }
=======
	unsigned int timeout = 0;
	int res = 0, done = 0, started = 0, quieted = 0, max_dtmf_len = 0;
	struct ast_speech *speech = find_speech(chan);
	struct ast_frame *f = NULL;
	int oldreadformat = AST_FORMAT_SLINEAR;
	char dtmf[AST_MAX_EXTENSION] = "";
	struct timeval start = { 0, 0 }, current;
	struct ast_datastore *datastore = NULL;
	char *parse, *filename_tmp = NULL, *filename = NULL, tmp[2] = "", dtmf_terminator = '#';
	const char *tmp2 = NULL;
	struct ast_flags options = { 0 };
	AST_DECLARE_APP_ARGS(args,
		AST_APP_ARG(soundfile);
		AST_APP_ARG(timeout);
		AST_APP_ARG(options);
	);

	parse = ast_strdupa(data);
	AST_STANDARD_APP_ARGS(args, parse);

	if (speech == NULL)
		return -1;

	if (!ast_strlen_zero(args.options)) {
		char *options_buf = ast_strdupa(args.options);
		ast_app_parse_options(speech_background_options, &options, NULL, options_buf);
	}
>>>>>>> 19898f33

	/* If channel is not already answered, then answer it */
	if (chan->_state != AST_STATE_UP && !ast_test_flag(&options, SB_OPT_NOANSWER)
		&& ast_answer(chan)) {
			return -1;
	}

	/* Record old read format */
	oldreadformat = chan->readformat;

	/* Change read format to be signed linear */
	if (ast_set_read_format(chan, speech->format))
		return -1;

	if (!ast_strlen_zero(args.soundfile)) {
		/* Yay sound file */
		filename_tmp = ast_strdupa(args.soundfile);
		if (!ast_strlen_zero(args.timeout)) {
			if ((timeout = atof(args.timeout) * 1000.0) == 0)
				timeout = -1;
		} else
			timeout = 0;
	}

<<<<<<< HEAD
        /* Record old read format */
        oldreadformat = chan->readformat;

        /* Change read format to be signed linear */
        if (ast_set_read_format(chan, AST_FORMAT_SLINEAR)) {
                ast_module_user_remove(u);
                return -1;
        }

        /* Parse out options */
        argc = ast_app_separate_args(args, '|', argv, sizeof(argv) / sizeof(argv[0]));
        if (argc > 0) {
                /* Yay sound file */
                filename_tmp = ast_strdupa(argv[0]);
		if (!ast_strlen_zero(argv[1])) {
			if ((timeout = atoi(argv[1])) == 0)
				timeout = -1;
		} else
			timeout = 0;
        }

	/* See if the maximum DTMF length variable is set... we use a variable in case they want to carry it through their entire dialplan */
	if ((tmp2 = pbx_builtin_getvar_helper(chan, "SPEECH_DTMF_MAXLEN")) && !ast_strlen_zero(tmp2))
		max_dtmf_len = atoi(tmp2);

=======
	/* See if the maximum DTMF length variable is set... we use a variable in case they want to carry it through their entire dialplan */
	ast_channel_lock(chan);
	if ((tmp2 = pbx_builtin_getvar_helper(chan, "SPEECH_DTMF_MAXLEN")) && !ast_strlen_zero(tmp2)) {
		max_dtmf_len = atoi(tmp2);
	}
	
>>>>>>> 19898f33
	/* See if a terminator is specified */
	if ((tmp2 = pbx_builtin_getvar_helper(chan, "SPEECH_DTMF_TERMINATOR"))) {
		if (ast_strlen_zero(tmp2))
			dtmf_terminator = '\0';
		else
			dtmf_terminator = tmp2[0];
	}
<<<<<<< HEAD

        /* Before we go into waiting for stuff... make sure the structure is ready, if not - start it again */
        if (speech->state == AST_SPEECH_STATE_NOT_READY || speech->state == AST_SPEECH_STATE_DONE) {
		ast_speech_change_state(speech, AST_SPEECH_STATE_NOT_READY);
                ast_speech_start(speech);
        }
=======
	ast_channel_unlock(chan);

	/* Before we go into waiting for stuff... make sure the structure is ready, if not - start it again */
	if (speech->state == AST_SPEECH_STATE_NOT_READY || speech->state == AST_SPEECH_STATE_DONE) {
		ast_speech_change_state(speech, AST_SPEECH_STATE_NOT_READY);
		ast_speech_start(speech);
	}
>>>>>>> 19898f33

	/* Ensure no streams are currently running */
	ast_stopstream(chan);

<<<<<<< HEAD
        /* Okay it's streaming so go into a loop grabbing frames! */
        while (done == 0) {
=======
	/* Okay it's streaming so go into a loop grabbing frames! */
	while (done == 0) {
>>>>>>> 19898f33
		/* If the filename is null and stream is not running, start up a new sound file */
		if (!quieted && (chan->streamid == -1 && chan->timingfunc == NULL) && (filename = strsep(&filename_tmp, "&"))) {
			/* Discard old stream information */
			ast_stopstream(chan);
			/* Start new stream */
			speech_streamfile(chan, filename, chan->language);
		}

<<<<<<< HEAD
                /* Run scheduled stuff */
                ast_sched_runq(chan->sched);

                /* Yay scheduling */
                res = ast_sched_wait(chan->sched);
                if (res < 0) {
                        res = 1000;
                }

                /* If there is a frame waiting, get it - if not - oh well */
                if (ast_waitfor(chan, res) > 0) {
                        f = ast_read(chan);
                        if (f == NULL) {
                                /* The channel has hung up most likely */
                                done = 3;
                                break;
                        }
                }

		/* Do timeout check (shared between audio/dtmf) */
		if ((!quieted || strlen(dtmf)) && started == 1) {
			time(&current);
			if ((current-start) >= timeout) {
=======
		/* Run scheduled stuff */
		ast_sched_runq(chan->sched);

		/* Yay scheduling */
		res = ast_sched_wait(chan->sched);
		if (res < 0)
			res = 1000;

		/* If there is a frame waiting, get it - if not - oh well */
		if (ast_waitfor(chan, res) > 0) {
			f = ast_read(chan);
			if (f == NULL) {
				/* The channel has hung up most likely */
				done = 3;
				break;
			}
		}

		/* Do timeout check (shared between audio/dtmf) */
		if ((!quieted || strlen(dtmf)) && started == 1) {
			current = ast_tvnow();
			if ((ast_tvdiff_ms(current, start)) >= timeout) {
>>>>>>> 19898f33
				done = 1;
				if (f)
					ast_frfree(f);
				break;
			}
		}

<<<<<<< HEAD
                /* Do checks on speech structure to see if it's changed */
                ast_mutex_lock(&speech->lock);
                if (ast_test_flag(speech, AST_SPEECH_QUIET)) {
=======
		/* Do checks on speech structure to see if it's changed */
		ast_mutex_lock(&speech->lock);
		if (ast_test_flag(speech, AST_SPEECH_QUIET)) {
>>>>>>> 19898f33
			if (chan->stream)
				ast_stopstream(chan);
			ast_clear_flag(speech, AST_SPEECH_QUIET);
			quieted = 1;
<<<<<<< HEAD
                }
                /* Check state so we can see what to do */
                switch (speech->state) {
                case AST_SPEECH_STATE_READY:
                        /* If audio playback has stopped do a check for timeout purposes */
                        if (chan->streamid == -1 && chan->timingfunc == NULL)
                                ast_stopstream(chan);
                        if (!quieted && chan->stream == NULL && timeout && started == 0 && !filename_tmp) {
=======
		}
		/* Check state so we can see what to do */
		switch (speech->state) {
		case AST_SPEECH_STATE_READY:
			/* If audio playback has stopped do a check for timeout purposes */
			if (chan->streamid == -1 && chan->timingfunc == NULL)
				ast_stopstream(chan);
			if (!quieted && chan->stream == NULL && timeout && started == 0 && !filename_tmp) {
>>>>>>> 19898f33
				if (timeout == -1) {
					done = 1;
					if (f)
						ast_frfree(f);
					break;
				}
<<<<<<< HEAD
				time(&start);
				started = 1;
                        }
                        /* Write audio frame out to speech engine if no DTMF has been received */
                        if (!strlen(dtmf) && f != NULL && f->frametype == AST_FRAME_VOICE) {
                                ast_speech_write(speech, f->data, f->datalen);
                        }
                        break;
                case AST_SPEECH_STATE_WAIT:
                        /* Cue up waiting sound if not already playing */
			if (!strlen(dtmf)) {
				if (chan->stream == NULL) {
					if (speech->processing_sound != NULL) {
						if (strlen(speech->processing_sound) > 0 && strcasecmp(speech->processing_sound,"none")) {
=======
				start = ast_tvnow();
				started = 1;
			}
			/* Write audio frame out to speech engine if no DTMF has been received */
			if (!strlen(dtmf) && f != NULL && f->frametype == AST_FRAME_VOICE) {
				ast_speech_write(speech, f->data.ptr, f->datalen);
			}
			break;
		case AST_SPEECH_STATE_WAIT:
			/* Cue up waiting sound if not already playing */
			if (!strlen(dtmf)) {
				if (chan->stream == NULL) {
					if (speech->processing_sound != NULL) {
						if (strlen(speech->processing_sound) > 0 && strcasecmp(speech->processing_sound, "none")) {
>>>>>>> 19898f33
							speech_streamfile(chan, speech->processing_sound, chan->language);
						}
					}
				} else if (chan->streamid == -1 && chan->timingfunc == NULL) {
					ast_stopstream(chan);
					if (speech->processing_sound != NULL) {
<<<<<<< HEAD
						if (strlen(speech->processing_sound) > 0 && strcasecmp(speech->processing_sound,"none")) {
=======
						if (strlen(speech->processing_sound) > 0 && strcasecmp(speech->processing_sound, "none")) {
>>>>>>> 19898f33
							speech_streamfile(chan, speech->processing_sound, chan->language);
						}
					}
				}
			}
<<<<<<< HEAD
                        break;
                case AST_SPEECH_STATE_DONE:
=======
			break;
		case AST_SPEECH_STATE_DONE:
>>>>>>> 19898f33
			/* Now that we are done... let's switch back to not ready state */
			ast_speech_change_state(speech, AST_SPEECH_STATE_NOT_READY);
			if (!strlen(dtmf)) {
				/* Copy to speech structure the results, if available */
				speech->results = ast_speech_results_get(speech);
				/* Break out of our background too */
				done = 1;
				/* Stop audio playback */
				if (chan->stream != NULL) {
					ast_stopstream(chan);
				}
			}
<<<<<<< HEAD
                        break;
                default:
                        break;
                }
                ast_mutex_unlock(&speech->lock);

                /* Deal with other frame types */
                if (f != NULL) {
                        /* Free the frame we received */
                        switch (f->frametype) {
                        case AST_FRAME_DTMF:
				if (dtmf_terminator != '\0' && f->subclass == dtmf_terminator) {
=======
			break;
		default:
			break;
		}
		ast_mutex_unlock(&speech->lock);

		/* Deal with other frame types */
		if (f != NULL) {
			/* Free the frame we received */
			switch (f->frametype) {
			case AST_FRAME_DTMF:
				if (dtmf_terminator != '\0' && f->subclass.integer == dtmf_terminator) {
>>>>>>> 19898f33
					done = 1;
				} else {
					quieted = 1;
					if (chan->stream != NULL) {
						ast_stopstream(chan);
					}
					if (!started) {
						/* Change timeout to be 5 seconds for DTMF input */
<<<<<<< HEAD
						timeout = (chan->pbx && chan->pbx->dtimeout) ? chan->pbx->dtimeout : 5;
						started = 1;
					}
					time(&start);
					snprintf(tmp, sizeof(tmp), "%c", f->subclass);
=======
						timeout = (chan->pbx && chan->pbx->dtimeoutms) ? chan->pbx->dtimeoutms : 5000;
						started = 1;
					}
					start = ast_tvnow();
					snprintf(tmp, sizeof(tmp), "%c", f->subclass.integer);
>>>>>>> 19898f33
					strncat(dtmf, tmp, sizeof(dtmf) - strlen(dtmf) - 1);
					/* If the maximum length of the DTMF has been reached, stop now */
					if (max_dtmf_len && strlen(dtmf) == max_dtmf_len)
						done = 1;
				}
<<<<<<< HEAD
                                break;
                        case AST_FRAME_CONTROL:
                                switch (f->subclass) {
                                case AST_CONTROL_HANGUP:
                                        /* Since they hung up we should destroy the speech structure */
                                        done = 3;
                                default:
                                        break;
                                }
                        default:
                                break;
                        }
                        ast_frfree(f);
                        f = NULL;
                }
        }

	if (strlen(dtmf)) {
=======
				break;
			case AST_FRAME_CONTROL:
				switch (f->subclass.integer) {
				case AST_CONTROL_HANGUP:
					/* Since they hung up we should destroy the speech structure */
					done = 3;
				default:
					break;
				}
			default:
				break;
			}
			ast_frfree(f);
			f = NULL;
		}
	}

	if (!ast_strlen_zero(dtmf)) {
>>>>>>> 19898f33
		/* We sort of make a results entry */
		speech->results = ast_calloc(1, sizeof(*speech->results));
		if (speech->results != NULL) {
			ast_speech_dtmf(speech, dtmf);
			speech->results->score = 1000;
			speech->results->text = ast_strdup(dtmf);
			speech->results->grammar = ast_strdup("dtmf");
		}
		ast_speech_change_state(speech, AST_SPEECH_STATE_NOT_READY);
	}

	/* See if it was because they hung up */
	if (done == 3) {
		/* Destroy speech structure */
		ast_speech_destroy(speech);
		datastore = ast_channel_datastore_find(chan, &speech_datastore, NULL);
		if (datastore != NULL)
			ast_channel_datastore_remove(chan, datastore);
	} else {
		/* Channel is okay so restore read format */
		ast_set_read_format(chan, oldreadformat);
	}

	return 0;
}


/*! \brief SpeechDestroy() Dialplan Application */
static int speech_destroy(struct ast_channel *chan, const char *data)
{
	int res = 0;
	struct ast_speech *speech = find_speech(chan);
	struct ast_datastore *datastore = NULL;

	if (speech == NULL)
		return -1;

	/* Destroy speech structure */
	ast_speech_destroy(speech);

	datastore = ast_channel_datastore_find(chan, &speech_datastore, NULL);
	if (datastore != NULL) {
		ast_channel_datastore_remove(chan, datastore);
	}

	return res;
}

static int unload_module(void)
{
	int res = 0;

	res = ast_unregister_application("SpeechCreate");
	res |= ast_unregister_application("SpeechLoadGrammar");
	res |= ast_unregister_application("SpeechUnloadGrammar");
	res |= ast_unregister_application("SpeechActivateGrammar");
	res |= ast_unregister_application("SpeechDeactivateGrammar");
	res |= ast_unregister_application("SpeechStart");
	res |= ast_unregister_application("SpeechBackground");
	res |= ast_unregister_application("SpeechDestroy");
	res |= ast_unregister_application("SpeechProcessingSound");
	res |= ast_custom_function_unregister(&speech_function);
	res |= ast_custom_function_unregister(&speech_score_function);
	res |= ast_custom_function_unregister(&speech_text_function);
	res |= ast_custom_function_unregister(&speech_grammar_function);
	res |= ast_custom_function_unregister(&speech_engine_function);
	res |= ast_custom_function_unregister(&speech_results_type_function);
<<<<<<< HEAD

	ast_module_user_hangup_all();
=======
>>>>>>> 19898f33

	return res;	
}

static int load_module(void)
{
	int res = 0;

	res = ast_register_application_xml("SpeechCreate", speech_create);
	res |= ast_register_application_xml("SpeechLoadGrammar", speech_load);
	res |= ast_register_application_xml("SpeechUnloadGrammar", speech_unload);
	res |= ast_register_application_xml("SpeechActivateGrammar", speech_activate);
	res |= ast_register_application_xml("SpeechDeactivateGrammar", speech_deactivate);
	res |= ast_register_application_xml("SpeechStart", speech_start);
	res |= ast_register_application_xml("SpeechBackground", speech_background);
	res |= ast_register_application_xml("SpeechDestroy", speech_destroy);
	res |= ast_register_application_xml("SpeechProcessingSound", speech_processing_sound);
	res |= ast_custom_function_register(&speech_function);
	res |= ast_custom_function_register(&speech_score_function);
	res |= ast_custom_function_register(&speech_text_function);
	res |= ast_custom_function_register(&speech_grammar_function);
	res |= ast_custom_function_register(&speech_engine_function);
	res |= ast_custom_function_register(&speech_results_type_function);

	return res;
}

AST_MODULE_INFO_STANDARD(ASTERISK_GPL_KEY, "Dialplan Speech Applications");<|MERGE_RESOLUTION|>--- conflicted
+++ resolved
@@ -288,9 +288,9 @@
 	char *tmp = NULL;
 	int nbest_num = 0, wanted_num = 0, i = 0;
 
-<<<<<<< HEAD
-	if (!result)
+	if (!result) {
 		return NULL;
+	}
 
 	if ((tmp = strchr(result_num, '/'))) {
 		*tmp++ = '\0';
@@ -300,31 +300,13 @@
 		wanted_num = atoi(result_num);
 	}
 
-=======
-	if (!result) {
-		return NULL;
-	}
-
-	if ((tmp = strchr(result_num, '/'))) {
-		*tmp++ = '\0';
-		nbest_num = atoi(result_num);
-		wanted_num = atoi(tmp);
-	} else {
-		wanted_num = atoi(result_num);
-	}
-
->>>>>>> 19898f33
 	do {
 		if (result->nbest_num != nbest_num)
 			continue;
 		if (i == wanted_num)
 			break;
 		i++;
-<<<<<<< HEAD
-	} while ((result = result->next));
-=======
 	} while ((result = AST_LIST_NEXT(result, list)));
->>>>>>> 19898f33
 
 	return result;
 }
@@ -337,11 +319,7 @@
 	struct ast_speech *speech = find_speech(chan);
 	char tmp[128] = "";
 
-<<<<<<< HEAD
-	if (data == NULL || speech == NULL || !(result = find_result(speech->results, data)))
-=======
 	if (data == NULL || speech == NULL || !(result = find_result(speech->results, data))) {
->>>>>>> 19898f33
 		return -1;
 	}
 	
@@ -353,19 +331,9 @@
 }
 
 static struct ast_custom_function speech_score_function = {
-<<<<<<< HEAD
-        .name = "SPEECH_SCORE",
-        .synopsis = "Gets the confidence score of a result.",
-        .syntax = "SPEECH_SCORE([nbest number/]result number)",
-        .desc =
-        "Gets the confidence score of a result.\n",
-        .read = speech_score,
-        .write = NULL,
-=======
 	.name = "SPEECH_SCORE",
 	.read = speech_score,
 	.write = NULL,
->>>>>>> 19898f33
 };
 
 /*! \brief SPEECH_TEXT() Dialplan Function */
@@ -375,14 +343,9 @@
 	struct ast_speech_result *result = NULL;
 	struct ast_speech *speech = find_speech(chan);
 
-<<<<<<< HEAD
-	if (data == NULL || speech == NULL || !(result = find_result(speech->results, data)))
-                return -1;
-=======
 	if (data == NULL || speech == NULL || !(result = find_result(speech->results, data))) {
 		return -1;
 	}
->>>>>>> 19898f33
 
 	if (result->text != NULL) {
 		ast_copy_string(buf, result->text, len);
@@ -394,19 +357,9 @@
 }
 
 static struct ast_custom_function speech_text_function = {
-<<<<<<< HEAD
-        .name = "SPEECH_TEXT",
-        .synopsis = "Gets the recognized text of a result.",
-        .syntax = "SPEECH_TEXT([nbest number/]result number)",
-        .desc =
-        "Gets the recognized text of a result.\n",
-        .read = speech_text,
-        .write = NULL,
-=======
 	.name = "SPEECH_TEXT",
 	.read = speech_text,
 	.write = NULL,
->>>>>>> 19898f33
 };
 
 /*! \brief SPEECH_GRAMMAR() Dialplan Function */
@@ -416,14 +369,9 @@
 	struct ast_speech_result *result = NULL;
 	struct ast_speech *speech = find_speech(chan);
 
-<<<<<<< HEAD
-	if (data == NULL || speech == NULL || !(result = find_result(speech->results, data)))
-                return -1;
-=======
 	if (data == NULL || speech == NULL || !(result = find_result(speech->results, data))) {
 		return -1;
 	}
->>>>>>> 19898f33
 
 	if (result->grammar != NULL) {
 		ast_copy_string(buf, result->grammar, len);
@@ -435,19 +383,9 @@
 }
 
 static struct ast_custom_function speech_grammar_function = {
-<<<<<<< HEAD
-        .name = "SPEECH_GRAMMAR",
-        .synopsis = "Gets the matched grammar of a result if available.",
-        .syntax = "SPEECH_GRAMMAR([nbest number/]result number)",
-        .desc =
-        "Gets the matched grammar of a result if available.\n",
-        .read = speech_grammar,
-        .write = NULL,
-=======
 	.name = "SPEECH_GRAMMAR",
 	.read = speech_grammar,
 	.write = NULL,
->>>>>>> 19898f33
 };
 
 /*! \brief SPEECH_ENGINE() Dialplan Function */
@@ -471,11 +409,7 @@
 };
 
 /*! \brief SPEECH_RESULTS_TYPE() Dialplan Function */
-<<<<<<< HEAD
-static int speech_results_type_write(struct ast_channel *chan, char *cmd, char *data, const char *value)
-=======
 static int speech_results_type_write(struct ast_channel *chan, const char *cmd, char *data, const char *value)
->>>>>>> 19898f33
 {
 	struct ast_speech *speech = find_speech(chan);
 
@@ -492,13 +426,6 @@
 
 static struct ast_custom_function speech_results_type_function = {
 	.name = "SPEECH_RESULTS_TYPE",
-<<<<<<< HEAD
-	.synopsis = "Sets the type of results that will be returned.",
-	.syntax = "SPEECH_RESULTS_TYPE()=results type",
-	.desc =
-	"Sets the type of results that will be returned. Valid options are normal or nbest.",
-=======
->>>>>>> 19898f33
 	.read = NULL,
 	.write = speech_results_type_write,
 };
@@ -577,13 +504,6 @@
 	datastore->data = speech;
 	ast_channel_datastore_add(chan, datastore);
 
-<<<<<<< HEAD
-	pbx_builtin_setvar_helper(chan, "ERROR", NULL);
-
-	ast_module_user_remove(u);
-
-=======
->>>>>>> 19898f33
 	return 0;
 }
 
@@ -694,11 +614,7 @@
 /*! \brief Helper function used by speech_background to playback a soundfile */
 static int speech_streamfile(struct ast_channel *chan, const char *filename, const char *preflang)
 {
-<<<<<<< HEAD
-        struct ast_filestream *fs = NULL;
-=======
 	struct ast_filestream *fs = NULL;
->>>>>>> 19898f33
 
 	if (!(fs = ast_openstream(chan, filename, preflang)))
 		return -1;
@@ -708,11 +624,7 @@
 	
 	ast_playstream(fs);
 
-<<<<<<< HEAD
-        return 0;
-=======
 	return 0;
->>>>>>> 19898f33
 }
 
 enum {
@@ -726,28 +638,6 @@
 /*! \brief SpeechBackground(Sound File,Timeout) Dialplan Application */
 static int speech_background(struct ast_channel *chan, const char *data)
 {
-<<<<<<< HEAD
-        unsigned int timeout = 0;
-        int res = 0, done = 0, argc = 0, started = 0, quieted = 0, max_dtmf_len = 0;
-        struct ast_module_user *u = NULL;
-        struct ast_speech *speech = find_speech(chan);
-        struct ast_frame *f = NULL;
-        int oldreadformat = AST_FORMAT_SLINEAR;
-        char dtmf[AST_MAX_EXTENSION] = "";
-        time_t start, current;
-        struct ast_datastore *datastore = NULL;
-        char *argv[2], *args = NULL, *filename_tmp = NULL, *filename = NULL, tmp[2] = "", dtmf_terminator = '#';
-	const char *tmp2 = NULL;
-
-        args = ast_strdupa(data);
-
-        u = ast_module_user_add(chan);
-
-        if (speech == NULL) {
-                ast_module_user_remove(u);
-                return -1;
-        }
-=======
 	unsigned int timeout = 0;
 	int res = 0, done = 0, started = 0, quieted = 0, max_dtmf_len = 0;
 	struct ast_speech *speech = find_speech(chan);
@@ -775,7 +665,6 @@
 		char *options_buf = ast_strdupa(args.options);
 		ast_app_parse_options(speech_background_options, &options, NULL, options_buf);
 	}
->>>>>>> 19898f33
 
 	/* If channel is not already answered, then answer it */
 	if (chan->_state != AST_STATE_UP && !ast_test_flag(&options, SB_OPT_NOANSWER)
@@ -800,40 +689,12 @@
 			timeout = 0;
 	}
 
-<<<<<<< HEAD
-        /* Record old read format */
-        oldreadformat = chan->readformat;
-
-        /* Change read format to be signed linear */
-        if (ast_set_read_format(chan, AST_FORMAT_SLINEAR)) {
-                ast_module_user_remove(u);
-                return -1;
-        }
-
-        /* Parse out options */
-        argc = ast_app_separate_args(args, '|', argv, sizeof(argv) / sizeof(argv[0]));
-        if (argc > 0) {
-                /* Yay sound file */
-                filename_tmp = ast_strdupa(argv[0]);
-		if (!ast_strlen_zero(argv[1])) {
-			if ((timeout = atoi(argv[1])) == 0)
-				timeout = -1;
-		} else
-			timeout = 0;
-        }
-
-	/* See if the maximum DTMF length variable is set... we use a variable in case they want to carry it through their entire dialplan */
-	if ((tmp2 = pbx_builtin_getvar_helper(chan, "SPEECH_DTMF_MAXLEN")) && !ast_strlen_zero(tmp2))
-		max_dtmf_len = atoi(tmp2);
-
-=======
 	/* See if the maximum DTMF length variable is set... we use a variable in case they want to carry it through their entire dialplan */
 	ast_channel_lock(chan);
 	if ((tmp2 = pbx_builtin_getvar_helper(chan, "SPEECH_DTMF_MAXLEN")) && !ast_strlen_zero(tmp2)) {
 		max_dtmf_len = atoi(tmp2);
 	}
 	
->>>>>>> 19898f33
 	/* See if a terminator is specified */
 	if ((tmp2 = pbx_builtin_getvar_helper(chan, "SPEECH_DTMF_TERMINATOR"))) {
 		if (ast_strlen_zero(tmp2))
@@ -841,14 +702,6 @@
 		else
 			dtmf_terminator = tmp2[0];
 	}
-<<<<<<< HEAD
-
-        /* Before we go into waiting for stuff... make sure the structure is ready, if not - start it again */
-        if (speech->state == AST_SPEECH_STATE_NOT_READY || speech->state == AST_SPEECH_STATE_DONE) {
-		ast_speech_change_state(speech, AST_SPEECH_STATE_NOT_READY);
-                ast_speech_start(speech);
-        }
-=======
 	ast_channel_unlock(chan);
 
 	/* Before we go into waiting for stuff... make sure the structure is ready, if not - start it again */
@@ -856,18 +709,12 @@
 		ast_speech_change_state(speech, AST_SPEECH_STATE_NOT_READY);
 		ast_speech_start(speech);
 	}
->>>>>>> 19898f33
 
 	/* Ensure no streams are currently running */
 	ast_stopstream(chan);
 
-<<<<<<< HEAD
-        /* Okay it's streaming so go into a loop grabbing frames! */
-        while (done == 0) {
-=======
 	/* Okay it's streaming so go into a loop grabbing frames! */
 	while (done == 0) {
->>>>>>> 19898f33
 		/* If the filename is null and stream is not running, start up a new sound file */
 		if (!quieted && (chan->streamid == -1 && chan->timingfunc == NULL) && (filename = strsep(&filename_tmp, "&"))) {
 			/* Discard old stream information */
@@ -876,31 +723,6 @@
 			speech_streamfile(chan, filename, chan->language);
 		}
 
-<<<<<<< HEAD
-                /* Run scheduled stuff */
-                ast_sched_runq(chan->sched);
-
-                /* Yay scheduling */
-                res = ast_sched_wait(chan->sched);
-                if (res < 0) {
-                        res = 1000;
-                }
-
-                /* If there is a frame waiting, get it - if not - oh well */
-                if (ast_waitfor(chan, res) > 0) {
-                        f = ast_read(chan);
-                        if (f == NULL) {
-                                /* The channel has hung up most likely */
-                                done = 3;
-                                break;
-                        }
-                }
-
-		/* Do timeout check (shared between audio/dtmf) */
-		if ((!quieted || strlen(dtmf)) && started == 1) {
-			time(&current);
-			if ((current-start) >= timeout) {
-=======
 		/* Run scheduled stuff */
 		ast_sched_runq(chan->sched);
 
@@ -923,7 +745,6 @@
 		if ((!quieted || strlen(dtmf)) && started == 1) {
 			current = ast_tvnow();
 			if ((ast_tvdiff_ms(current, start)) >= timeout) {
->>>>>>> 19898f33
 				done = 1;
 				if (f)
 					ast_frfree(f);
@@ -931,29 +752,13 @@
 			}
 		}
 
-<<<<<<< HEAD
-                /* Do checks on speech structure to see if it's changed */
-                ast_mutex_lock(&speech->lock);
-                if (ast_test_flag(speech, AST_SPEECH_QUIET)) {
-=======
 		/* Do checks on speech structure to see if it's changed */
 		ast_mutex_lock(&speech->lock);
 		if (ast_test_flag(speech, AST_SPEECH_QUIET)) {
->>>>>>> 19898f33
 			if (chan->stream)
 				ast_stopstream(chan);
 			ast_clear_flag(speech, AST_SPEECH_QUIET);
 			quieted = 1;
-<<<<<<< HEAD
-                }
-                /* Check state so we can see what to do */
-                switch (speech->state) {
-                case AST_SPEECH_STATE_READY:
-                        /* If audio playback has stopped do a check for timeout purposes */
-                        if (chan->streamid == -1 && chan->timingfunc == NULL)
-                                ast_stopstream(chan);
-                        if (!quieted && chan->stream == NULL && timeout && started == 0 && !filename_tmp) {
-=======
 		}
 		/* Check state so we can see what to do */
 		switch (speech->state) {
@@ -962,29 +767,12 @@
 			if (chan->streamid == -1 && chan->timingfunc == NULL)
 				ast_stopstream(chan);
 			if (!quieted && chan->stream == NULL && timeout && started == 0 && !filename_tmp) {
->>>>>>> 19898f33
 				if (timeout == -1) {
 					done = 1;
 					if (f)
 						ast_frfree(f);
 					break;
 				}
-<<<<<<< HEAD
-				time(&start);
-				started = 1;
-                        }
-                        /* Write audio frame out to speech engine if no DTMF has been received */
-                        if (!strlen(dtmf) && f != NULL && f->frametype == AST_FRAME_VOICE) {
-                                ast_speech_write(speech, f->data, f->datalen);
-                        }
-                        break;
-                case AST_SPEECH_STATE_WAIT:
-                        /* Cue up waiting sound if not already playing */
-			if (!strlen(dtmf)) {
-				if (chan->stream == NULL) {
-					if (speech->processing_sound != NULL) {
-						if (strlen(speech->processing_sound) > 0 && strcasecmp(speech->processing_sound,"none")) {
-=======
 				start = ast_tvnow();
 				started = 1;
 			}
@@ -999,30 +787,20 @@
 				if (chan->stream == NULL) {
 					if (speech->processing_sound != NULL) {
 						if (strlen(speech->processing_sound) > 0 && strcasecmp(speech->processing_sound, "none")) {
->>>>>>> 19898f33
 							speech_streamfile(chan, speech->processing_sound, chan->language);
 						}
 					}
 				} else if (chan->streamid == -1 && chan->timingfunc == NULL) {
 					ast_stopstream(chan);
 					if (speech->processing_sound != NULL) {
-<<<<<<< HEAD
-						if (strlen(speech->processing_sound) > 0 && strcasecmp(speech->processing_sound,"none")) {
-=======
 						if (strlen(speech->processing_sound) > 0 && strcasecmp(speech->processing_sound, "none")) {
->>>>>>> 19898f33
 							speech_streamfile(chan, speech->processing_sound, chan->language);
 						}
 					}
 				}
 			}
-<<<<<<< HEAD
-                        break;
-                case AST_SPEECH_STATE_DONE:
-=======
 			break;
 		case AST_SPEECH_STATE_DONE:
->>>>>>> 19898f33
 			/* Now that we are done... let's switch back to not ready state */
 			ast_speech_change_state(speech, AST_SPEECH_STATE_NOT_READY);
 			if (!strlen(dtmf)) {
@@ -1035,20 +813,6 @@
 					ast_stopstream(chan);
 				}
 			}
-<<<<<<< HEAD
-                        break;
-                default:
-                        break;
-                }
-                ast_mutex_unlock(&speech->lock);
-
-                /* Deal with other frame types */
-                if (f != NULL) {
-                        /* Free the frame we received */
-                        switch (f->frametype) {
-                        case AST_FRAME_DTMF:
-				if (dtmf_terminator != '\0' && f->subclass == dtmf_terminator) {
-=======
 			break;
 		default:
 			break;
@@ -1061,7 +825,6 @@
 			switch (f->frametype) {
 			case AST_FRAME_DTMF:
 				if (dtmf_terminator != '\0' && f->subclass.integer == dtmf_terminator) {
->>>>>>> 19898f33
 					done = 1;
 				} else {
 					quieted = 1;
@@ -1070,44 +833,16 @@
 					}
 					if (!started) {
 						/* Change timeout to be 5 seconds for DTMF input */
-<<<<<<< HEAD
-						timeout = (chan->pbx && chan->pbx->dtimeout) ? chan->pbx->dtimeout : 5;
-						started = 1;
-					}
-					time(&start);
-					snprintf(tmp, sizeof(tmp), "%c", f->subclass);
-=======
 						timeout = (chan->pbx && chan->pbx->dtimeoutms) ? chan->pbx->dtimeoutms : 5000;
 						started = 1;
 					}
 					start = ast_tvnow();
 					snprintf(tmp, sizeof(tmp), "%c", f->subclass.integer);
->>>>>>> 19898f33
 					strncat(dtmf, tmp, sizeof(dtmf) - strlen(dtmf) - 1);
 					/* If the maximum length of the DTMF has been reached, stop now */
 					if (max_dtmf_len && strlen(dtmf) == max_dtmf_len)
 						done = 1;
 				}
-<<<<<<< HEAD
-                                break;
-                        case AST_FRAME_CONTROL:
-                                switch (f->subclass) {
-                                case AST_CONTROL_HANGUP:
-                                        /* Since they hung up we should destroy the speech structure */
-                                        done = 3;
-                                default:
-                                        break;
-                                }
-                        default:
-                                break;
-                        }
-                        ast_frfree(f);
-                        f = NULL;
-                }
-        }
-
-	if (strlen(dtmf)) {
-=======
 				break;
 			case AST_FRAME_CONTROL:
 				switch (f->subclass.integer) {
@@ -1126,7 +861,6 @@
 	}
 
 	if (!ast_strlen_zero(dtmf)) {
->>>>>>> 19898f33
 		/* We sort of make a results entry */
 		speech->results = ast_calloc(1, sizeof(*speech->results));
 		if (speech->results != NULL) {
@@ -1194,11 +928,6 @@
 	res |= ast_custom_function_unregister(&speech_grammar_function);
 	res |= ast_custom_function_unregister(&speech_engine_function);
 	res |= ast_custom_function_unregister(&speech_results_type_function);
-<<<<<<< HEAD
-
-	ast_module_user_hangup_all();
-=======
->>>>>>> 19898f33
 
 	return res;	
 }

--- conflicted
+++ resolved
@@ -39,11 +39,6 @@
 
 #include "asterisk/paths.h"	/* use ast_config_AST_MONITOR_DIR */
 #include "asterisk/file.h"
-<<<<<<< HEAD
-#include "asterisk/logger.h"
-#include "asterisk/channel.h"
-=======
->>>>>>> 19898f33
 #include "asterisk/audiohook.h"
 #include "asterisk/pbx.h"
 #include "asterisk/module.h"
@@ -155,52 +150,11 @@
 
 #define get_volfactor(x) x ? ((x > 0) ? (1 << x) : ((1 << abs(x)) * -1)) : 0
 
-<<<<<<< HEAD
-static const char *app = "MixMonitor";
-static const char *synopsis = "Record a call and mix the audio during the recording";
-static const char *desc = ""
-"  MixMonitor(<file>.<ext>[|<options>[|<command>]])\n\n"
-"Records the audio on the current channel to the specified file.\n"
-"If the filename is an absolute path, uses that path, otherwise\n"
-"creates the file in the configured monitoring directory from\n"
-"asterisk.conf.  Use of StopMixMonitor is required to guarantee\n"
-"the audio file is available for processing during dialplan execution.\n\n"
-"Valid options:\n"
-" a      - Append to the file instead of overwriting it.\n"
-" b      - Only save audio to the file while the channel is bridged.\n"
-"          Note: Does not include conferences or sounds played to each bridged\n"
-"                party.\n"
-"          Note: If you utilize this option inside a Local channel, you must\n"
-"                 make sure the Local channel is not optimized away. To do this,\n"
-"                 be sure to call your Local channel with the '/n' option.\n"
-"                 For example: Dial(Local/start@mycontext/n)\n"
-" v(<x>) - Adjust the heard volume by a factor of <x> (range -4 to 4)\n"	
-" V(<x>) - Adjust the spoken volume by a factor of <x> (range -4 to 4)\n"	
-" W(<x>) - Adjust the both heard and spoken volumes by a factor of <x>\n"
-"         (range -4 to 4)\n\n"	
-"<command> will be executed when the recording is over\n"
-"Any strings matching ^{X} will be unescaped to ${X}.\n"
-"All variables will be evaluated at the time MixMonitor is called.\n"
-"The variable MIXMONITOR_FILENAME will contain the filename used to record.\n"
-"";
-
-static const char *stop_app = "StopMixMonitor";
-static const char *stop_synopsis = "Stop recording a call through MixMonitor";
-static const char *stop_desc = ""
-"  StopMixMonitor()\n\n"
-"Stop recording a call through MixMonitor, and free the recording's file handle.\n"
-"";
-
-struct module_symbols *me;
-
-static const char *mixmonitor_spy_type = "MixMonitor";
-=======
 static const char * const app = "MixMonitor";
 
 static const char * const stop_app = "StopMixMonitor";
 
 static const char * const mixmonitor_spy_type = "MixMonitor";
->>>>>>> 19898f33
 
 struct mixmonitor {
 	struct ast_audiohook audiohook;
@@ -208,10 +162,7 @@
 	char *post_process;
 	char *name;
 	unsigned int flags;
-<<<<<<< HEAD
-=======
 	struct ast_autochan *autochan;
->>>>>>> 19898f33
 	struct mixmonitor_ds *mixmonitor_ds;
 };
 
@@ -238,23 +189,7 @@
 	AST_APP_OPTION_ARG('W', MUXFLAG_VOLUME, OPT_ARG_VOLUME),
 });
 
-<<<<<<< HEAD
-/* This structure is used as a means of making sure that our pointer to
- * the channel we are monitoring remains valid. This is very similar to 
- * what is used in app_chanspy.c.
- */
 struct mixmonitor_ds {
-	struct ast_channel *chan;
-	/* These condition variables are used to be sure that the channel
-	 * hangup code completes before the mixmonitor thread attempts to
-	 * free this structure. The combination of a bookean flag and a
-	 * ast_cond_t ensure that no matter what order the threads run in,
-	 * we are guaranteed to never have the waiting thread block forever
-	 * in the case that the signaling thread runs first.
-	 */
-=======
-struct mixmonitor_ds {
->>>>>>> 19898f33
 	unsigned int destruction_ok;
 	ast_cond_t destruction_condition;
 	ast_mutex_t lock;
@@ -271,14 +206,12 @@
  * \pre mixmonitor_ds must be locked before calling this function
  */
 static void mixmonitor_ds_close_fs(struct mixmonitor_ds *mixmonitor_ds)
-<<<<<<< HEAD
 {
 	if (mixmonitor_ds->fs) {
 		ast_closestream(mixmonitor_ds->fs);
 		mixmonitor_ds->fs = NULL;
 		mixmonitor_ds->fs_quit = 1;
-		if (option_verbose > 1)
-			ast_verbose(VERBOSE_PREFIX_2 "MixMonitor close filestream\n");
+		ast_verb(2, "MixMonitor close filestream\n");
 	}
 }
 
@@ -288,25 +221,14 @@
 
 	ast_mutex_lock(&mixmonitor_ds->lock);
 	mixmonitor_ds->audiohook = NULL;
-	mixmonitor_ds->chan = NULL;
 	mixmonitor_ds->destruction_ok = 1;
 	ast_cond_signal(&mixmonitor_ds->destruction_condition);
 	ast_mutex_unlock(&mixmonitor_ds->lock);
 }
 
-static void mixmonitor_ds_chan_fixup(void *data, struct ast_channel *old_chan, struct ast_channel *new_chan)
-{
-	struct mixmonitor_ds *mixmonitor_ds = data;
-
-	ast_mutex_lock(&mixmonitor_ds->lock);
-	mixmonitor_ds->chan = new_chan;
-	ast_mutex_unlock(&mixmonitor_ds->lock);
-}
-
 static struct ast_datastore_info mixmonitor_ds_info = {
 	.type = "mixmonitor",
 	.destroy = mixmonitor_ds_destroy,
-	.chan_fixup = mixmonitor_ds_chan_fixup,
 };
 
 static void destroy_monitor_audiohook(struct mixmonitor *mixmonitor)
@@ -324,48 +246,6 @@
 }
 
 static int startmon(struct ast_channel *chan, struct ast_audiohook *audiohook) 
-=======
->>>>>>> 19898f33
-{
-	if (mixmonitor_ds->fs) {
-		ast_closestream(mixmonitor_ds->fs);
-		mixmonitor_ds->fs = NULL;
-		mixmonitor_ds->fs_quit = 1;
-		ast_verb(2, "MixMonitor close filestream\n");
-	}
-}
-
-static void mixmonitor_ds_destroy(void *data)
-{
-	struct mixmonitor_ds *mixmonitor_ds = data;
-
-	ast_mutex_lock(&mixmonitor_ds->lock);
-	mixmonitor_ds->audiohook = NULL;
-	mixmonitor_ds->destruction_ok = 1;
-	ast_cond_signal(&mixmonitor_ds->destruction_condition);
-	ast_mutex_unlock(&mixmonitor_ds->lock);
-}
-
-static struct ast_datastore_info mixmonitor_ds_info = {
-	.type = "mixmonitor",
-	.destroy = mixmonitor_ds_destroy,
-};
-
-static void destroy_monitor_audiohook(struct mixmonitor *mixmonitor)
-{
-	if (mixmonitor->mixmonitor_ds) {
-		ast_mutex_lock(&mixmonitor->mixmonitor_ds->lock);
-		mixmonitor->mixmonitor_ds->audiohook = NULL;
-		ast_mutex_unlock(&mixmonitor->mixmonitor_ds->lock);
-	}
-	/* kill the audiohook.*/
-	ast_audiohook_lock(&mixmonitor->audiohook);
-	ast_audiohook_detach(&mixmonitor->audiohook);
-	ast_audiohook_unlock(&mixmonitor->audiohook);
-	ast_audiohook_destroy(&mixmonitor->audiohook);
-}
-
-static int startmon(struct ast_channel *chan, struct ast_audiohook *audiohook) 
 {
 	struct ast_channel *peer = NULL;
 	int res = 0;
@@ -373,11 +253,7 @@
 	if (!chan)
 		return -1;
 
-<<<<<<< HEAD
-	res = ast_audiohook_attach(chan, audiohook);
-=======
 	ast_audiohook_attach(chan, audiohook);
->>>>>>> 19898f33
 
 	if (!res && ast_test_flag(chan, AST_FLAG_NBRIDGE) && (peer = ast_bridged_channel(chan)))
 		ast_softhangup(peer, AST_SOFTHANGUP_UNBRIDGE);	
@@ -398,10 +274,6 @@
 		ast_free(mixmonitor);
 	}
 }
-<<<<<<< HEAD
-
-=======
->>>>>>> 19898f33
 static void *mixmonitor_thread(void *obj) 
 {
 	struct mixmonitor *mixmonitor = obj;
@@ -409,20 +281,11 @@
 	unsigned int oflags;
 	char *ext;
 	int errflag = 0;
-<<<<<<< HEAD
-
-	if (option_verbose > 1)
-		ast_verbose(VERBOSE_PREFIX_2 "Begin MixMonitor Recording %s\n", mixmonitor->name);
+
+	ast_verb(2, "Begin MixMonitor Recording %s\n", mixmonitor->name);
 
 	fs = &mixmonitor->mixmonitor_ds->fs;
 
-=======
-
-	ast_verb(2, "Begin MixMonitor Recording %s\n", mixmonitor->name);
-
-	fs = &mixmonitor->mixmonitor_ds->fs;
-
->>>>>>> 19898f33
 	/* The audiohook must enter and exit the loop locked */
 	ast_audiohook_lock(&mixmonitor->audiohook);
 	while (mixmonitor->audiohook.status == AST_AUDIOHOOK_STATUS_RUNNING && !mixmonitor->mixmonitor_ds->fs_quit) {
@@ -441,14 +304,8 @@
 		 * Unlock it, but remember to lock it before looping or exiting */
 		ast_audiohook_unlock(&mixmonitor->audiohook);
 
-<<<<<<< HEAD
-		ast_mutex_lock(&mixmonitor->mixmonitor_ds->lock);
-		if (!ast_test_flag(mixmonitor, MUXFLAG_BRIDGED) || (mixmonitor->mixmonitor_ds->chan && ast_bridged_channel(mixmonitor->mixmonitor_ds->chan))) {
-			ast_mutex_unlock(&mixmonitor->mixmonitor_ds->lock);
-=======
 		if (!ast_test_flag(mixmonitor, MUXFLAG_BRIDGED) || (mixmonitor->autochan->chan && ast_bridged_channel(mixmonitor->autochan->chan))) {
 			ast_mutex_lock(&mixmonitor->mixmonitor_ds->lock);
->>>>>>> 19898f33
 			/* Initialize the file if not already done so */
 			if (!*fs && !errflag && !mixmonitor->mixmonitor_ds->fs_quit) {
 				oflags = O_CREAT | O_WRONLY;
@@ -459,11 +316,7 @@
 				else
 					ext = "raw";
 
-<<<<<<< HEAD
-				if (!(*fs = ast_writefile(mixmonitor->filename, ext, NULL, oflags, 0, 0644))) {
-=======
 				if (!(*fs = ast_writefile(mixmonitor->filename, ext, NULL, oflags, 0, 0666))) {
->>>>>>> 19898f33
 					ast_log(LOG_ERROR, "Cannot open %s.%s\n", mixmonitor->filename, ext);
 					errflag = 1;
 				}
@@ -477,15 +330,8 @@
 					ast_writestream(*fs, cur);
 				}
 			}
-<<<<<<< HEAD
-		} else {
 			ast_mutex_unlock(&mixmonitor->mixmonitor_ds->lock);
 		}
-
-=======
-			ast_mutex_unlock(&mixmonitor->mixmonitor_ds->lock);
-		}
->>>>>>> 19898f33
 		/* All done! free it. */
 		ast_frame_free(fr, 0);
 
@@ -493,7 +339,8 @@
 	}
 	ast_audiohook_unlock(&mixmonitor->audiohook);
 
-<<<<<<< HEAD
+	ast_autochan_destroy(mixmonitor->autochan);
+
 	/* Datastore cleanup.  close the filestream and wait for ds destruction */
 	ast_mutex_lock(&mixmonitor->mixmonitor_ds->lock);
 	mixmonitor_ds_close_fs(mixmonitor->mixmonitor_ds);
@@ -502,18 +349,6 @@
 	}
 	ast_mutex_unlock(&mixmonitor->mixmonitor_ds->lock);
 
-=======
-	ast_autochan_destroy(mixmonitor->autochan);
-
-	/* Datastore cleanup.  close the filestream and wait for ds destruction */
-	ast_mutex_lock(&mixmonitor->mixmonitor_ds->lock);
-	mixmonitor_ds_close_fs(mixmonitor->mixmonitor_ds);
-	if (!mixmonitor->mixmonitor_ds->destruction_ok) {
-		ast_cond_wait(&mixmonitor->mixmonitor_ds->destruction_condition, &mixmonitor->mixmonitor_ds->lock);
-	}
-	ast_mutex_unlock(&mixmonitor->mixmonitor_ds->lock);
-
->>>>>>> 19898f33
 	/* kill the audiohook */
 	destroy_monitor_audiohook(mixmonitor);
 
@@ -522,12 +357,6 @@
 		ast_safe_system(mixmonitor->post_process);
 	}
 
-<<<<<<< HEAD
-	if (option_verbose > 1)
-		ast_verbose(VERBOSE_PREFIX_2 "End MixMonitor Recording %s\n", mixmonitor->name);
-
-	mixmonitor_free(mixmonitor);
-=======
 	ast_verb(2, "End MixMonitor Recording %s\n", mixmonitor->name);
 	mixmonitor_free(mixmonitor);
 	return NULL;
@@ -537,7 +366,6 @@
 {
 	struct ast_datastore *datastore = NULL;
 	struct mixmonitor_ds *mixmonitor_ds;
->>>>>>> 19898f33
 
 	if (!(mixmonitor_ds = ast_calloc(1, sizeof(*mixmonitor_ds)))) {
 		return -1;
@@ -564,38 +392,6 @@
 	return 0;
 }
 
-static int setup_mixmonitor_ds(struct mixmonitor *mixmonitor, struct ast_channel *chan)
-{
-	struct ast_datastore *datastore = NULL;
-	struct mixmonitor_ds *mixmonitor_ds;
-
-	if (!(mixmonitor_ds = ast_calloc(1, sizeof(*mixmonitor_ds)))) {
-		return -1;
-	}
-	
-	ast_mutex_init(&mixmonitor_ds->lock);
-	ast_cond_init(&mixmonitor_ds->destruction_condition, NULL);
-
-	if (!(datastore = ast_channel_datastore_alloc(&mixmonitor_ds_info, NULL))) {
-		ast_mutex_destroy(&mixmonitor_ds->lock);
-		ast_cond_destroy(&mixmonitor_ds->destruction_condition);
-		ast_free(mixmonitor_ds);
-		return -1;
-	}
-
-	/* No need to lock mixmonitor_ds since this is still operating in the channel's thread */
-	mixmonitor_ds->chan = chan;
-	mixmonitor_ds->audiohook = &mixmonitor->audiohook;
-	datastore->data = mixmonitor_ds;
-
-	ast_channel_lock(chan);
-	ast_channel_datastore_add(chan, datastore);
-	ast_channel_unlock(chan);
-
-	mixmonitor->mixmonitor_ds = mixmonitor_ds;
-	return 0;
-}
-
 static void launch_monitor_thread(struct ast_channel *chan, const char *filename, unsigned int flags,
 				  int readvol, int writevol, const char *post_process) 
 {
@@ -633,17 +429,8 @@
 		return;
 	}
 
-	/* Setup the actual spy before creating our thread */
-	if (ast_audiohook_init(&mixmonitor->audiohook, AST_AUDIOHOOK_TYPE_SPY, mixmonitor_spy_type)) {
-		mixmonitor_free(mixmonitor);
-		return;
-	}
-
 	/* Copy over flags and channel name */
 	mixmonitor->flags = flags;
-<<<<<<< HEAD
-	if (setup_mixmonitor_ds(mixmonitor, chan)) {
-=======
 	if (!(mixmonitor->autochan = ast_autochan_setup(chan))) {
 		mixmonitor_free(mixmonitor);
 		return;
@@ -651,7 +438,6 @@
 
 	if (setup_mixmonitor_ds(mixmonitor, chan)) {
 		ast_autochan_destroy(mixmonitor->autochan);
->>>>>>> 19898f33
 		mixmonitor_free(mixmonitor);
 		return;
 	}
@@ -664,15 +450,9 @@
 
 	mixmonitor->filename = (char *) mixmonitor + sizeof(*mixmonitor) + strlen(chan->name) + 1;
 	strcpy(mixmonitor->filename, filename);
-<<<<<<< HEAD
 
 	ast_set_flag(&mixmonitor->audiohook, AST_AUDIOHOOK_TRIGGER_SYNC);
-	
-=======
-
-	ast_set_flag(&mixmonitor->audiohook, AST_AUDIOHOOK_TRIGGER_SYNC);
-
->>>>>>> 19898f33
+
 	if (readvol)
 		mixmonitor->audiohook.options.read_volume = readvol;
 	if (writevol)
@@ -681,23 +461,12 @@
 	if (startmon(chan, &mixmonitor->audiohook)) {
 		ast_log(LOG_WARNING, "Unable to add '%s' spy to channel '%s'\n",
 			mixmonitor_spy_type, chan->name);
-<<<<<<< HEAD
-		/* Since we couldn't add ourselves - bail out! */
-=======
->>>>>>> 19898f33
 		ast_audiohook_destroy(&mixmonitor->audiohook);
 		mixmonitor_free(mixmonitor);
 		return;
 	}
 
-<<<<<<< HEAD
-	pthread_attr_init(&attr);
-	pthread_attr_setdetachstate(&attr, PTHREAD_CREATE_DETACHED);
-	ast_pthread_create_background(&thread, &attr, mixmonitor_thread, mixmonitor);
-	pthread_attr_destroy(&attr);
-=======
 	ast_pthread_create_detached_background(&thread, NULL, mixmonitor_thread, mixmonitor);
->>>>>>> 19898f33
 }
 
 static int mixmonitor_exec(struct ast_channel *chan, const char *data)
@@ -805,21 +574,12 @@
 			ast_audiohook_unlock(mixmonitor_ds->audiohook);
 			mixmonitor_ds->audiohook = NULL;
 		}
-<<<<<<< HEAD
-
-		ast_mutex_unlock(&mixmonitor_ds->lock);
-
-		/* Remove the datastore so the monitor thread can exit */
-		if (!ast_channel_datastore_remove(chan, datastore)) {
-			ast_channel_datastore_free(datastore);
-=======
 
 		ast_mutex_unlock(&mixmonitor_ds->lock);
 
 		/* Remove the datastore so the monitor thread can exit */
 		if (!ast_channel_datastore_remove(chan, datastore)) {
 			ast_datastore_free(datastore);
->>>>>>> 19898f33
 		}
 	}
 	ast_channel_unlock(chan);
@@ -852,12 +612,6 @@
 		return CLI_SUCCESS;
 	}
 
-<<<<<<< HEAD
-	if (!strcasecmp(argv[1], "start"))
-		mixmonitor_exec(chan, argv[3]);
-	else if (!strcasecmp(argv[1], "stop"))
-		ast_audiohook_detach_source(chan, mixmonitor_spy_type);
-=======
 	ast_channel_lock(chan);
 
 	if (!strcasecmp(a->argv[1], "start")) {
@@ -867,7 +621,6 @@
 		ast_channel_unlock(chan);
 		ast_audiohook_detach_source(chan, mixmonitor_spy_type);
 	}
->>>>>>> 19898f33
 
 	chan = ast_channel_unref(chan);
 

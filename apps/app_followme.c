--- conflicted
+++ resolved
@@ -29,12 +29,8 @@
  */
 
 /*** MODULEINFO
-<<<<<<< HEAD
-        <depend>chan_local</depend>
-=======
 	<depend>chan_local</depend>
 	<support_level>core</support_level>
->>>>>>> 5cf67a7a
  ***/
 
 #include "asterisk.h"
@@ -113,7 +109,6 @@
 struct number {
 	char number[512];	/*!< Phone Number(s) and/or Extension(s) */
 	long timeout;		/*!< Dial Timeout, if used. */
-	char language[MAX_LANGUAGE]; /*!< The language to be used on this dial, if used. */
 	int order;		/*!< The order to dial in */
 	AST_LIST_ENTRY(number) entry; /*!< Next Number record */
 };
@@ -203,11 +198,6 @@
 	AST_APP_OPTION('s', FOLLOWMEFLAG_STATUSMSG),
 });
 
-<<<<<<< HEAD
-static int ynlongest = 0;
-
-=======
->>>>>>> 5cf67a7a
 static const char *featuredigittostr;
 static int featuredigittimeout = 5000;		/*!< Feature Digit Timeout */
 static const char *defaultmoh = "default";    	/*!< Default Music-On-Hold Class */
@@ -314,11 +304,7 @@
 }
 
 /*! \brief Add a new number */
-<<<<<<< HEAD
-static struct number *create_followme_number(char *number, char *language, int timeout, int numorder)
-=======
 static struct number *create_followme_number(const char *number, int timeout, int numorder)
->>>>>>> 5cf67a7a
 {
 	struct number *cur;
 	char *buf = ast_strdupa(number);
@@ -330,12 +316,7 @@
 	cur->timeout = timeout;
 	if ((tmp = strchr(buf, ',')))
 		*tmp = '\0';
-<<<<<<< HEAD
-	ast_copy_string(cur->number, number, sizeof(cur->number));
-	ast_copy_string(cur->language, language, sizeof(cur->language));
-=======
 	ast_copy_string(cur->number, buf, sizeof(cur->number));
->>>>>>> 5cf67a7a
 	cur->order = numorder;
 	ast_debug(1, "Created a number, %s, order of , %d, with a timeout of %ld.\n", cur->number, cur->order, cur->timeout);
 
@@ -485,15 +466,6 @@
 					numorder = 0;
 				}
 
-<<<<<<< HEAD
-					if (!numorder) {	
-						idx = 1;
-						AST_LIST_TRAVERSE(&f->numbers, nm, entry) 
-							idx++;
-						numorder = idx;
-					}
-					cur = create_followme_number(numberstr, "", timeout, numorder);
-=======
 				if (!numorder) {
 					idx = 1;
 					AST_LIST_TRAVERSE(&f->numbers, nm, entry) 
@@ -502,7 +474,6 @@
 				}
 				cur = create_followme_number(numberstr, timeout, numorder);
 				if (cur) {
->>>>>>> 5cf67a7a
 					AST_LIST_INSERT_TAIL(&f->numbers, cur, entry);
 				}
 			} else {
@@ -767,58 +738,6 @@
 									return NULL;
 								}
 							}
-<<<<<<< HEAD
-							break;
-						case AST_CONTROL_BUSY:
-							if (option_verbose > 2)
-								ast_verbose( VERBOSE_PREFIX_3 "%s is busy\n", winner->name);
-							break;
-						case AST_CONTROL_CONGESTION:
-							if (option_verbose > 2)
-								ast_verbose( VERBOSE_PREFIX_3 "%s is circuit-busy\n", winner->name);
-							break;
-						case AST_CONTROL_RINGING:
-							if (option_verbose > 2)
-								ast_verbose( VERBOSE_PREFIX_3 "%s is ringing\n", winner->name);
-							break;
-						case AST_CONTROL_PROGRESS:
-							if (option_verbose > 2)
-								ast_verbose ( VERBOSE_PREFIX_3 "%s is making progress passing it to %s\n", winner->name, caller->name);
-							break;
-						case AST_CONTROL_VIDUPDATE:
-							if (option_verbose > 2)
-								ast_verbose ( VERBOSE_PREFIX_3 "%s requested a video update, passing it to %s\n", winner->name, caller->name);
-							break;
-						case AST_CONTROL_SRCUPDATE:
-							if (option_verbose > 2)
-								ast_verbose ( VERBOSE_PREFIX_3 "%s requested a source update, passing it to %s\n", winner->name, caller->name);
-							break;
-						case AST_CONTROL_PROCEEDING:
-							if (option_verbose > 2)
-								ast_verbose ( VERBOSE_PREFIX_3 "%s is proceeding passing it to %s\n", winner->name,caller->name);
-							break;
-						case AST_CONTROL_HOLD:
-							if (option_verbose > 2)
-								ast_verbose(VERBOSE_PREFIX_3 "Call on %s placed on hold\n", winner->name);
-							break;
-						case AST_CONTROL_UNHOLD:
-							if (option_verbose > 2)
-								ast_verbose(VERBOSE_PREFIX_3 "Call on %s left from hold\n", winner->name);
-							break;
-						case AST_CONTROL_OFFHOOK:
-						case AST_CONTROL_FLASH:
-							/* Ignore going off hook and flash */
-							break;
-						case -1:
-							if (option_verbose > 2)
-								ast_verbose( VERBOSE_PREFIX_3 "%s stopped sounds\n", winner->name);
-							break;
-						default:
-							if (option_debug)
-								ast_log(LOG_DEBUG, "Dunno what to do with control type %d\n", f->subclass);
-							break;
-=======
->>>>>>> 5cf67a7a
 						}
 						break;
 					case AST_CONTROL_BUSY:
@@ -984,13 +903,7 @@
 			break;
 		}
 
-<<<<<<< HEAD
-	while (nm) {
-		if (option_debug > 1)	
-			ast_log(LOG_DEBUG, "Number %s timeout %ld\n", nm->number,nm->timeout);
-=======
 		ast_debug(2, "Number %s timeout %ld\n", nm->number,nm->timeout);
->>>>>>> 5cf67a7a
 
 		ast_copy_string(num, nm->number, sizeof(num));
 		for (number = num; number; number = rest) {
@@ -1011,38 +924,6 @@
 				snprintf(dialarg, sizeof(dialarg), "%s@%s", number, tpargs->context);
 			}
 
-<<<<<<< HEAD
-			/* We check if that context exists, before creating the ast_channel struct needed */
-			if (!ast_exists_extension(caller, tpargs->context, number, 1, caller->cid.cid_num)) {
-				/* XXX Should probably restructure to simply skip this item, instead of returning. XXX */
-				ast_log(LOG_ERROR, "Extension '%s@%s' doesn't exist\n", number, tpargs->context);
-				free(findme_user_list);
-				return;
-			}
-
-			if (!strcmp(tpargs->context, ""))
-				snprintf(dialarg, sizeof(dialarg), "%s", number);
-			else
-				snprintf(dialarg, sizeof(dialarg), "%s@%s", number, tpargs->context);
-
-			tmpuser = ast_calloc(1, sizeof(*tmpuser));
-			if (!tmpuser) {
-				free(findme_user_list);
-				return;
-			}
-
-			outbound = ast_request("Local", ast_best_codec(caller->nativeformats), dialarg, &dg);
-			if (outbound) {
-				ast_set_callerid(outbound, caller->cid.cid_num, caller->cid.cid_name, caller->cid.cid_num);
-				ast_channel_inherit_variables(tpargs->chan, outbound);
-				ast_channel_datastore_inherit(tpargs->chan, outbound);
-				ast_string_field_set(outbound, language, tpargs->chan->language);
-				ast_string_field_set(outbound, accountcode, tpargs->chan->accountcode);
-				ast_string_field_set(outbound, musicclass, tpargs->chan->musicclass);
-				if (option_verbose > 2)
-					ast_verbose(VERBOSE_PREFIX_3 "calling %s\n", dialarg);
-				if (!ast_call(outbound,dialarg,0)) {
-=======
 			tmpuser = ast_calloc(1, sizeof(*tmpuser));
 			if (!tmpuser) {
 				continue;
@@ -1061,7 +942,6 @@
 				ast_channel_unlock(caller);
 				ast_verb(3, "calling Local/%s\n", dialarg);
 				if (!ast_call(outbound, dialarg, 0)) {
->>>>>>> 5cf67a7a
 					tmpuser->ochan = outbound;
 					tmpuser->state = 0;
 					tmpuser->cleared = 0;
@@ -1095,41 +975,12 @@
 				}
 			} else {
 				ast_log(LOG_WARNING, "Unable to allocate a channel for Local/%s cause: %s\n", dialarg, ast_cause2str(dg));
-<<<<<<< HEAD
-					
-			number = rest;
-		} while (number);
-				
-		status = 0;	
-		if (!AST_LIST_EMPTY(findme_user_list))
-			winner = wait_for_winner(findme_user_list, nm, caller, tpargs->namerecloc, &status, tpargs);
-
-		AST_LIST_TRAVERSE_SAFE_BEGIN(findme_user_list, fmuser, entry) {
-			if (!fmuser->cleared && fmuser->ochan != winner)
-				clear_caller(fmuser);
-			AST_LIST_REMOVE_CURRENT(findme_user_list, entry);
-			free(fmuser);
-		}
-		AST_LIST_TRAVERSE_SAFE_END;
-
-		fmuser = NULL;
-		tmpuser = NULL;
-		headuser = NULL;	
-		if (winner)
-			break;
-
-		if (!caller || ast_check_hangup(caller)) {
-			tpargs->status = 1;
-			free(findme_user_list);
-			return;	
-=======
 				ast_free(tmpuser);
 			}
 		}
 
 		if (AST_LIST_EMPTY(findme_user_list)) {
 			continue;
->>>>>>> 5cf67a7a
 		}
 
 		winner = wait_for_winner(findme_user_list, nm, caller, tpargs->namerecloc, tpargs);
@@ -1246,8 +1097,7 @@
 	return new_follower;
 }
 
-<<<<<<< HEAD
-static void end_bridge_callback (void *data)
+static void end_bridge_callback(void *data)
 {
 	char buf[80];
 	time_t end;
@@ -1273,88 +1123,28 @@
 	bconfig->end_bridge_callback_data = originator;
 }
 
-static int app_exec(struct ast_channel *chan, void *data)
-{
-=======
-static void end_bridge_callback(void *data)
-{
-	char buf[80];
-	time_t end;
-	struct ast_channel *chan = data;
-
-	time(&end);
-
-	ast_channel_lock(chan);
-	if (chan->cdr->answer.tv_sec) {
-		snprintf(buf, sizeof(buf), "%ld", (long) end - chan->cdr->answer.tv_sec);
-		pbx_builtin_setvar_helper(chan, "ANSWEREDTIME", buf);
-	}
-
-	if (chan->cdr->start.tv_sec) {
-		snprintf(buf, sizeof(buf), "%ld", (long) end - chan->cdr->start.tv_sec);
-		pbx_builtin_setvar_helper(chan, "DIALEDTIME", buf);
-	}
-	ast_channel_unlock(chan);
-}
-
-static void end_bridge_callback_data_fixup(struct ast_bridge_config *bconfig, struct ast_channel *originator, struct ast_channel *terminator)
-{
-	bconfig->end_bridge_callback_data = originator;
-}
-
 static int app_exec(struct ast_channel *chan, const char *data)
 {
->>>>>>> 5cf67a7a
 	struct fm_args targs = { 0, };
 	struct ast_bridge_config config;
 	struct call_followme *f;
 	struct number *nm, *newnm;
 	int res = 0;
 	char *argstr;
-<<<<<<< HEAD
-	char namerecloc[255];
-	char *fname = NULL;
-	int duration = 0;
 	struct ast_channel *caller;
 	struct ast_channel *outbound;
-	
-=======
-	struct ast_channel *caller;
-	struct ast_channel *outbound;
->>>>>>> 5cf67a7a
 	AST_DECLARE_APP_ARGS(args,
 		AST_APP_ARG(followmeid);
 		AST_APP_ARG(options);
 	);
-<<<<<<< HEAD
-	
+
 	if (ast_strlen_zero(data)) {
-		ast_log(LOG_WARNING, "%s requires an argument (followmeid)\n",app);
-		return -1;
-	}
-
-	if (!(argstr = ast_strdupa((char *)data))) {
-		ast_log(LOG_ERROR, "Out of memory!\n");
-		return -1;
-	}
-
-
-	AST_STANDARD_APP_ARGS(args, argstr);
-	if (ast_strlen_zero(args.followmeid)) {
-=======
-
-	if (ast_strlen_zero(data)) {
->>>>>>> 5cf67a7a
 		ast_log(LOG_WARNING, "%s requires an argument (followmeid)\n", app);
 		return -1;
 	}
 
 	argstr = ast_strdupa((char *) data);
 
-<<<<<<< HEAD
-	AST_LIST_LOCK(&followmes);
-	AST_LIST_TRAVERSE(&followmes, f, entry) {
-=======
 	AST_STANDARD_APP_ARGS(args, argstr);
 
 	if (ast_strlen_zero(args.followmeid)) {
@@ -1364,43 +1154,11 @@
 
 	AST_RWLIST_RDLOCK(&followmes);
 	AST_RWLIST_TRAVERSE(&followmes, f, entry) {
->>>>>>> 5cf67a7a
 		if (!strcasecmp(f->name, args.followmeid) && (f->active))
 			break;
 	}
 	AST_RWLIST_UNLOCK(&followmes);
 
-<<<<<<< HEAD
-	if (option_debug)
-		ast_log(LOG_DEBUG, "New profile %s.\n", args.followmeid);
-	if (!f) { 
-		ast_log(LOG_WARNING, "Profile requested, %s, not found in the configuration.\n", args.followmeid);
-		res = 0;
-	} else {
-		/* XXX TODO: Reinsert the db check value to see whether or not follow-me is on or off */
-
-
-		if (args.options) 
-			ast_app_parse_options(followme_opts, &targs.followmeflags, NULL, args.options);
-
-		/* Lock the profile lock and copy out everything we need to run with before unlocking it again */
-		ast_mutex_lock(&f->lock);
-		targs.mohclass = ast_strdupa(f->moh);
-		ast_copy_string(targs.context, f->context, sizeof(targs.context));
-		ast_copy_string(targs.takecall, f->takecall, sizeof(targs.takecall));
-		ast_copy_string(targs.nextindp, f->nextindp, sizeof(targs.nextindp));
-		ast_copy_string(targs.callfromprompt, f->callfromprompt, sizeof(targs.callfromprompt));
-		ast_copy_string(targs.norecordingprompt, f->norecordingprompt, sizeof(targs.norecordingprompt));
-		ast_copy_string(targs.optionsprompt, f->optionsprompt, sizeof(targs.optionsprompt));
-		ast_copy_string(targs.plsholdprompt, f->plsholdprompt, sizeof(targs.plsholdprompt));
-		ast_copy_string(targs.statusprompt, f->statusprompt, sizeof(targs.statusprompt));
-		ast_copy_string(targs.sorryprompt, f->sorryprompt, sizeof(targs.sorryprompt));
-		/* Copy the numbers we're going to use into another list in case the master list should get modified 
-				   (and locked) while we're trying to do a follow-me */
-		AST_LIST_HEAD_INIT_NOLOCK(&targs.cnumbers);
-		AST_LIST_TRAVERSE(&f->numbers, nm, entry) {
-			newnm = create_followme_number(nm->number, "", nm->timeout, nm->order);
-=======
 	ast_debug(1, "New profile %s.\n", args.followmeid);
 
 	if (!f) {
@@ -1434,33 +1192,19 @@
 	AST_LIST_TRAVERSE(&f->numbers, nm, entry) {
 		newnm = create_followme_number(nm->number, nm->timeout, nm->order);
 		if (newnm) {
->>>>>>> 5cf67a7a
 			AST_LIST_INSERT_TAIL(&targs.cnumbers, newnm, entry);
 		}
 	}
 	ast_mutex_unlock(&f->lock);
 
-<<<<<<< HEAD
-		if (ast_test_flag(&targs.followmeflags, FOLLOWMEFLAG_STATUSMSG)) 
-			ast_stream_and_wait(chan, targs.statusprompt, chan->language, "");
-=======
 	/* Answer the call */
 	if (chan->_state != AST_STATE_UP) {
 		ast_answer(chan);
 	}
->>>>>>> 5cf67a7a
 
 	if (ast_test_flag(&targs.followmeflags, FOLLOWMEFLAG_STATUSMSG)) 
 		ast_stream_and_wait(chan, targs.statusprompt, "");
 
-<<<<<<< HEAD
-		if (ast_test_flag(&targs.followmeflags, FOLLOWMEFLAG_RECORDNAME)) 
-			if (ast_play_and_record(chan, "vm-rec-name", namerecloc, 5, "sln", &duration, 128, 0, NULL) < 0)
-				goto outrun;
-
-		if (!ast_fileexists(namerecloc, NULL, chan->language))
-			ast_copy_string(namerecloc, "", sizeof(namerecloc));					
-=======
 	if (ast_test_flag(&targs.followmeflags, FOLLOWMEFLAG_RECORDNAME)) {
 		int duration = 5;
 
@@ -1476,7 +1220,6 @@
 			targs.namerecloc[0] = '\0';
 		}
 	}
->>>>>>> 5cf67a7a
 
 	if (!ast_test_flag(&targs.followmeflags, FOLLOWMEFLAG_DISABLEHOLDPROMPT)) {
 		if (ast_streamfile(chan, targs.plsholdprompt, chan->language))
@@ -1528,48 +1271,12 @@
 				ast_channel_update_connected_line(caller, &targs.connected_out, NULL);
 			}
 		}
-<<<<<<< HEAD
-		AST_LIST_TRAVERSE_SAFE_END
-		if (targs.status != 100) {
-			ast_moh_stop(chan);
-			if (ast_test_flag(&targs.followmeflags, FOLLOWMEFLAG_UNREACHABLEMSG)) 
-				ast_stream_and_wait(chan, targs.sorryprompt, chan->language, "");
-			res = 0;
-		} else {
-			caller = chan;
-			outbound = targs.outbound;
-			/* Bridge the two channels. */
-
-			memset(&config,0,sizeof(struct ast_bridge_config));
-			ast_set_flag(&(config.features_callee), AST_FEATURE_REDIRECT);
-			ast_set_flag(&(config.features_callee), AST_FEATURE_AUTOMON);
-			ast_set_flag(&(config.features_caller), AST_FEATURE_AUTOMON);
-
-			config.end_bridge_callback = end_bridge_callback;
-			config.end_bridge_callback_data = chan;
-			config.end_bridge_callback_data_fixup = end_bridge_callback_data_fixup;
-
-			ast_moh_stop(caller);
-			/* Be sure no generators are left on it */
-			ast_deactivate_generator(caller);
-			/* Make sure channels are compatible */
-			res = ast_channel_make_compatible(caller, outbound);
-			if (res < 0) {
-				ast_log(LOG_WARNING, "Had to drop call because I couldn't make %s compatible with %s\n", caller->name, outbound->name);
-				ast_hangup(outbound);
-				goto outrun;
-			}
-			res = ast_bridge_call(caller,outbound,&config);
-			if (outbound)
-				ast_hangup(outbound);
-=======
 
 		/* Update connected line to winner if changed. */
 		if (targs.pending_in_connected_update) {
 			if (ast_channel_connected_line_macro(caller, outbound, &targs.connected_in, 0, 0)) {
 				ast_channel_update_connected_line(outbound, &targs.connected_in, NULL);
 			}
->>>>>>> 5cf67a7a
 		}
 
 		res = ast_bridge_call(caller, outbound, &config);
@@ -1591,18 +1298,6 @@
 		free_numbers(f);
 		ast_free(f);
 	}
-<<<<<<< HEAD
-	outrun:
-
-	if (!ast_strlen_zero(namerecloc)){
-		fname = alloca(strlen(namerecloc) + 5);
-		sprintf(fname, "%s.sln", namerecloc);
-		unlink(fname);
-	}
-	
-	ast_module_user_remove(u);
-=======
->>>>>>> 5cf67a7a
 
 	return res;
 }

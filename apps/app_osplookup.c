/*
 * Asterisk -- An open source telephony toolkit.
 *
 * Copyright (C) 1999 - 2006, Digium, Inc.
 *
 * Mark Spencer <markster@digium.com>
 *
 * See http://www.asterisk.org for more information about
 * the Asterisk project. Please do not directly contact
 * any of the maintainers of this project for assistance;
 * the project provides a web site, mailing lists and IRC
 * channels for your use.
 *
 * This program is free software, distributed under the terms of
 * the GNU General Public License Version 2. See the LICENSE file
 * at the top of the source tree.
 */

/*!
 * \file
 * \brief Open Settlement Protocol (OSP) Applications
 *
 * \author Mark Spencer <markster@digium.com>
 *
 * \extref The OSP Toolkit: http://www.transnexus.com
 * \extref OpenSSL http://www.openssl.org
 *
 * \ingroup applications
 */

/*** MODULEINFO
	<depend>osptk</depend>
	<depend>openssl</depend>
	<support_level>extended</support_level>
 ***/

#include "asterisk.h"

ASTERISK_FILE_VERSION(__FILE__, "$Revision$")

#include <osp/osp.h>
#include <osp/osputils.h>
#include <osp/ospb64.h>

#include "asterisk/paths.h"
#include "asterisk/lock.h"
#include "asterisk/config.h"
#include "asterisk/utils.h"
#include "asterisk/causes.h"
#include "asterisk/channel.h"
#include "asterisk/app.h"
#include "asterisk/module.h"
#include "asterisk/pbx.h"
#include "asterisk/cli.h"
#include "asterisk/astosp.h"

/*** DOCUMENTATION
	<application name="OSPAuth" language="en_US">
		<synopsis>
			OSP Authentication.
		</synopsis>
		<syntax>
			<parameter name="provider">
				<para>The name of the provider that authenticates the call.</para>
			</parameter>
			<parameter name="options">
				<para>Reserverd.</para>
			</parameter>
		</syntax>
		<description>
			<para>Authenticate a call by OSP.</para>
			<para>Input variables:</para>
			<variablelist>
				<variable name="OSPINPEERIP">
					<para>The last hop IP address.</para>
				</variable>
				<variable name="OSPINTOKEN">
					<para>The inbound OSP token.</para>
				</variable>
			</variablelist>
			<para>Output variables:</para>
			<variablelist>
				<variable name="OSPINHANDLE">
					<para>The inbound call OSP transaction handle.</para>
				</variable>
				<variable name="OSPINTIMELIMIT">
					<para>The inbound call duration limit in seconds.</para>
				</variable>
			</variablelist>
			<para>This application sets the following channel variable upon completion:</para>
			<variablelist>
				<variable name="OSPAUTHSTATUS">
					<para>The status of OSPAuth attempt as a text string, one of</para>
					<value name="SUCCESS" />
					<value name="FAILED" />
					<value name="ERROR" />
				</variable>
			</variablelist>
		</description>
		<see-also>
			<ref type="application">OSPLookup</ref>
			<ref type="application">OSPNext</ref>
			<ref type="application">OSPFinish</ref>
		</see-also>
	</application>
	<application name="OSPLookup" language="en_US">
		<synopsis>
			Lookup destination by OSP.
		</synopsis>
		<syntax>
			<parameter name="exten" required="true">
				<para>The exten of the call.</para>
			</parameter>
			<parameter name="provider">
				<para>The name of the provider that is used to route the call.</para>
			</parameter>
			<parameter name="options">
				<enumlist>
					<enum name="h">
						<para>generate H323 call id for the outbound call</para>
					</enum>
					<enum name="s">
						<para>generate SIP call id for the outbound call. Have not been implemented</para>
					</enum>
					<enum name="i">
						<para>generate IAX call id for the outbound call. Have not been implemented</para>
					</enum>
				</enumlist>
			</parameter>
		</syntax>
		<description>
			<para>Looks up destination via OSP.</para>
			<para>Input variables:</para>
			<variablelist>
				<variable name="OSPINACTUALSRC">
					<para>The actual source device IP address in indirect mode.</para>
				</variable>
				<variable name="OSPINPEERIP">
					<para>The last hop IP address.</para>
				</variable>
				<variable name="OSPINHANDLE">
					<para>The inbound call OSP transaction handle.</para>
				</variable>
				<variable name="OSPINTIMELIMIT">
					<para>The inbound call duration limit in seconds.</para>
				</variable>
				<variable name="OSPINNETWORKID">
					<para>The inbound source network ID.</para>
				</variable>
				<variable name="OSPINNPRN">
					<para>The inbound routing number.</para>
				</variable>
				<variable name="OSPINNPCIC">
					<para>The inbound carrier identification code.</para>
				</variable>
				<variable name="OSPINNPDI">
					<para>The inbound number portability database dip indicator.</para>
				</variable>
				<variable name="OSPINSPID">
					<para>The inbound service provider identity.</para>
				</variable>
				<variable name="OSPINOCN">
					<para>The inbound operator company number.</para>
				</variable>
				<variable name="OSPINSPN">
					<para>The inbound service provider name.</para>
				</variable>
				<variable name="OSPINALTSPN">
					<para>The inbound alternate service provider name.</para>
				</variable>
				<variable name="OSPINMCC">
					<para>The inbound mobile country code.</para>
				</variable>
				<variable name="OSPINMNC">
					<para>The inbound mobile network code.</para>
				</variable>
				<variable name="OSPINTOHOST">
					<para>The inbound To header host part.</para>
				</variable>
				<variable name="OSPINDIVUSER">
					<para>The inbound Diversion header user part.</para>
				</variable>
				<variable name="OSPINDIVHOST">
					<para>The inbound Diversion header host part.</para>
				</variable>
				<variable name="OSPINCUSTOMINFOn">
					<para>The inbound custom information, where <literal>n</literal> is the index beginning with <literal>1</literal>
					upto <literal>8</literal>.</para>
				</variable>
			</variablelist>
			<para>Output variables:</para>
			<variablelist>
				<variable name="OSPOUTHANDLE">
					<para>The outbound call OSP transaction handle.</para>
				</variable>
				<variable name="OSPOUTTECH">
					<para>The outbound channel technology for the call.</para>
				</variable>
				<variable name="OSPDESTINATION">
					<para>The outbound destination IP address.</para>
				</variable>
				<variable name="OSPOUTCALLING">
					<para>The outbound calling number.</para>
				</variable>
				<variable name="OSPOUTCALLED">
					<para>The outbound called number.</para>
				</variable>
				<variable name="OSPOUTNETWORKID">
					<para>The outbound destination network ID.</para>
				</variable>
				<variable name="OSPOUTNPRN">
					<para>The outbound routing number.</para>
				</variable>
				<variable name="OSPOUTNPCIC">
					<para>The outbound carrier identification code.</para>
				</variable>
				<variable name="OSPOUTNPDI">
					<para>The outbound number portability database dip indicator.</para>
				</variable>
				<variable name="OSPOUTSPID">
					<para>The outbound service provider identity.</para>
				</variable>
				<variable name="OSPOUTOCN">
					<para>The outbound operator company number.</para>
				</variable>
				<variable name="OSPOUTSPN">
					<para>The outbound service provider name.</para>
				</variable>
				<variable name="OSPOUTALTSPN">
					<para>The outbound alternate service provider name.</para>
				</variable>
				<variable name="OSPOUTMCC">
					<para>The outbound mobile country code.</para>
				</variable>
				<variable name="OSPOUTMNC">
					<para>The outbound mobile network code.</para>
				</variable>
				<variable name="OSPOUTTOKEN">
					<para>The outbound OSP token.</para>
				</variable>
				<variable name="OSPDESTREMAILS">
					<para>The number of remained destinations.</para>
				</variable>
				<variable name="OSPOUTTIMELIMIT">
					<para>The outbound call duration limit in seconds.</para>
				</variable>
				<variable name="OSPOUTCALLIDTYPES">
					<para>The outbound Call-ID types.</para>
				</variable>
				<variable name="OSPOUTCALLID">
					<para>The outbound Call-ID. Only for H.323.</para>
				</variable>
				<variable name="OSPDIALSTR">
					<para>The outbound Dial command string.</para>
				</variable>
			</variablelist>
			<para>This application sets the following channel variable upon completion:</para>
			<variablelist>
				<variable name="OSPLOOKUPSTATUS">
					<para>The status of OSPLookup attempt as a text string, one of</para>
					<value name="SUCCESS" />
					<value name="FAILED" />
					<value name="ERROR" />
				</variable>
			</variablelist>
		</description>
		<see-also>
			<ref type="application">OSPAuth</ref>
			<ref type="application">OSPNext</ref>
			<ref type="application">OSPFinish</ref>
		</see-also>
	</application>
	<application name="OSPNext" language="en_US">
		<synopsis>
			Lookup next destination by OSP.
		</synopsis>
		<description>
			<para>Looks up the next destination via OSP.</para>
			<para>Input variables:</para>
			<variablelist>
				<variable name="OSPINHANDLE">
					<para>The inbound call OSP transaction handle.</para>
				</variable>
				<variable name="OSPOUTHANDLE">
					<para>The outbound call OSP transaction handle.</para>
				</variable>
				<variable name="OSPINTIMELIMIT">
					<para>The inbound call duration limit in seconds.</para>
				</variable>
				<variable name="OSPOUTCALLIDTYPES">
					<para>The outbound Call-ID types.</para>
				</variable>
				<variable name="OSPDESTREMAILS">
					<para>The number of remained destinations.</para>
				</variable>
			</variablelist>
			<para>Output variables:</para>
			<variablelist>
				<variable name="OSPOUTTECH">
					<para>The outbound channel technology.</para>
				</variable>
				<variable name="OSPDESTINATION">
					<para>The destination IP address.</para>
				</variable>
				<variable name="OSPOUTCALLING">
					<para>The outbound calling number.</para>
				</variable>
				<variable name="OSPOUTCALLED">
					<para>The outbound called number.</para>
				</variable>
				<variable name="OSPOUTNETWORKID">
					<para>The outbound destination network ID.</para>
				</variable>
				<variable name="OSPOUTNPRN">
					<para>The outbound routing number.</para>
				</variable>
				<variable name="OSPOUTNPCIC">
					<para>The outbound carrier identification code.</para>
				</variable>
				<variable name="OSPOUTNPDI">
					<para>The outbound number portability database dip indicator.</para>
				</variable>
				<variable name="OSPOUTSPID">
					<para>The outbound service provider identity.</para>
				</variable>
				<variable name="OSPOUTOCN">
					<para>The outbound operator company number.</para>
				</variable>
				<variable name="OSPOUTSPN">
					<para>The outbound service provider name.</para>
				</variable>
				<variable name="OSPOUTALTSPN">
					<para>The outbound alternate service provider name.</para>
				</variable>
				<variable name="OSPOUTMCC">
					<para>The outbound mobile country code.</para>
				</variable>
				<variable name="OSPOUTMNC">
					<para>The outbound mobile network code.</para>
				</variable>
				<variable name="OSPOUTTOKEN">
					<para>The outbound OSP token.</para>
				</variable>
				<variable name="OSPDESTREMAILS">
					<para>The number of remained destinations.</para>
				</variable>
				<variable name="OSPOUTTIMELIMIT">
					<para>The outbound call duration limit in seconds.</para>
				</variable>
				<variable name="OSPOUTCALLID">
					<para>The outbound Call-ID. Only for H.323.</para>
				</variable>
				<variable name="OSPDIALSTR">
					<para>The outbound Dial command string.</para>
				</variable>
			</variablelist>
			<para>This application sets the following channel variable upon completion:</para>
			<variablelist>
				<variable name="OSPNEXTSTATUS">
					<para>The status of the OSPNext attempt as a text string, one of</para>
					<value name="SUCCESS" />
					<value name="FAILED" />
					<value name="ERROR" />
				</variable>
			</variablelist>
		</description>
		<see-also>
			<ref type="application">OSPAuth</ref>
			<ref type="application">OSPLookup</ref>
			<ref type="application">OSPFinish</ref>
		</see-also>
	</application>
	<application name="OSPFinish" language="en_US">
		<synopsis>
			Report OSP entry.
		</synopsis>
		<syntax>
			<parameter name="cause">
				<para>Hangup cause.</para>
			</parameter>
			<parameter name="options">
				<para>Reserved.</para>
			</parameter>
		</syntax>
		<description>
			<para>Report call state.</para>
			<para>Input variables:</para>
			<variablelist>
				<variable name="OSPINHANDLE">
					<para>The inbound call OSP transaction handle.</para>
				</variable>
				<variable name="OSPOUTHANDLE">
					<para>The outbound call OSP transaction handle.</para>
				</variable>
				<variable name="OSPAUTHSTATUS">
					<para>The OSPAuth status.</para>
				</variable>
				<variable name="OSPLOOKUPSTATUS">
					<para>The OSPLookup status.</para>
				</variable>
				<variable name="OSPNEXTSTATUS">
					<para>The OSPNext status.</para>
				</variable>
				<variable name="OSPINAUDIOQOS">
					<para>The inbound call leg audio QoS string.</para>
				</variable>
				<variable name="OSPOUTAUDIOQOS">
					<para>The outbound call leg audio QoS string.</para>
				</variable>
			</variablelist>
			<para>This application sets the following channel variable upon completion:</para>
			<variablelist>
				<variable name="OSPFINISHSTATUS">
					<para>The status of the OSPFinish attempt as a text string, one of</para>
					<value name="SUCCESS" />
					<value name="FAILED" />
					<value name="ERROR" />
				</variable>
			</variablelist>
		</description>
		<see-also>
			<ref type="application">OSPAuth</ref>
			<ref type="application">OSPLookup</ref>
			<ref type="application">OSPNext</ref>
		</see-also>
	</application>
 ***/

/* OSP Buffer Sizes */
#define OSP_SIZE_INTSTR		((unsigned int)16)			/* OSP signed/unsigned int string buffer size */
#define OSP_SIZE_NORSTR		((unsigned int)256)			/* OSP normal string buffer size */
#define OSP_SIZE_KEYSTR		((unsigned int)1024)		/* OSP certificate string buffer size */
#define OSP_SIZE_TOKSTR		((unsigned int)4096)		/* OSP token string buffer size */
#define OSP_SIZE_TECHSTR	((unsigned int)32)			/* OSP signed/unsigned int string buffer size */
#define OSP_SIZE_UUID		((unsigned int)16)			/* UUID size */
#define OSP_SIZE_UUIDSTR	((unsigned int)36)			/* UUID string size */
#define OSP_SIZE_QOSSTR		((unsigned int)1024)		/* QoS string buffer size */

/* Call ID Type*/
#define OSP_CALLID_UNDEF	((unsigned int)0)			/* Undefined */
#define OSP_CALLID_SIP		((unsigned int)(1 << 0))	/* SIP */
#define OSP_CALLID_H323		((unsigned int)(1 << 1))	/* H.323 */
#define OSP_CALLID_IAX		((unsigned int)(1 << 2))	/* IAX2 */
#define OSP_CALLID_MAXNUM	((unsigned int)3)			/* Max number of call ID types */

/* OSP Supported Destination Protocols */
#define OSP_PROT_SIP		((const char*)"SIP")		/* SIP protocol name */
#define OSP_PROT_H323		((const char*)"H323")		/* H.323 Q.931 protocol name*/
#define OSP_PROT_IAX		((const char*)"IAX")		/* IAX2 protocol name */
#define OSP_PROT_SKYPE		((const char*)"SKYPE")		/* Skype protocol name */

/* OSP supported Destination Tech */
#define OSP_TECH_SIP		((const char*)"SIP")		/* SIP tech name */
#define OSP_TECH_H323		((const char*)"H323")		/* OH323 tech name */
#define OSP_TECH_IAX		((const char*)"IAX2")		/* IAX2 tech name */
#define OSP_TECH_SKYPE		((const char*)"SKYPE")		/* Skype tech name */

/* SIP OSP header field name */
#define OSP_SIP_HEADER		((const char*)"P-OSP-Auth-Token")

/* OSP Authentication Policy */
enum osp_authpolicy {
	OSP_AUTH_NO = 0,	/* Accept any call */
	OSP_AUTH_YES,		/* Accept call with valid OSP token or without OSP token */
	OSP_AUTH_EXC		/* Only accept call with valid OSP token */
};

/* OSP Work Mode */
enum osp_workmode {
	OSP_MODE_DIRECT= 0,	/* Direct */
	OSP_MODE_INDIRECT	/* Indirect */
};

/* OSP Service Type */
enum osp_srvtype {
	OSP_SRV_VOICE = 0,	/* Normal voice service */
	OSP_SRV_NPQUERY		/* Ported number query service */
};

/* OSP Constants */
#define OSP_OK					((int)1)					/* OSP function call successful */
#define OSP_FAILED				((int)0)					/* OSP function call failed */
#define OSP_ERROR				((int)-1)					/* OSP function call error */
#define OSP_AST_OK				((int)0)					/* Asterisk function call successful */
#define OSP_AST_ERROR			((int)-1)					/* Asterisk function call error */
#define OSP_INVALID_HANDLE		((int)-1)					/* Invalid OSP handle, provider, transaction etc. */
#define OSP_CONFIG_FILE			((const char*)"osp.conf")	/* OSP configuration file name */
#define OSP_GENERAL_CAT			((const char*)"general")	/* OSP global configuration context name */
#define OSP_DEF_PROVIDER		((const char*)"default")	/* OSP default provider context name */
#define OSP_MAX_CERTS			((unsigned int)10)			/* OSP max number of cacerts */
#define OSP_MAX_SPOINTS			((unsigned int)10)			/* OSP max number of service points */
#define OSP_DEF_MAXCONNECT		((unsigned int)20)			/* OSP default max_connections */
#define OSP_MIN_MAXCONNECT		((unsigned int)1)			/* OSP min max_connections */
#define OSP_MAX_MAXCONNECT		((unsigned int)1000)		/* OSP max max_connections */
#define OSP_DEF_RETRYDELAY		((unsigned int)0)			/* OSP default retry delay */
#define OSP_MIN_RETRYDELAY		((unsigned int)0)			/* OSP min retry delay */
#define OSP_MAX_RETRYDELAY		((unsigned int)10)			/* OSP max retry delay */
#define OSP_DEF_RETRYLIMIT		((unsigned int)2)			/* OSP default retry times */
#define OSP_MIN_RETRYLIMIT		((unsigned int)0)			/* OSP min retry times */
#define OSP_MAX_RETRYLIMIT		((unsigned int)100)			/* OSP max retry times */
#define OSP_DEF_TIMEOUT			((unsigned int)500)			/* OSP default timeout in ms */
#define OSP_MIN_TIMEOUT			((unsigned int)200)			/* OSP min timeout in ms */
#define OSP_MAX_TIMEOUT			((unsigned int)10000)		/* OSP max timeout in ms */
#define OSP_DEF_AUTHPOLICY		OSP_AUTH_YES				/* OSP default auth policy, yes */
#define OSP_AUDIT_URL			((const char*)"localhost")	/* OSP default Audit URL */
#define OSP_LOCAL_VALIDATION	((int)1)					/* Validate OSP token locally */
#define OSP_SSL_LIFETIME		((unsigned int)300)			/* SSL life time, in seconds */
#define OSP_HTTP_PERSISTENCE	((int)1)					/* In seconds */
#define OSP_CUSTOMER_ID			((const char*)"")			/* OSP customer ID */
#define OSP_DEVICE_ID			((const char*)"")			/* OSP device ID */
#define OSP_DEF_MAXDESTS		((unsigned int)5)			/* OSP default max number of destinations */
#define OSP_DEF_TIMELIMIT		((unsigned int)0)			/* OSP default duration limit, no limit */
#define OSP_DEF_PROTOCOL		OSP_PROT_SIP				/* OSP default destination protocol, SIP */
#define OSP_DEF_WORKMODE		OSP_MODE_DIRECT				/* OSP default work mode, direct */
#define OSP_DEF_SRVTYPE			OSP_SRV_VOICE				/* OSP default service type, voice */
#define OSP_MAX_CUSTOMINFO		((unsigned int)8)			/* OSP max number of custom info */
#define OSP_DEF_INTSTATS		((int)-1)					/* OSP default int statistic */
#define OSP_DEF_FLOATSTATS		((float)-1)					/* OSP default float statistic */

/* OSP Provider */
struct osp_provider {
	OSPTPROVHANDLE handle;							/* OSP provider handle */
	char name[OSP_SIZE_NORSTR];						/* OSP provider context name */
	char privatekey[OSP_SIZE_NORSTR];				/* OSP private key file name */
	char localcert[OSP_SIZE_NORSTR];				/* OSP local cert file name */
	unsigned int canum;								/* Number of cacerts */
	char cacerts[OSP_MAX_CERTS][OSP_SIZE_NORSTR];	/* Cacert file names */
	unsigned int spnum;								/* Number of service points */
	char spoints[OSP_MAX_SPOINTS][OSP_SIZE_NORSTR];	/* Service point URLs */
	unsigned int maxconnect;						/* Max number of connections */
	unsigned int retrydelay;						/* Retry delay */
	unsigned int retrylimit;						/* Retry limit */
	unsigned int timeout;							/* Timeout in ms */
	char source[OSP_SIZE_NORSTR];					/* IP of self */
	enum osp_authpolicy authpolicy;					/* OSP authentication policy */
	const char* defprotocol;						/* OSP default destination protocol */
	enum osp_workmode workmode;						/* OSP work mode */
	enum osp_srvtype srvtype;						/* OSP service type */
	struct osp_provider* next;						/* Pointer to next OSP provider */
};

/* Call ID */
struct osp_callid {
	unsigned char buf[OSP_SIZE_NORSTR];		/* Call ID string */
	unsigned int len;						/* Call ID length */
};

/* Number Portability Data */
struct osp_npdata {
	const char* rn;							/* Rounding Number */
	const char* cic;						/* Carrier Identification Code */
	int npdi;								/* NP Database Dip Indicator */
	const char* opname[OSPC_OPNAME_NUMBER];	/* Operator Names */
};

/* SIP Diversion Header Parameters */
struct osp_diversion {
	const char* user;						/* Diversion header user info */
	const char* host;						/* Diversion header host info */
};

/* OSP Application In/Output Results */
struct osp_results {
	int inhandle;										/* Inbound transaction handle */
	int outhandle;										/* Outbound transaction handle */
	unsigned int intimelimit;							/* Inbound duration limit */
	unsigned int outtimelimit;							/* Outbound duration limit */
	char tech[OSP_SIZE_TECHSTR];						/* Outbound Asterisk TECH string */
	char dest[OSP_SIZE_NORSTR];							/* Outbound destination IP address */
	char calling[OSP_SIZE_NORSTR];						/* Outbound calling number, may be translated */
	char called[OSP_SIZE_NORSTR];						/* Outbound called number, may be translated */
	char token[OSP_SIZE_TOKSTR];						/* Outbound OSP token */
	char networkid[OSP_SIZE_NORSTR];					/* Outbound network ID */
	char nprn[OSP_SIZE_NORSTR];							/* Outbound NP routing number */
	char npcic[OSP_SIZE_NORSTR];						/* Outbound NP carrier identification code */
	int npdi;											/* Outbound NP database dip indicator */
	char opname[OSPC_OPNAME_NUMBER][OSP_SIZE_NORSTR];	/* Outbound Operator names */
	unsigned int numdests;								/* Number of remain outbound destinations */
	struct osp_callid outcallid;						/* Outbound call ID */
};

/* OSP Call Leg */
enum osp_callleg {
	OSP_CALL_INBOUND,	/* Inbound call leg */
	OSP_CALL_OUTBOUND	/* Outbound call leg */
};

/* OSP Media Stream Direction */
enum osp_direction {
	OSP_DIR_RX = 0,		/* Receive */
	OSP_DIR_TX,			/* Send */
	OSP_DIR_NUMBER		/* Number of directions */
};

/* OSP Metrics */
struct osp_metrics {
	int value;			/* Value */
	float min;			/* Minimum */
	float max;			/* Maximum */
	float avg;			/* Average */
	float ndev;			/* Normal deviation */
	float sdev;			/* Standard deviation */
};

/* OSP Module Global Variables */
AST_MUTEX_DEFINE_STATIC(osp_lock);							/* Lock of OSP provider list */
static int osp_initialized = 0;								/* Init flag */
static int osp_hardware = 0;								/* Hardware accelleration flag */
static int osp_security = 0;								/* Using security features flag */
static struct osp_provider* osp_providers = NULL;			/* OSP provider list */
static unsigned int osp_tokenformat = TOKEN_ALGO_SIGNED;	/* Token format supported */

/* OSP default certificates */
const char* B64PKey = "MIIBOgIBAAJBAK8t5l+PUbTC4lvwlNxV5lpl+2dwSZGW46dowTe6y133XyVEwNiiRma2YNk3xKs/TJ3Wl9Wpns2SYEAJsFfSTukCAwEAAQJAPz13vCm2GmZ8Zyp74usTxLCqSJZNyMRLHQWBM0g44Iuy4wE3vpi7Wq+xYuSOH2mu4OddnxswCP4QhaXVQavTAQIhAOBVCKXtppEw9UaOBL4vW0Ed/6EA/1D8hDW6St0h7EXJAiEAx+iRmZKhJD6VT84dtX5ZYNVk3j3dAcIOovpzUj9a0CECIEduTCapmZQ5xqAEsLXuVlxRtQgLTUD4ZxDElPn8x0MhAiBE2HlcND0+qDbvtwJQQOUzDgqg5xk3w8capboVdzAlQQIhAMC+lDL7+gDYkNAft5Mu+NObJmQs4Cr+DkDFsKqoxqrm";
const char* B64LCert = "MIIBeTCCASMCEHqkOHVRRWr+1COq3CR/xsowDQYJKoZIhvcNAQEEBQAwOzElMCMGA1UEAxMcb3NwdGVzdHNlcnZlci50cmFuc25leHVzLmNvbTESMBAGA1UEChMJT1NQU2VydmVyMB4XDTA1MDYyMzAwMjkxOFoXDTA2MDYyNDAwMjkxOFowRTELMAkGA1UEBhMCQVUxEzARBgNVBAgTClNvbWUtU3RhdGUxITAfBgNVBAoTGEludGVybmV0IFdpZGdpdHMgUHR5IEx0ZDBcMA0GCSqGSIb3DQEBAQUAA0sAMEgCQQCvLeZfj1G0wuJb8JTcVeZaZftncEmRluOnaME3ustd918lRMDYokZmtmDZN8SrP0yd1pfVqZ7NkmBACbBX0k7pAgMBAAEwDQYJKoZIhvcNAQEEBQADQQDnV8QNFVVJx/+7IselU0wsepqMurivXZzuxOmTEmTVDzCJx1xhA8jd3vGAj7XDIYiPub1PV23eY5a2ARJuw5w9";
const char* B64CACert = "MIIBYDCCAQoCAQEwDQYJKoZIhvcNAQEEBQAwOzElMCMGA1UEAxMcb3NwdGVzdHNlcnZlci50cmFuc25leHVzLmNvbTESMBAGA1UEChMJT1NQU2VydmVyMB4XDTAyMDIwNDE4MjU1MloXDTEyMDIwMzE4MjU1MlowOzElMCMGA1UEAxMcb3NwdGVzdHNlcnZlci50cmFuc25leHVzLmNvbTESMBAGA1UEChMJT1NQU2VydmVyMFwwDQYJKoZIhvcNAQEBBQADSwAwSAJBAPGeGwV41EIhX0jEDFLRXQhDEr50OUQPq+f55VwQd0TQNts06BP29+UiNdRW3c3IRHdZcJdC1Cg68ME9cgeq0h8CAwEAATANBgkqhkiG9w0BAQQFAANBAGkzBSj1EnnmUxbaiG1N4xjIuLAWydun7o3bFk2tV8dBIhnuh445obYyk1EnQ27kI7eACCILBZqi2MHDOIMnoN0=";

/* OSP Client Wrapper APIs */

/*!
 * \brief Create OSP provider handle according to configuration
 * \param cfg OSP configuration
 * \param name OSP provider context name
 * \return OSP_OK Success, OSP_FAILED Failed, OSP_ERROR Error
 */
static int osp_create_provider(
	struct ast_config* cfg,
	const char* name)
{
	int res = OSP_FAILED;
	struct ast_variable* var;
	struct osp_provider* provider;
	OSPTPRIVATEKEY privatekey;
	OSPT_CERT localcert;
	OSPT_CERT cacerts[OSP_MAX_CERTS];
	const OSPT_CERT* pcacerts[OSP_MAX_CERTS];
	const char* pspoints[OSP_MAX_SPOINTS];
	unsigned char privatekeydata[OSP_SIZE_KEYSTR];
	unsigned char localcertdata[OSP_SIZE_KEYSTR];
	unsigned char cacertdata[OSP_SIZE_KEYSTR];
	int i, num, error = OSPC_ERR_NO_ERROR;

	if (!(provider = ast_calloc(1, sizeof(*provider)))) {
		ast_log(LOG_ERROR, "Out of memory\n");
		return OSP_ERROR;
	}

	/* ast_calloc has set 0 in provider */
	provider->handle = OSP_INVALID_HANDLE;
	ast_copy_string(provider->name, name, sizeof(provider->name));
	snprintf(provider->privatekey, sizeof(provider->privatekey), "%s/%s-privatekey.pem", ast_config_AST_KEY_DIR, name);
	snprintf(provider->localcert, sizeof(provider->localcert), "%s/%s-localcert.pem", ast_config_AST_KEY_DIR, name);
	snprintf(provider->cacerts[0], sizeof(provider->cacerts[0]), "%s/%s-cacert_0.pem", ast_config_AST_KEY_DIR, name);
	provider->maxconnect = OSP_DEF_MAXCONNECT;
	provider->retrydelay = OSP_DEF_RETRYDELAY;
	provider->retrylimit = OSP_DEF_RETRYLIMIT;
	provider->timeout = OSP_DEF_TIMEOUT;
	provider->authpolicy = OSP_DEF_AUTHPOLICY;
	provider->defprotocol = OSP_DEF_PROTOCOL;
	provider->workmode = OSP_DEF_WORKMODE;
	provider->srvtype = OSP_DEF_SRVTYPE;

	for (var = ast_variable_browse(cfg, name); var != NULL; var = var->next) {
		if (!strcasecmp(var->name, "privatekey")) {
			if (osp_security) {
				if (var->value[0] == '/') {
					ast_copy_string(provider->privatekey, var->value, sizeof(provider->privatekey));
				} else {
					snprintf(provider->privatekey, sizeof(provider->privatekey), "%s/%s", ast_config_AST_KEY_DIR, var->value);
				}
				ast_debug(1, "OSP: privatekey '%s'\n", provider->privatekey);
			}
		} else if (!strcasecmp(var->name, "localcert")) {
			if (osp_security) {
				if (var->value[0] == '/') {
					ast_copy_string(provider->localcert, var->value, sizeof(provider->localcert));
				} else {
					snprintf(provider->localcert, sizeof(provider->localcert), "%s/%s", ast_config_AST_KEY_DIR, var->value);
				}
				ast_debug(1, "OSP: localcert '%s'\n", provider->localcert);
			}
		} else if (!strcasecmp(var->name, "cacert")) {
			if (osp_security) {
				if (provider->canum < OSP_MAX_CERTS) {
					if (var->value[0] == '/') {
						ast_copy_string(provider->cacerts[provider->canum], var->value, sizeof(provider->cacerts[provider->canum]));
					} else {
						snprintf(provider->cacerts[provider->canum], sizeof(provider->cacerts[provider->canum]), "%s/%s", ast_config_AST_KEY_DIR, var->value);
					}
					ast_debug(1, "OSP: cacerts[%d]: '%s'\n", provider->canum, provider->cacerts[provider->canum]);
					provider->canum++;
				} else {
					ast_log(LOG_WARNING, "OSP: Too many CA Certificates at line %d\n", var->lineno);
				}
			}
		} else if (!strcasecmp(var->name, "servicepoint")) {
			if (provider->spnum < OSP_MAX_SPOINTS) {
				ast_copy_string(provider->spoints[provider->spnum], var->value, sizeof(provider->spoints[provider->spnum]));
				ast_debug(1, "OSP: servicepoint[%d]: '%s'\n", provider->spnum, provider->spoints[provider->spnum]);
				provider->spnum++;
			} else {
				ast_log(LOG_WARNING, "OSP: Too many Service Points at line %d\n", var->lineno);
			}
		} else if (!strcasecmp(var->name, "maxconnect")) {
			if ((sscanf(var->value, "%30d", &num) == 1) && (num >= OSP_MIN_MAXCONNECT) && (num <= OSP_MAX_MAXCONNECT)) {
				provider->maxconnect = num;
				ast_debug(1, "OSP: maxconnect '%d'\n", num);
			} else {
				ast_log(LOG_WARNING, "OSP: maxconnect should be an integer from %d to %d, not '%s' at line %d\n",
					OSP_MIN_MAXCONNECT, OSP_MAX_MAXCONNECT, var->value, var->lineno);
			}
		} else if (!strcasecmp(var->name, "retrydelay")) {
			if ((sscanf(var->value, "%30d", &num) == 1) && (num >= OSP_MIN_RETRYDELAY) && (num <= OSP_MAX_RETRYDELAY)) {
				provider->retrydelay = num;
				ast_debug(1, "OSP: retrydelay '%d'\n", num);
			} else {
				ast_log(LOG_WARNING, "OSP: retrydelay should be an integer from %d to %d, not '%s' at line %d\n",
					OSP_MIN_RETRYDELAY, OSP_MAX_RETRYDELAY, var->value, var->lineno);
			}
<<<<<<< HEAD
		} else if (!strcasecmp(v->name, "maxconnections")) {
			if ((sscanf(v->value, "%30d", &t) == 1) && (t >= OSP_MIN_MAXCONNECTIONS) && (t <= OSP_MAX_MAXCONNECTIONS)) {
				p->maxconnections = t;
				ast_log(LOG_DEBUG, "OSP: maxconnections '%d'\n", t);
=======
		} else if (!strcasecmp(var->name, "retrylimit")) {
			if ((sscanf(var->value, "%30d", &num) == 1) && (num >= OSP_MIN_RETRYLIMIT) && (num <= OSP_MAX_RETRYLIMIT)) {
				provider->retrylimit = num;
				ast_debug(1, "OSP: retrylimit '%d'\n", num);
>>>>>>> 5cf67a7a
			} else {
				ast_log(LOG_WARNING, "OSP: retrylimit should be an integer from %d to %d, not '%s' at line %d\n",
					OSP_MIN_RETRYLIMIT, OSP_MAX_RETRYLIMIT, var->value, var->lineno);
			}
<<<<<<< HEAD
		} else if (!strcasecmp(v->name, "retrydelay")) {
			if ((sscanf(v->value, "%30d", &t) == 1) && (t >= OSP_MIN_RETRYDELAY) && (t <= OSP_MAX_RETRYDELAY)) {
				p->retrydelay = t;
				ast_log(LOG_DEBUG, "OSP: retrydelay '%d'\n", t);
=======
		} else if (!strcasecmp(var->name, "timeout")) {
			if ((sscanf(var->value, "%30d", &num) == 1) && (num >= OSP_MIN_TIMEOUT) && (num <= OSP_MAX_TIMEOUT)) {
				provider->timeout = num;
				ast_debug(1, "OSP: timeout '%d'\n", num);
>>>>>>> 5cf67a7a
			} else {
				ast_log(LOG_WARNING, "OSP: timeout should be an integer from %d to %d, not '%s' at line %d\n",
					OSP_MIN_TIMEOUT, OSP_MAX_TIMEOUT, var->value, var->lineno);
			}
<<<<<<< HEAD
		} else if (!strcasecmp(v->name, "retrylimit")) {
			if ((sscanf(v->value, "%30d", &t) == 1) && (t >= OSP_MIN_RETRYLIMIT) && (t <= OSP_MAX_RETRYLIMIT)) {
				p->retrylimit = t;
				ast_log(LOG_DEBUG, "OSP: retrylimit '%d'\n", t);
=======
		} else if (!strcasecmp(var->name, "source")) {
			ast_copy_string(provider->source, var->value, sizeof(provider->source));
			ast_debug(1, "OSP: source '%s'\n", provider->source);
		} else if (!strcasecmp(var->name, "authpolicy")) {
			if ((sscanf(var->value, "%30d", &num) == 1) && ((num == OSP_AUTH_NO) || (num == OSP_AUTH_YES) || (num == OSP_AUTH_EXC))) {
				provider->authpolicy = num;
				ast_debug(1, "OSP: authpolicy '%d'\n", num);
>>>>>>> 5cf67a7a
			} else {
				ast_log(LOG_WARNING, "OSP: authpolicy should be %d, %d or %d, not '%s' at line %d\n",
					OSP_AUTH_NO, OSP_AUTH_YES, OSP_AUTH_EXC, var->value, var->lineno);
			}
<<<<<<< HEAD
		} else if (!strcasecmp(v->name, "timeout")) {
			if ((sscanf(v->value, "%30d", &t) == 1) && (t >= OSP_MIN_TIMEOUT) && (t <= OSP_MAX_TIMEOUT)) {
				p->timeout = t;
				ast_log(LOG_DEBUG, "OSP: timeout '%d'\n", t);
=======
		} else if (!strcasecmp(var->name, "defprotocol")) {
			if (!strcasecmp(var->value, OSP_PROT_SIP)) {
				provider->defprotocol = OSP_PROT_SIP;
				ast_debug(1, "OSP: default protocol SIP\n");
			} else if (!strcasecmp(var->value, OSP_PROT_H323)) {
				provider->defprotocol = OSP_PROT_H323;
				ast_debug(1, "OSP: default protocol H.323\n");
			} else if (!strcasecmp(var->value, OSP_PROT_IAX)) {
				provider->defprotocol = OSP_PROT_IAX;
				ast_debug(1, "OSP: default protocol IAX\n");
			} else if (!strcasecmp(var->value, OSP_PROT_SKYPE)) {
				provider->defprotocol = OSP_PROT_SKYPE;
				ast_debug(1, "OSP: default protocol Skype\n");
>>>>>>> 5cf67a7a
			} else {
				ast_log(LOG_WARNING, "OSP: default protocol should be %s, %s, %s or %s not '%s' at line %d\n",
					OSP_PROT_SIP, OSP_PROT_H323, OSP_PROT_IAX, OSP_PROT_SKYPE, var->value, var->lineno);
			}
<<<<<<< HEAD
		} else if (!strcasecmp(v->name, "source")) {
			ast_copy_string(p->source, v->value, sizeof(p->source));
			ast_log(LOG_DEBUG, "OSP: source '%s'\n", p->source);
		} else if (!strcasecmp(v->name, "authpolicy")) {
			if ((sscanf(v->value, "%30d", &t) == 1) && ((t == OSP_AUTH_NO) || (t == OSP_AUTH_YES) || (t == OSP_AUTH_EXCLUSIVE))) {
				p->authpolicy = t;
				ast_log(LOG_DEBUG, "OSP: authpolicy '%d'\n", t);
=======
		} else if (!strcasecmp(var->name, "workmode")) {
			if ((sscanf(var->value, "%30d", &num) == 1) && ((num == OSP_MODE_DIRECT) || (num == OSP_MODE_INDIRECT))) {
				provider->workmode = num;
				ast_debug(1, "OSP: workmode '%d'\n", num);
>>>>>>> 5cf67a7a
			} else {
				ast_log(LOG_WARNING, "OSP: workmode should be %d or %d, not '%s' at line %d\n",
					OSP_MODE_DIRECT, OSP_MODE_INDIRECT, var->value, var->lineno);
			}
		} else if (!strcasecmp(var->name, "servicetype")) {
			if ((sscanf(var->value, "%30d", &num) == 1) && ((num == OSP_SRV_VOICE) || (num == OSP_SRV_NPQUERY))) {
				provider->srvtype = num;
				ast_debug(1, "OSP: servicetype '%d'\n", num);
			} else {
				ast_log(LOG_WARNING, "OSP: servicetype should be %d or %d, not '%s' at line %d\n",
					OSP_SRV_VOICE, OSP_SRV_NPQUERY, var->value, var->lineno);
			}
		}
	}

	if (provider->canum == 0) {
		provider->canum = 1;
	}

	for (i = 0; i < provider->spnum; i++) {
		pspoints[i] = provider->spoints[i];
	}

	if (osp_security) {
		privatekey.PrivateKeyData = NULL;
		privatekey.PrivateKeyLength = 0;

		localcert.CertData = NULL;
		localcert.CertDataLength = 0;

		for (i = 0; i < provider->canum; i++) {
			cacerts[i].CertData = NULL;
			cacerts[i].CertDataLength = 0;
		}

		if ((error = OSPPUtilLoadPEMPrivateKey((unsigned char*)provider->privatekey, &privatekey)) != OSPC_ERR_NO_ERROR) {
			ast_log(LOG_WARNING, "OSP: Unable to load privatekey '%s', error '%d'\n", provider->privatekey, error);
		} else if ((error = OSPPUtilLoadPEMCert((unsigned char*)provider->localcert, &localcert)) != OSPC_ERR_NO_ERROR) {
			ast_log(LOG_WARNING, "OSP: Unable to load localcert '%s', error '%d'\n", provider->localcert, error);
		} else {
			for (i = 0; i < provider->canum; i++) {
				if ((error = OSPPUtilLoadPEMCert((unsigned char*)provider->cacerts[i], &cacerts[i])) != OSPC_ERR_NO_ERROR) {
					ast_log(LOG_WARNING, "OSP: Unable to load cacert '%s', error '%d'\n", provider->cacerts[i], error);
					break;
				} else {
					pcacerts[i] = &cacerts[i];
				}
			}
		}
	} else {
		privatekey.PrivateKeyData = privatekeydata;
		privatekey.PrivateKeyLength = sizeof(privatekeydata);

		localcert.CertData = localcertdata;
		localcert.CertDataLength = sizeof(localcertdata);

		cacerts[0].CertData = cacertdata;
		cacerts[0].CertDataLength = sizeof(cacertdata);
		pcacerts[0] = &cacerts[0];

		if ((error = OSPPBase64Decode(B64PKey, strlen(B64PKey), privatekey.PrivateKeyData, &privatekey.PrivateKeyLength)) != OSPC_ERR_NO_ERROR) {
			ast_log(LOG_WARNING, "OSP: Unable to decode private key, error '%d'\n", error);
		} else if ((error = OSPPBase64Decode(B64LCert, strlen(B64LCert), localcert.CertData, &localcert.CertDataLength)) != OSPC_ERR_NO_ERROR) {
			ast_log(LOG_WARNING, "OSP: Unable to decode local cert, error '%d'\n", error);
		} else if ((error = OSPPBase64Decode(B64CACert, strlen(B64CACert), cacerts[0].CertData, &cacerts[0].CertDataLength)) != OSPC_ERR_NO_ERROR) {
			ast_log(LOG_WARNING, "OSP: Unable to decode cacert, error '%d'\n", error);
		}
	}

	if (error == OSPC_ERR_NO_ERROR) {
		error = OSPPProviderNew(provider->spnum,
			pspoints,
			NULL,
			OSP_AUDIT_URL,
			&privatekey,
			&localcert,
			provider->canum,
			pcacerts,
			OSP_LOCAL_VALIDATION,
			OSP_SSL_LIFETIME,
			provider->maxconnect,
			OSP_HTTP_PERSISTENCE,
			provider->retrydelay,
			provider->retrylimit,
			provider->timeout,
			OSP_CUSTOMER_ID,
			OSP_DEVICE_ID,
			&provider->handle);
		if (error != OSPC_ERR_NO_ERROR) {
			ast_log(LOG_WARNING, "OSP: Unable to create provider '%s', error '%d'\n", name, error);
			res = OSP_ERROR;
		} else {
			ast_debug(1, "OSP: provider '%s'\n", name);
			ast_mutex_lock(&osp_lock);
			provider->next = osp_providers;
			osp_providers = provider;
			ast_mutex_unlock(&osp_lock);
			res = OSP_OK;
		}
	}

	if (osp_security) {
		for (i = 0; i < provider->canum; i++) {
			if (cacerts[i].CertData) {
				ast_free(cacerts[i].CertData);
			}
		}
		if (localcert.CertData) {
			ast_free(localcert.CertData);
		}
		if (privatekey.PrivateKeyData) {
			ast_free(privatekey.PrivateKeyData);
		}
	}

	if (res != OSP_OK) {
		ast_free(provider);
	}

	return res;
}

/*!
 * \brief Get OSP provider by name
 * \param name OSP provider context name
 * \param provider OSP provider structure
 * \return OSP_OK Success, OSP_FAILED Failed, OSP_ERROR Error
 */
static int osp_get_provider(
	const char* name,
	struct osp_provider** provider)
{
	int res = OSP_FAILED;
	struct osp_provider* p;

	*provider = NULL;

	ast_mutex_lock(&osp_lock);
	for (p = osp_providers; p != NULL; p = p->next) {
		if (!strcasecmp(p->name, name)) {
			*provider = p;
			ast_debug(1, "OSP: find provider '%s'\n", name);
			res = OSP_OK;
			break;
		}
	}
	ast_mutex_unlock(&osp_lock);

	return res;
}

/*!
 * \brief Create OSP transaction handle
 * \param name OSP provider context name
 * \param trans OSP transaction handle, output
 * \param source Source of provider, output
 * \param srcsize Size of source buffer, in
 * \return OSK_OK Success, OSK_FAILED Failed, OSP_ERROR Error
 */
static int osp_create_transaction(
	const char* name,
	int* trans,
	char* source,
	unsigned int srcsize)
{
	int res = OSP_FAILED;
	struct osp_provider* provider;
	int error;

	if ((trans == NULL) || (source == NULL) || (srcsize <= 0)) {
		ast_log(LOG_ERROR, "Invalid parameters\n");
		return OSP_ERROR;
	}

	*trans = OSP_INVALID_HANDLE;
	*source = '\0';

	ast_mutex_lock(&osp_lock);
	for (provider = osp_providers; provider; provider = provider->next) {
		if (!strcasecmp(provider->name, name)) {
			error = OSPPTransactionNew(provider->handle, trans);
			if (error == OSPC_ERR_NO_ERROR) {
				ast_debug(1, "OSP: transaction '%d'\n", *trans);
				ast_copy_string(source, provider->source, srcsize);
				ast_debug(1, "OSP: source '%s'\n", source);
				res = OSP_OK;
			} else {
				*trans = OSP_INVALID_HANDLE;
				ast_debug(1, "OSP: Unable to create transaction handle, error '%d'\n", error);
				*source = '\0';
				res = OSP_ERROR;
			}
			break;
		}
	}
	ast_mutex_unlock(&osp_lock);

	return res;
}

/*!
<<<<<<< HEAD
 * \brief Convert address to "[x.x.x.x]" or "host.domain" format
 * \param src Source address string
 * \param dst Destination address string
 * \param buffersize Size of dst buffer
 */
static void osp_convert_address(
	const char* src,
	char* dst,
	int buffersize)
{
	struct in_addr inp;

	if (inet_aton(src, &inp) != 0) {
		snprintf(dst, buffersize, "[%s]", src);
	} else {
		snprintf(dst, buffersize, "%s", src);
=======
 * \brief Convert "address:port" to "[x.x.x.x]:port" or "hostname:port" format
 * \param src Source address string
 * \param dest Destination address string
 * \param destsize Size of dest buffer
 */
static void osp_convert_inout(
	const char* src,
	char* dest,
	unsigned int destsize)
{
	struct in_addr inp;
	char buffer[OSP_SIZE_NORSTR];
	char* port;

	if ((dest != NULL) && (destsize > 0)) {
		if (!ast_strlen_zero(src)) {
			ast_copy_string(buffer, src, sizeof(buffer));

			if((port = strchr(buffer, ':')) != NULL) {
				*port = '\0';
				port++;
			}

			if (inet_pton(AF_INET, buffer, &inp) == 1) {
				if (port != NULL) {
					snprintf(dest, destsize, "[%s]:%s", buffer, port);
				} else {
					snprintf(dest, destsize, "[%s]", buffer);
				}
				dest[destsize - 1] = '\0';
			} else {
				ast_copy_string(dest, src, destsize);
			}
		} else {
			*dest = '\0';
		}
	}
}

/*!
 * \brief Convert "[x.x.x.x]:port" or "hostname:prot" to "address:port" format
 * \param src Source address string
 * \param dest Destination address string
 * \param destsize Size of dest buffer
 */
static void osp_convert_outin(
	const char* src,
	char* dest,
	unsigned int destsize)
{
	char buffer[OSP_SIZE_NORSTR];
	char* end;
	char* port;

	if ((dest != NULL) && (destsize > 0)) {
		if (!ast_strlen_zero(src)) {
			ast_copy_string(buffer, src, sizeof(buffer));

			if (buffer[0] == '[') {
				if((port = strchr(buffer + 1, ':')) != NULL) {
					*port = '\0';
					port++;
				}

				if ((end = strchr(buffer + 1, ']')) != NULL) {
					*end = '\0';
				}

				if (port != NULL) {
					snprintf(dest, destsize, "%s:%s", buffer + 1, port);
					dest[destsize - 1] = '\0';
				} else {
					ast_copy_string(dest, buffer + 1, destsize);
				}
			} else {
				ast_copy_string(dest, src, destsize);
			}
		} else {
			*dest = '\0';
		}
>>>>>>> 5cf67a7a
	}
}

/*!
 * \brief Validate OSP token of inbound call
 * \param trans OSP transaction handle
 * \param source Source of inbound call
 * \param destination Destination of inbound call
 * \param calling Calling number
 * \param called Called number
 * \param token OSP token, may be empty
 * \param timelimit Call duration limit, output
 * \return OSP_OK Success, OSP_FAILED Failed, OSP_ERROR Error
 */
static int osp_validate_token(
	int trans,
	const char* source,
	const char* destination,
	const char* calling,
	const char* called,
	const char* token,
	unsigned int* timelimit)
{
	int res;
	int tokenlen;
<<<<<<< HEAD
	unsigned char tokenstr[OSP_TOKSTR_SIZE];
	char src[OSP_NORSTR_SIZE];
	char dst[OSP_NORSTR_SIZE];
=======
	unsigned char tokenstr[OSP_SIZE_TOKSTR];
	char src[OSP_SIZE_NORSTR];
	char dest[OSP_SIZE_NORSTR];
>>>>>>> 5cf67a7a
	unsigned int authorised;
	unsigned int dummy = 0;
	int error;

	if (timelimit == NULL) {
		ast_log(LOG_ERROR, "Invalid parameters\n");
		return OSP_ERROR;
	}

	tokenlen = ast_base64decode(tokenstr, token, strlen(token));
<<<<<<< HEAD
	osp_convert_address(source, src, sizeof(src));
	osp_convert_address(dest, dst, sizeof(dst));
	error = OSPPTransactionValidateAuthorisation(
		transaction, 
		src, dst, NULL, NULL,
		calling ? calling : "", OSPC_E164, 
		called, OSPC_E164, 
		0, NULL,
		tokenlen, (char *) tokenstr, 
		&authorised, 
		timelimit, 
		&dummy, NULL, 
		osp_tokenformat); 
=======
	osp_convert_inout(source, src, sizeof(src));
	osp_convert_inout(destination, dest, sizeof(dest));
	error = OSPPTransactionValidateAuthorisation(trans,
		src,
		dest,
		NULL,
		NULL,
		calling ? calling : "",
		OSPC_NFORMAT_E164,
		called,
		OSPC_NFORMAT_E164,
		0,
		NULL,
		tokenlen,
		(char*)tokenstr,
		&authorised,
		timelimit,
		&dummy,
		NULL,
		osp_tokenformat);
>>>>>>> 5cf67a7a
	if (error != OSPC_ERR_NO_ERROR) {
		ast_log(LOG_WARNING, "OSP: Unable to validate inbound token, error '%d'\n", error);
		*timelimit = 0;
		res = OSP_ERROR;
	} else if (authorised) {
		ast_debug(1, "OSP: Authorised\n");
		res = OSP_OK;
	} else {
		ast_debug(1, "OSP: Unauthorised\n");
		res = OSP_FAILED;
	}

	return res;
}

/*!
 * \brief Choose min duration limit
 * \param in Inbound duration limit
 * \param out Outbound duration limit
 * \return min duration limit
 */
static unsigned int osp_choose_timelimit(
	unsigned int in,
	unsigned int out)
{
	if (in == OSP_DEF_TIMELIMIT) {
		return out;
	} else if (out == OSP_DEF_TIMELIMIT) {
		return in;
	} else {
		return in < out ? in : out;
	}
}

/*!
 * \brief Choose min duration limit
 * \param provider OSP provider
 * \param calling Calling number
 * \param called Called number
 * \param destination Destination IP in '[x.x.x.x]' format
 * \param tokenlen OSP token length
 * \param token OSP token
 * \param reason Failure reason, output
 * \param results OSP lookup results, in/output
 * \return OSP_OK Success, OSP_FAILED Failed, OSP_ERROR Error
 */
static int osp_check_destination(
	struct osp_provider* provider,
	const char* calling,
	const char* called,
	const char* destination,
	unsigned int tokenlen,
	const char* token,
	OSPEFAILREASON* reason,
	struct osp_results* results)
{
	int res;
	OSPE_DEST_OSPENABLED enabled;
	OSPE_DEST_PROTOCOL protocol;
	char dest[OSP_SIZE_NORSTR];
	OSPE_OPERATOR_NAME type;
	int error;

	if ((provider == NULL) || (reason == NULL) || (results == NULL)) {
		ast_log(LOG_ERROR, "Invalid parameters\n");
		return OSP_ERROR;
	}

	if ((error = OSPPTransactionIsDestOSPEnabled(results->outhandle, &enabled)) != OSPC_ERR_NO_ERROR) {
		ast_debug(1, "OSP: Unable to get destination OSP version, error '%d'\n", error);
		*reason = OSPC_FAIL_NORMAL_UNSPECIFIED;
		return OSP_ERROR;
	}

	if (enabled == OSPC_DOSP_FALSE) {
		results->token[0] = '\0';
	} else {
		ast_base64encode(results->token, (const unsigned char*)token, tokenlen, sizeof(results->token) - 1);
	}

	if ((error = OSPPTransactionGetDestinationNetworkId(results->outhandle, sizeof(results->networkid), results->networkid)) != OSPC_ERR_NO_ERROR) {
		ast_debug(1, "OSP: Unable to get destination network ID, error '%d'\n", error);
		results->networkid[0] = '\0';
	}

	error = OSPPTransactionGetNumberPortabilityParameters(results->outhandle,
		sizeof(results->nprn),
		results->nprn,
		sizeof(results->npcic),
		results->npcic,
		&results->npdi);
	if (error != OSPC_ERR_NO_ERROR) {
		ast_debug(1, "OSP: Unable to get number portability parameters, error '%d'\n", error);
		results->nprn[0] = '\0';
		results->npcic[0] = '\0';
		results->npdi = 0;
	}

	for (type = OSPC_OPNAME_START; type < OSPC_OPNAME_NUMBER; type++) {
		error = OSPPTransactionGetOperatorName(results->outhandle, type, sizeof(results->opname[type]), results->opname[type]);
		if (error != OSPC_ERR_NO_ERROR) {
			ast_debug(1, "OSP: Unable to get operator name of type '%d', error '%d'\n", type, error);
			results->opname[type][0] = '\0';
		}
	}

	if ((error = OSPPTransactionGetDestProtocol(results->outhandle, &protocol)) != OSPC_ERR_NO_ERROR) {
		ast_debug(1, "OSP: Unable to get destination protocol, error '%d'\n", error);
		*reason = OSPC_FAIL_NORMAL_UNSPECIFIED;
		results->token[0] = '\0';
		results->networkid[0] = '\0';
		results->nprn[0] = '\0';
		results->npcic[0] = '\0';
		results->npdi = 0;
		for (type = OSPC_OPNAME_START; type < OSPC_OPNAME_NUMBER; type++) {
			results->opname[type][0] = '\0';
		}
		return OSP_ERROR;
	}

	res = OSP_OK;
	osp_convert_outin(destination, dest, sizeof(dest));
	switch(protocol) {
	case OSPC_DPROT_SIP:
		ast_debug(1, "OSP: protocol SIP\n");
		ast_copy_string(results->tech, OSP_TECH_SIP, sizeof(results->tech));
		ast_copy_string(results->dest, dest, sizeof(results->dest));
		ast_copy_string(results->calling, calling, sizeof(results->calling));
		ast_copy_string(results->called, called, sizeof(results->called));
		break;
	case OSPC_DPROT_Q931:
		ast_debug(1, "OSP: protocol Q.931\n");
		ast_copy_string(results->tech, OSP_TECH_H323, sizeof(results->tech));
		ast_copy_string(results->dest, dest, sizeof(results->dest));
		ast_copy_string(results->calling, calling, sizeof(results->calling));
		ast_copy_string(results->called, called, sizeof(results->called));
		break;
	case OSPC_DPROT_IAX:
		ast_debug(1, "OSP: protocol IAX\n");
		ast_copy_string(results->tech, OSP_TECH_IAX, sizeof(results->tech));
		ast_copy_string(results->dest, dest, sizeof(results->dest));
		ast_copy_string(results->calling, calling, sizeof(results->calling));
		ast_copy_string(results->called, called, sizeof(results->called));
		break;
	case OSPC_DPROT_SKYPE:
		ast_debug(1, "OSP: protocol Skype\n");
		ast_copy_string(results->tech, OSP_TECH_SKYPE, sizeof(results->tech));
		ast_copy_string(results->dest, dest, sizeof(results->dest));
		ast_copy_string(results->calling, calling, sizeof(results->calling));
		ast_copy_string(results->called, called, sizeof(results->called));
		break;
	case OSPC_DPROT_UNDEFINED:
	case OSPC_DPROT_UNKNOWN:
		ast_debug(1, "OSP: unknown/undefined protocol '%d'\n", protocol);
		ast_debug(1, "OSP: use default protocol '%s'\n", provider->defprotocol);
		ast_copy_string(results->tech, provider->defprotocol, sizeof(results->tech));
		ast_copy_string(results->dest, dest, sizeof(results->dest));
		ast_copy_string(results->calling, calling, sizeof(results->calling));
		ast_copy_string(results->called, called, sizeof(results->called));
		break;
	case OSPC_DPROT_LRQ:
	case OSPC_DPROT_T37:
	case OSPC_DPROT_T38:
	case OSPC_DPROT_SMPP:
	case OSPC_DPROT_XMPP:
	default:
		ast_log(LOG_WARNING, "OSP: unsupported protocol '%d'\n", protocol);
		*reason = OSPC_FAIL_PROTOCOL_ERROR;
		results->token[0] = '\0';
		results->networkid[0] = '\0';
		results->nprn[0] = '\0';
		results->npcic[0] = '\0';
		results->npdi = 0;
		for (type = OSPC_OPNAME_START; type < OSPC_OPNAME_NUMBER; type++) {
			results->opname[type][0] = '\0';
		}
		res = OSP_FAILED;
		break;
	}

	return res;
}

/*!
 * \brief Convert Asterisk status to TC code
 * \param cause Asterisk hangup cause
 * \return OSP TC code
 */
static OSPEFAILREASON asterisk2osp(
	int cause)
{
	return (OSPEFAILREASON)cause;
}

/*!
 * \brief OSP Authentication function
 * \param name OSP provider context name
 * \param trans OSP transaction handle, output
 * \param source Source of inbound call
 * \param calling Calling number
 * \param called Called number
 * \param token OSP token, may be empty
 * \param timelimit Call duration limit, output
 * \return OSP_OK Authenricated, OSP_FAILED Unauthenticated, OSP_ERROR Error
 */
static int osp_auth(
	const char* name,
	int* trans,
	const char* source,
	const char* calling,
	const char* called,
	const char* token,
	unsigned int* timelimit)
{
	int res;
	struct osp_provider* provider = NULL;
	char dest[OSP_SIZE_NORSTR];

	if ((trans == NULL) || (timelimit == NULL)) {
		ast_log(LOG_ERROR, "Invalid parameters\n");
		return OSP_ERROR;
	}

	*trans = OSP_INVALID_HANDLE;
	*timelimit = OSP_DEF_TIMELIMIT;

	if ((res = osp_get_provider(name, &provider)) <= 0) {
		ast_debug(1, "OSP: Unabe to find OSP provider '%s'\n", name);
		return res;
	}

	switch (provider->authpolicy) {
	case OSP_AUTH_NO:
		res = OSP_OK;
		break;
	case OSP_AUTH_EXC:
		if (ast_strlen_zero(token)) {
			res = OSP_FAILED;
		} else if ((res = osp_create_transaction(name, trans, dest, sizeof(dest))) <= 0) {
			ast_debug(1, "OSP: Unable to generate transaction handle\n");
			*trans = OSP_INVALID_HANDLE;
			res = OSP_FAILED;
		} else if((res = osp_validate_token(*trans, source, dest, calling, called, token, timelimit)) <= 0) {
			OSPPTransactionRecordFailure(*trans, OSPC_FAIL_CALL_REJECTED);
		}
		break;
	case OSP_AUTH_YES:
	default:
		if (ast_strlen_zero(token)) {
			res = OSP_OK;
		} else if ((res = osp_create_transaction(name, trans, dest, sizeof(dest))) <= 0) {
			ast_debug(1, "OSP: Unable to generate transaction handle\n");
			*trans = OSP_INVALID_HANDLE;
			res = OSP_FAILED;
		} else if((res = osp_validate_token(*trans, source, dest, calling, called, token, timelimit)) <= 0) {
			OSPPTransactionRecordFailure(*trans, OSPC_FAIL_CALL_REJECTED);
		}
		break;
	}

	return res;
}

/*!
 * \brief Create a UUID
 * \param uuid UUID buffer
 * \param bufsize UUID buffer size
 * \return OSK_OK Created, OSP_ERROR Error
 */
static int osp_create_uuid(
	unsigned char* uuid,
	unsigned int* bufsize)
{
	int i, res;
	long int tmp[OSP_SIZE_UUID / sizeof(long int)];

	if ((uuid != NULL) && (*bufsize >= OSP_SIZE_UUID)) {
		for (i = 0; i < OSP_SIZE_UUID / sizeof(long int); i++) {
			tmp[i] = ast_random();
		}
		memcpy(uuid, tmp, OSP_SIZE_UUID);
		*bufsize = OSP_SIZE_UUID;
		res = OSP_OK;
	} else {
		ast_log(LOG_ERROR, "Invalid parameters\n");
		res = OSP_ERROR;
	}

	return res;
}

/*!
 * \brief UUID to string
 * \param uuid UUID
 * \param buffer String buffer
 * \param bufsize String buffer size
 * \return OSP_OK Successed, OSP_ERROR Error
 */
static int osp_uuid2str(
	unsigned char* uuid,
	char* buffer,
	unsigned int bufsize)
{
	int res;

	if ((uuid != NULL) && (bufsize > OSP_SIZE_UUIDSTR)) {
		snprintf(buffer, bufsize, "%02x%02x%02x%02x-%02x%02x-%02x%02x-%02x%02x-%02x%02x%02x%02x%02x%02x",
			uuid[0], uuid[1], uuid[2], uuid[3], uuid[4], uuid[5], uuid[6], uuid[7],
			uuid[8], uuid[9], uuid[10], uuid[11], uuid[12], uuid[13], uuid[14], uuid[15]);
		res = OSP_OK;
	} else {
		ast_log(LOG_ERROR, "Invalid parameters\n");
		res = OSP_ERROR;
	}

	return res;
}

/*!
 * \brief Create a call ID according to the type
 * \param type Call ID type
 * \param callid Call ID buffer
 * \return OSK_OK Created, OSP_FAILED Not create, OSP_ERROR Error
 */
static int osp_create_callid(
	unsigned int type,
	struct osp_callid* callid)
{
	int res;

	if (callid == NULL) {
		ast_log(LOG_ERROR, "Invalid parameters\n");
		res = OSP_ERROR;
	}

	callid->len = sizeof(callid->buf);
	switch (type) {
	case OSP_CALLID_H323:
		res = osp_create_uuid(callid->buf, &callid->len);
		break;
	case OSP_CALLID_SIP:
	case OSP_CALLID_IAX:
		res = OSP_FAILED;
	default:
		res = OSP_ERROR;
		break;
	}

	if ((res != OSP_OK) && (callid->len != 0)) {
		callid->buf[0] = '\0';
		callid->len = 0;
	}

	return res;
}

/*!
 * \brief OSP Lookup function
 * \param name OSP provider context name
 * \param callidtypes Call ID types
 * \param actualsrc Actual source device in indirect mode
 * \param srcdev Source device of outbound call
 * \param calling Calling number
 * \param called Called number
 * \param snetid Source network ID
 * \param np NP parameters
 * \param div SIP Diversion header parameters
 * \param cinfo Custom info
 * \param results Lookup results
 * \return OSP_OK Found , OSP_FAILED No route, OSP_ERROR Error
 */
static int osp_lookup(
	const char* name,
	unsigned int callidtypes,
	const char* actualsrc,
	const char* srcdev,
	const char* calling,
	const char* called,
	const char* snetid,
	struct osp_npdata* np,
	struct osp_diversion* div,
	const char* cinfo[],
	struct osp_results* results)
{
	int res;
	struct osp_provider* provider = NULL;
	char source[OSP_SIZE_NORSTR];
	char callingnum[OSP_SIZE_NORSTR];
	char callednum[OSP_SIZE_NORSTR];
	char destination[OSP_SIZE_NORSTR];
	char* tmp;
	unsigned int tokenlen;
<<<<<<< HEAD
	char token[OSP_TOKSTR_SIZE];
	char src[OSP_NORSTR_SIZE];
	char dev[OSP_NORSTR_SIZE];
=======
	char token[OSP_SIZE_TOKSTR];
	char src[OSP_SIZE_NORSTR];
	char dev[OSP_SIZE_NORSTR];
	char host[OSP_SIZE_NORSTR];
	unsigned int i, type;
	struct osp_callid callid;
	unsigned int callidnum;
	OSPT_CALL_ID* callids[OSP_CALLID_MAXNUM];
	char dest[OSP_SIZE_NORSTR];
	const char* preferred[2] = { NULL };
>>>>>>> 5cf67a7a
	unsigned int dummy = 0;
	OSPEFAILREASON reason;
	int error;

	if (results == NULL) {
		ast_log(LOG_ERROR, "Invalid parameters\n");
		res = OSP_ERROR;
	}

	osp_convert_inout(results->dest, dest, sizeof(dest));

	results->outhandle = OSP_INVALID_HANDLE;
	results->tech[0] = '\0';
	results->calling[0] = '\0';
	results->called[0] = '\0';
	results->token[0] = '\0';
	results->networkid[0] = '\0';
	results->nprn[0] = '\0';
	results->npcic[0] = '\0';
	results->npdi = 0;
	for (type = OSPC_OPNAME_START; type < OSPC_OPNAME_NUMBER; type++) {
		results->opname[type][0] = '\0';
	}
	results->numdests = 0;
	results->outtimelimit = OSP_DEF_TIMELIMIT;

	if ((res = osp_get_provider(name, &provider)) <= 0) {
		ast_debug(1, "OSP: Unabe to find OSP provider '%s'\n", name);
		return res;
	}

	if ((res = osp_create_transaction(name, &results->outhandle, source, sizeof(source))) <= 0) {
		ast_debug(1, "OSP: Unable to generate transaction handle\n");
		results->outhandle = OSP_INVALID_HANDLE;
		if (results->inhandle != OSP_INVALID_HANDLE) {
			OSPPTransactionRecordFailure(results->inhandle, OSPC_FAIL_NORMAL_UNSPECIFIED);
		}
		return OSP_ERROR;
	}

	if (!ast_strlen_zero(snetid)) {
		OSPPTransactionSetNetworkIds(results->outhandle, snetid, "");
	}

	OSPPTransactionSetNumberPortability(results->outhandle, np->rn, np->cic, np->npdi);

	for (type = OSPC_OPNAME_START; type < OSPC_OPNAME_NUMBER; type++) {
		OSPPTransactionSetOperatorName(results->outhandle, type, np->opname[type]);
	}

	osp_convert_inout(div->host, host, sizeof(host));
	OSPPTransactionSetDiversion(results->outhandle, div->user, host);

	if (cinfo != NULL) {
		for (i = 0; i < OSP_MAX_CUSTOMINFO; i++) {
			if (!ast_strlen_zero(cinfo[i])) {
				OSPPTransactionSetCustomInfo(results->outhandle, i, cinfo[i]);
			}
		}
	}

<<<<<<< HEAD
	osp_convert_address(source, src, sizeof(src));
	osp_convert_address(srcdev, dev, sizeof(dev));
	result->numresults = OSP_DEF_DESTINATIONS;
	error = OSPPTransactionRequestAuthorisation(result->outhandle, src, dev, calling ? calling : "",
			OSPC_E164, called, OSPC_E164, NULL, 0, NULL, NULL, &result->numresults, &dummy, NULL);
=======
	ast_copy_string(callednum, called, sizeof(callednum));
	if((tmp = strchr(callednum, ';')) != NULL) {
		*tmp = '\0';
	}

	callidnum = 0;
	callids[0] = NULL;
	for (i = 0; i < OSP_CALLID_MAXNUM; i++) {
		type = 1 << i;
		if (callidtypes & type) {
			error = osp_create_callid(type, &callid);
			if (error == 1) {
				callids[callidnum] = OSPPCallIdNew(callid.len, callid.buf);
				callidnum++;
			}
		}
	}

	if (provider->workmode == OSP_MODE_INDIRECT) {
		osp_convert_inout(srcdev, src, sizeof(src));
		if (ast_strlen_zero(actualsrc)) {
			osp_convert_inout(srcdev, dev, sizeof(dev));
		} else {
			osp_convert_inout(actualsrc, dev, sizeof(dev));
		}
	} else {
		osp_convert_inout(source, src, sizeof(src));
		osp_convert_inout(srcdev, dev, sizeof(dev));
	}

	if (provider->srvtype == OSP_SRV_NPQUERY) {
		OSPPTransactionSetServiceType(results->outhandle, OSPC_SERVICE_NPQUERY);
		if (!ast_strlen_zero(dest)) {
			preferred[0] = dest;
		}
		results->numdests = 1;
	} else {
		OSPPTransactionSetServiceType(results->outhandle, OSPC_SERVICE_VOICE);
		results->numdests = OSP_DEF_MAXDESTS;
	}
	error = OSPPTransactionRequestAuthorisation(results->outhandle,
		src,
		dev,
		calling ? calling : "",
		OSPC_NFORMAT_E164,
		callednum,
		OSPC_NFORMAT_E164,
		NULL,
		callidnum,
		callids,
		preferred,
		&results->numdests,
		&dummy,
		NULL);

	for (i = 0; i < callidnum; i++) {
		OSPPCallIdDelete(&callids[i]);
	}

>>>>>>> 5cf67a7a
	if (error != OSPC_ERR_NO_ERROR) {
		ast_log(LOG_WARNING, "OSP: Unable to request authorization, error '%d'\n", error);
		results->numdests = 0;
		if (results->inhandle != OSP_INVALID_HANDLE) {
			OSPPTransactionRecordFailure(results->inhandle, OSPC_FAIL_NORMAL_UNSPECIFIED);
		}
		return OSP_ERROR;
	}

	if (!results->numdests) {
		ast_debug(1, "OSP: No more destination\n");
		if (results->inhandle != OSP_INVALID_HANDLE) {
			OSPPTransactionRecordFailure(results->inhandle, OSPC_FAIL_NO_ROUTE_TO_DEST);
		}
		return OSP_FAILED;
	}

	results->outcallid.len = sizeof(results->outcallid.buf);
	tokenlen = sizeof(token);
	error = OSPPTransactionGetFirstDestination(results->outhandle,
		0,
		NULL,
		NULL,
		&results->outtimelimit,
		&results->outcallid.len,
		results->outcallid.buf,
		sizeof(callednum),
		callednum,
		sizeof(callingnum),
		callingnum,
		sizeof(destination),
		destination,
		0,
		NULL,
		&tokenlen,
		token);
	if (error != OSPC_ERR_NO_ERROR) {
		ast_debug(1, "OSP: Unable to get first route, error '%d'\n", error);
		results->numdests = 0;
		results->outtimelimit = OSP_DEF_TIMELIMIT;
		if (results->inhandle != OSP_INVALID_HANDLE) {
			OSPPTransactionRecordFailure(results->inhandle, OSPC_FAIL_NO_ROUTE_TO_DEST);
		}
		return OSP_ERROR;
	}

	results->numdests--;
	results->outtimelimit = osp_choose_timelimit(results->intimelimit, results->outtimelimit);
	ast_debug(1, "OSP: outtimelimit '%d'\n", results->outtimelimit);
	ast_debug(1, "OSP: calling '%s'\n", callingnum);
	ast_debug(1, "OSP: called '%s'\n", callednum);
	ast_debug(1, "OSP: destination '%s'\n", destination);
	ast_debug(1, "OSP: token size '%d'\n", tokenlen);

	if ((res = osp_check_destination(provider, callingnum, callednum, destination, tokenlen, token, &reason, results)) > 0) {
		return OSP_OK;
	}

	if (!results->numdests) {
		ast_debug(1, "OSP: No more destination\n");
		results->outtimelimit = OSP_DEF_TIMELIMIT;
		OSPPTransactionRecordFailure(results->outhandle, reason);
		if (results->inhandle != OSP_INVALID_HANDLE) {
			OSPPTransactionRecordFailure(results->inhandle, OSPC_FAIL_NO_ROUTE_TO_DEST);
		}
		return OSP_FAILED;
	}

	while(results->numdests) {
		results->outcallid.len = sizeof(results->outcallid.buf);
		tokenlen = sizeof(token);
		error = OSPPTransactionGetNextDestination(results->outhandle,
			reason,
			0,
			NULL,
			NULL,
			&results->outtimelimit,
			&results->outcallid.len,
			results->outcallid.buf,
			sizeof(callednum),
			callednum,
			sizeof(callingnum),
			callingnum,
			sizeof(destination),
			destination,
			0,
			NULL,
			&tokenlen,
			token);
		if (error == OSPC_ERR_NO_ERROR) {
			results->numdests--;
			results->outtimelimit = osp_choose_timelimit(results->intimelimit, results->outtimelimit);
			ast_debug(1, "OSP: outtimelimit '%d'\n", results->outtimelimit);
			ast_debug(1, "OSP: calling '%s'\n", callingnum);
			ast_debug(1, "OSP: called '%s'\n", callednum);
			ast_debug(1, "OSP: destination '%s'\n", destination);
			ast_debug(1, "OSP: token size '%d'\n", tokenlen);

			if ((res = osp_check_destination(provider, callingnum, callednum, destination, tokenlen, token, &reason, results)) > 0) {
				break;
			} else if (!results->numdests) {
				ast_debug(1, "OSP: No more destination\n");
				OSPPTransactionRecordFailure(results->outhandle, reason);
				if (results->inhandle != OSP_INVALID_HANDLE) {
					OSPPTransactionRecordFailure(results->inhandle, OSPC_FAIL_NO_ROUTE_TO_DEST);
				}
				res = OSP_FAILED;
				break;
			}
		} else {
			ast_debug(1, "OSP: Unable to get route, error '%d'\n", error);
			results->numdests = 0;
			results->outtimelimit = OSP_DEF_TIMELIMIT;
			if (results->inhandle != OSP_INVALID_HANDLE) {
				OSPPTransactionRecordFailure(results->inhandle, OSPC_FAIL_NORMAL_UNSPECIFIED);
			}
			res = OSP_ERROR;
			break;
		}
	}

	return res;
}

/*!
 * \brief OSP Lookup Next function
 * \param name OSP provider name
 * \param cause Asterisk hangup cuase
 * \param results Lookup results, in/output
 * \return OSP_OK Found , OSP_FAILED No route, OSP_ERROR Error
 */
static int osp_next(
	const char* name,
	int cause,
	struct osp_results* results)
{
	int res;
	struct osp_provider* provider = NULL;
	char calling[OSP_SIZE_NORSTR];
	char called[OSP_SIZE_NORSTR];
	char dest[OSP_SIZE_NORSTR];
	unsigned int tokenlen;
	char token[OSP_SIZE_TOKSTR];
	OSPEFAILREASON reason;
	OSPE_OPERATOR_NAME type;
	int error;

	if (results == NULL) {
		ast_log(LOG_ERROR, "Invalid parameters\n");
		res = OSP_ERROR;
	}

	results->tech[0] = '\0';
	results->dest[0] = '\0';
	results->calling[0] = '\0';
	results->called[0] = '\0';
	results->token[0] = '\0';
	results->networkid[0] = '\0';
	results->nprn[0] = '\0';
	results->npcic[0] = '\0';
	results->npdi = 0;
	for (type = OSPC_OPNAME_START; type < OSPC_OPNAME_NUMBER; type++) {
		results->opname[type][0] = '\0';
	}
	results->outtimelimit = OSP_DEF_TIMELIMIT;

	if ((res = osp_get_provider(name, &provider)) <= 0) {
		ast_debug(1, "OSP: Unabe to find OSP provider '%s'\n", name);
		return res;
	}

	if (results->outhandle == OSP_INVALID_HANDLE) {
		ast_debug(1, "OSP: Transaction handle undefined\n");
		results->numdests = 0;
		if (results->inhandle != OSP_INVALID_HANDLE) {
			OSPPTransactionRecordFailure(results->inhandle, OSPC_FAIL_NORMAL_UNSPECIFIED);
		}
		return OSP_ERROR;
	}

	reason = asterisk2osp(cause);

	if (!results->numdests) {
		ast_debug(1, "OSP: No more destination\n");
		OSPPTransactionRecordFailure(results->outhandle, reason);
		if (results->inhandle != OSP_INVALID_HANDLE) {
			OSPPTransactionRecordFailure(results->inhandle, OSPC_FAIL_NO_ROUTE_TO_DEST);
		}
		return OSP_FAILED;
	}

	while(results->numdests) {
		results->outcallid.len = sizeof(results->outcallid.buf);
		tokenlen = sizeof(token);
		error = OSPPTransactionGetNextDestination(
			results->outhandle,
			reason,
			0,
			NULL,
			NULL,
			&results->outtimelimit,
			&results->outcallid.len,
			results->outcallid.buf,
			sizeof(called),
			called,
			sizeof(calling),
			calling,
			sizeof(dest),
			dest,
			0,
			NULL,
			&tokenlen,
			token);
		if (error == OSPC_ERR_NO_ERROR) {
			results->numdests--;
			results->outtimelimit = osp_choose_timelimit(results->intimelimit, results->outtimelimit);
			ast_debug(1, "OSP: outtimelimit '%d'\n", results->outtimelimit);
			ast_debug(1, "OSP: calling '%s'\n", calling);
			ast_debug(1, "OSP: called '%s'\n", called);
			ast_debug(1, "OSP: destination '%s'\n", dest);
			ast_debug(1, "OSP: token size '%d'\n", tokenlen);

			if ((res = osp_check_destination(provider, calling, called, dest, tokenlen, token, &reason, results)) > 0) {
				res = OSP_OK;
				break;
			} else if (!results->numdests) {
				ast_debug(1, "OSP: No more destination\n");
				OSPPTransactionRecordFailure(results->outhandle, reason);
				if (results->inhandle != OSP_INVALID_HANDLE) {
					OSPPTransactionRecordFailure(results->inhandle, OSPC_FAIL_NO_ROUTE_TO_DEST);
				}
				res = OSP_FAILED;
				break;
			}
		} else {
			ast_debug(1, "OSP: Unable to get route, error '%d'\n", error);
			results->token[0] = '\0';
			results->numdests = 0;
			results->outtimelimit = OSP_DEF_TIMELIMIT;
			if (results->inhandle != OSP_INVALID_HANDLE) {
				OSPPTransactionRecordFailure(results->inhandle, OSPC_FAIL_NORMAL_UNSPECIFIED);
			}
			res = OSP_ERROR;
			break;
		}
	}

	return res;
}

/*!
 * \brief Get integer from variable string
 * \param vstr Variable string
 * \return OSP_DEF_INTSTATS Error
 */
static int osp_get_varint(
	const char* vstr)
{
	char* tmp;
	int value = OSP_DEF_INTSTATS;

	if (!ast_strlen_zero(vstr)) {
		if ((tmp = strchr(vstr, '=')) != NULL) {
			tmp++;
			if (sscanf(tmp, "%30d", &value) != 1) {
				value = OSP_DEF_INTSTATS;
			}
		}
	}

	return value;
}

/*!
 * \brief Get float from variable string
 * \param vstr Variable string
 * \return OSP_DEF_FLOATSTATS Error
 */
static float osp_get_varfloat(
	const char* vstr)
{
	char* tmp;
	float value = OSP_DEF_FLOATSTATS;

	if (!ast_strlen_zero(vstr)) {
		if ((tmp = strchr(vstr, '=')) != NULL) {
			tmp++;
			if (sscanf(tmp, "%30f", &value) != 1) {
				value = OSP_DEF_FLOATSTATS;
			}
		}
	}

	return value;
}

/*!
 * \brief Report QoS
 * \param trans OSP in/outbound transaction handle
 * \param leg Inbound/outbound
 * \param qos QoS string
 * \return OSP_OK Success, OSP_FAILED Failed, OSP_ERROR Error
 */
static int osp_report_qos(
	int trans,
	enum osp_callleg leg,
	const char* qos)
{
	int res = OSP_FAILED;
	enum osp_direction dir;
	char buffer[OSP_SIZE_NORSTR];
	char* tmp;
	char* item;
	int totalpackets[OSP_DIR_NUMBER];
	struct osp_metrics lost[OSP_DIR_NUMBER];
	struct osp_metrics jitter[OSP_DIR_NUMBER];
	struct osp_metrics rtt;
	int value;

	if (!ast_strlen_zero(qos)) {
		for (dir = OSP_DIR_RX; dir < OSP_DIR_NUMBER; dir++) {
			totalpackets[dir] = OSP_DEF_INTSTATS;
		}

		for (dir = OSP_DIR_RX; dir < OSP_DIR_NUMBER; dir++) {
			lost[dir].value = OSP_DEF_INTSTATS;
			lost[dir].min = OSP_DEF_FLOATSTATS;
			lost[dir].max = OSP_DEF_FLOATSTATS;
			lost[dir].avg = OSP_DEF_FLOATSTATS;
			lost[dir].sdev = OSP_DEF_FLOATSTATS;
		}

		for (dir = OSP_DIR_RX; dir < OSP_DIR_NUMBER; dir++) {
			jitter[dir].value = OSP_DEF_INTSTATS;
			jitter[dir].min = OSP_DEF_FLOATSTATS;
			jitter[dir].max = OSP_DEF_FLOATSTATS;
			jitter[dir].avg = OSP_DEF_FLOATSTATS;
			jitter[dir].sdev = OSP_DEF_FLOATSTATS;
		}

		rtt.value = OSP_DEF_INTSTATS;
		rtt.min = OSP_DEF_FLOATSTATS;
		rtt.max = OSP_DEF_FLOATSTATS;
		rtt.avg = OSP_DEF_FLOATSTATS;
		rtt.sdev = OSP_DEF_FLOATSTATS;

		ast_copy_string(buffer, qos, sizeof(buffer));
		for (item = strtok_r(buffer, ";", &tmp); item; item = strtok_r(NULL, ";", &tmp)) {
			if (!strncasecmp(item, "rxcount", strlen("rxcount"))) {
				totalpackets[OSP_DIR_RX] = osp_get_varint(item);
			} else if (!strncasecmp(item, "txcount", strlen("txcount"))) {
				totalpackets[OSP_DIR_TX] = osp_get_varint(item);
			} else if (!strncasecmp(item, "lp", strlen("lp"))) {
				lost[OSP_DIR_RX].value = osp_get_varint(item);
			} else if (!strncasecmp(item, "minrxlost", strlen("minrxlost"))) {
				lost[OSP_DIR_RX].min = osp_get_varfloat(item);
			} else if (!strncasecmp(item, "maxrxlost", strlen("maxrxlost"))) {
				lost[OSP_DIR_RX].max = osp_get_varfloat(item);
			} else if (!strncasecmp(item, "avgrxlost", strlen("avgrxlost"))) {
				lost[OSP_DIR_RX].avg = osp_get_varfloat(item);
			} else if (!strncasecmp(item, "stdevrxlost", strlen("stdevrxlost"))) {
				lost[OSP_DIR_RX].sdev = osp_get_varfloat(item);
			} else if (!strncasecmp(item, "rlp", strlen("rlp"))) {
				lost[OSP_DIR_TX].value = osp_get_varint(item);
			} else if (!strncasecmp(item, "reported_minlost", strlen("reported_minlost"))) {
				lost[OSP_DIR_TX].min = osp_get_varfloat(item);
			} else if (!strncasecmp(item, "reported_maxlost", strlen("reported_maxlost"))) {
				lost[OSP_DIR_TX].max = osp_get_varfloat(item);
			} else if (!strncasecmp(item, "reported_avglost", strlen("reported_avglost"))) {
				lost[OSP_DIR_TX].avg = osp_get_varfloat(item);
			} else if (!strncasecmp(item, "reported_stdevlost", strlen("reported_stdevlost"))) {
				lost[OSP_DIR_TX].sdev = osp_get_varfloat(item);
			} else if (!strncasecmp(item, "rxjitter", strlen("rxjitter"))) {
				jitter[OSP_DIR_RX].value = osp_get_varint(item);
			} else if (!strncasecmp(item, "minrxjitter", strlen("minrxjitter"))) {
				jitter[OSP_DIR_RX].min = osp_get_varfloat(item);
			} else if (!strncasecmp(item, "maxrxjitter", strlen("maxrxjitter"))) {
				jitter[OSP_DIR_RX].max = osp_get_varfloat(item);
			} else if (!strncasecmp(item, "avgrxjitter", strlen("avgjitter"))) {
				jitter[OSP_DIR_RX].avg = osp_get_varfloat(item);
			} else if (!strncasecmp(item, "stdevrxjitter", strlen("stdevjitter"))) {
				jitter[OSP_DIR_RX].sdev = osp_get_varfloat(item);
			} else if (!strncasecmp(item, "txjitter", strlen("txjitter"))) {
				jitter[OSP_DIR_TX].value = osp_get_varint(item);
			} else if (!strncasecmp(item, "reported_minjitter", strlen("reported_minjitter"))) {
				jitter[OSP_DIR_TX].min = osp_get_varfloat(item);
			} else if (!strncasecmp(item, "reported_maxjitter", strlen("reported_maxjitter"))) {
				jitter[OSP_DIR_TX].max = osp_get_varfloat(item);
			} else if (!strncasecmp(item, "reported_avgjitter", strlen("reported_avgjitter"))) {
				jitter[OSP_DIR_TX].avg = osp_get_varfloat(item);
			} else if (!strncasecmp(item, "reported_stdevjitter", strlen("reported_stdevjitter"))) {
				jitter[OSP_DIR_TX].sdev = osp_get_varfloat(item);
			} else if (!strncasecmp(item, "rtt", strlen("rtt"))) {
				rtt.value = osp_get_varint(item);
			} else if (!strncasecmp(item, "minrtt", strlen("minrtt"))) {
				rtt.min = osp_get_varfloat(item);
			} else if (!strncasecmp(item, "maxrtt", strlen("maxrtt"))) {
				rtt.max = osp_get_varfloat(item);
			} else if (!strncasecmp(item, "avgrtt", strlen("avgrtt"))) {
				rtt.avg = osp_get_varfloat(item);
			} else if (!strncasecmp(item, "stdevrtt", strlen("stdevrtt"))) {
				rtt.sdev = osp_get_varfloat(item);
			}
		}

		ast_debug(1, "OSP: call leg '%d'\n", leg);
		ast_debug(1, "OSP: rxcount '%d'\n", totalpackets[OSP_DIR_RX]);
		ast_debug(1, "OSP: txcount '%d'\n", totalpackets[OSP_DIR_TX]);
		ast_debug(1, "OSP: lp '%d'\n",lost[OSP_DIR_RX].value);
		ast_debug(1, "OSP: minrxlost '%f'\n", lost[OSP_DIR_RX].min);
		ast_debug(1, "OSP: maxrxlost '%f'\n", lost[OSP_DIR_RX].max);
		ast_debug(1, "OSP: avgrxlost '%f'\n", lost[OSP_DIR_RX].avg);
		ast_debug(1, "OSP: stdevrxlost '%f'\n", lost[OSP_DIR_RX].sdev);
		ast_debug(1, "OSP: rlp '%d'\n", lost[OSP_DIR_TX].value);
		ast_debug(1, "OSP: reported_minlost '%f'\n", lost[OSP_DIR_TX].min);
		ast_debug(1, "OSP: reported_maxlost '%f'\n", lost[OSP_DIR_TX].max);
		ast_debug(1, "OSP: reported_avglost '%f'\n", lost[OSP_DIR_TX].avg);
		ast_debug(1, "OSP: reported_stdevlost '%f'\n", lost[OSP_DIR_TX].sdev);
		ast_debug(1, "OSP: rxjitter '%d'\n", jitter[OSP_DIR_RX].value);
		ast_debug(1, "OSP: minrxjitter '%f'\n", jitter[OSP_DIR_RX].min);
		ast_debug(1, "OSP: maxrxjitter '%f'\n", jitter[OSP_DIR_RX].max);
		ast_debug(1, "OSP: avgrxjitter '%f'\n", jitter[OSP_DIR_RX].avg);
		ast_debug(1, "OSP: stdevrxjitter '%f'\n", jitter[OSP_DIR_RX].sdev);
		ast_debug(1, "OSP: txjitter '%d'\n", jitter[OSP_DIR_TX].value);
		ast_debug(1, "OSP: reported_minjitter '%f'\n", jitter[OSP_DIR_TX].min);
		ast_debug(1, "OSP: reported_maxjitter '%f'\n", jitter[OSP_DIR_TX].max);
		ast_debug(1, "OSP: reported_avgjitter '%f'\n", jitter[OSP_DIR_TX].avg);
		ast_debug(1, "OSP: reported_stdevjitter '%f'\n", jitter[OSP_DIR_TX].sdev);
		ast_debug(1, "OSP: rtt '%d'\n", rtt.value);
		ast_debug(1, "OSP: minrtt '%f'\n", rtt.min);
		ast_debug(1, "OSP: maxrtt '%f'\n", rtt.max);
		ast_debug(1, "OSP: avgrtt '%f'\n", rtt.avg);
		ast_debug(1, "OSP: stdevrtt '%f'\n", rtt.sdev);

		if (leg == OSP_CALL_INBOUND) {
			OSPPTransactionSetPackets(trans, OSPC_SMETRIC_RTP, OSPC_SFLOW_DOWNSTREAM, totalpackets[OSP_DIR_RX]);
			OSPPTransactionSetPackets(trans, OSPC_SMETRIC_RTCP, OSPC_SFLOW_UPSTREAM, totalpackets[OSP_DIR_TX]);
			if (lost[OSP_DIR_RX].value >= 0) {
				value = lost[OSP_DIR_RX].value;
			} else {
				value = (int)lost[OSP_DIR_RX].avg;
			}
			OSPPTransactionSetLost(trans, OSPC_SMETRIC_RTP, OSPC_SFLOW_DOWNSTREAM, value, OSP_DEF_INTSTATS);
			if (lost[OSP_DIR_TX].value >= 0) {
				value = lost[OSP_DIR_TX].value;
			} else {
				value = (int)lost[OSP_DIR_TX].avg;
			}
			OSPPTransactionSetLost(trans, OSPC_SMETRIC_RTCP, OSPC_SFLOW_UPSTREAM, value, OSP_DEF_INTSTATS);
			if (jitter[OSP_DIR_RX].value >= 0) {
				value = jitter[OSP_DIR_RX].value;
			} else {
				value = (int)jitter[OSP_DIR_RX].avg;
			}
			OSPPTransactionSetJitter(trans,
				OSPC_SMETRIC_RTP,
				OSPC_SFLOW_DOWNSTREAM,
				OSP_DEF_INTSTATS,
				(int)jitter[OSP_DIR_RX].min,
				(int)jitter[OSP_DIR_RX].max,
				value, jitter[OSP_DIR_RX].sdev);
			if (jitter[OSP_DIR_TX].value >= 0) {
				value = jitter[OSP_DIR_TX].value;
			} else {
				value = (int)jitter[OSP_DIR_TX].avg;
			}
			OSPPTransactionSetJitter(trans, OSPC_SMETRIC_RTCP, OSPC_SFLOW_UPSTREAM,
				OSP_DEF_INTSTATS, (int)jitter[OSP_DIR_TX].min, (int)jitter[OSP_DIR_TX].max, value, jitter[OSP_DIR_TX].sdev);
		} else {
			OSPPTransactionSetPackets(trans, OSPC_SMETRIC_RTP, OSPC_SFLOW_UPSTREAM, totalpackets[OSP_DIR_RX]);
			OSPPTransactionSetPackets(trans, OSPC_SMETRIC_RTCP, OSPC_SFLOW_DOWNSTREAM, totalpackets[OSP_DIR_TX]);
			OSPPTransactionSetLost(trans, OSPC_SMETRIC_RTP, OSPC_SFLOW_UPSTREAM, lost[OSP_DIR_RX].value, OSP_DEF_INTSTATS);
			OSPPTransactionSetLost(trans, OSPC_SMETRIC_RTCP, OSPC_SFLOW_DOWNSTREAM, lost[OSP_DIR_TX].value, OSP_DEF_INTSTATS);
			if (jitter[OSP_DIR_RX].value >= 0) {
				value = jitter[OSP_DIR_RX].value;
			} else {
				value = (int)jitter[OSP_DIR_RX].avg;
			}
			OSPPTransactionSetJitter(trans,
				OSPC_SMETRIC_RTP,
				OSPC_SFLOW_UPSTREAM,
				OSP_DEF_INTSTATS,
				(int)jitter[OSP_DIR_RX].min,
				(int)jitter[OSP_DIR_RX].max,
				value,
				jitter[OSP_DIR_RX].sdev);
			if (jitter[OSP_DIR_TX].value >= 0) {
				value = jitter[OSP_DIR_TX].value;
			} else {
				value = (int)jitter[OSP_DIR_TX].avg;
			}
			OSPPTransactionSetJitter(trans,
				OSPC_SMETRIC_RTCP,
				OSPC_SFLOW_DOWNSTREAM,
				OSP_DEF_INTSTATS,
				(int)jitter[OSP_DIR_TX].min,
				(int)jitter[OSP_DIR_TX].max,
				value,
				jitter[OSP_DIR_TX].sdev);
		}
		if (rtt.value >= 0) {
			value = rtt.value;
		} else {
			value = (int)rtt.avg;
		}
		OSPPTransactionSetRoundTripDelay(trans, OSP_DEF_INTSTATS, (int)rtt.min, (int)rtt.max, value, rtt.sdev);

		res = OSP_OK;
	}

	return res;
}

/*!
 * \brief OSP Finish function
 * \param trans OSP in/outbound transaction handle
 * \param recorded If failure reason has been recorded
 * \param cause Asterisk hangup cause
 * \param start Call start time
 * \param connect Call connect time
 * \param end Call end time
 * \param release Who release first, 0 source, 1 destination
 * \param inqos Inbound QoS string
 * \param outqos Outbound QoS string
 * \return OSP_OK Success, OSP_FAILED Failed, OSP_ERROR Error
 */
static int osp_finish(
	int trans,
	int recorded,
	int cause,
	time_t start,
	time_t connect,
	time_t end,
	unsigned int release,
	const char* inqos,
	const char* outqos)
{
	int res;
	OSPEFAILREASON reason;
	time_t alert = 0;
	unsigned isPddInfoPresent = 0;
	unsigned pdd = 0;
	unsigned int dummy = 0;
	int error;

	if (trans == OSP_INVALID_HANDLE) {
		return OSP_FAILED;
	}

	if (!recorded) {
		reason = asterisk2osp(cause);
		OSPPTransactionRecordFailure(trans, reason);
	}

	osp_report_qos(trans, OSP_CALL_INBOUND, inqos);
	osp_report_qos(trans, OSP_CALL_OUTBOUND, outqos);

	error = OSPPTransactionReportUsage(trans,
		difftime(end, connect),
		start,
		end,
		alert,
		connect,
		isPddInfoPresent,
		pdd,
		release,
		NULL,
		OSP_DEF_INTSTATS,
		OSP_DEF_INTSTATS,
		OSP_DEF_INTSTATS,
		OSP_DEF_INTSTATS,
		&dummy,
		NULL);
	if (error == OSPC_ERR_NO_ERROR) {
		ast_debug(1, "OSP: Usage reported\n");
		res = OSP_OK;
	} else {
		ast_debug(1, "OSP: Unable to report usage, error '%d'\n", error);
		res = OSP_ERROR;
	}
	OSPPTransactionDelete(trans);

	return res;
}

/* OSP Application APIs */

/*!
 * \brief OSP Application OSPAuth
 * \param chan Channel
 * \param data Parameter
 * \return OSP_AST_OK Success, OSP_AST_ERROR Error
 */
static int ospauth_exec(
	struct ast_channel *chan,
	const char *data)
{
	int res;
	const char* provider = OSP_DEF_PROVIDER;
	struct varshead* headp;
	struct ast_var_t* current;
	const char* source = "";
	const char* token = "";
	int handle;
	unsigned int timelimit;
	char buffer[OSP_SIZE_INTSTR];
	const char* status;
	char* tmp;

	AST_DECLARE_APP_ARGS(args,
		AST_APP_ARG(provider);
		AST_APP_ARG(options);
	);

	tmp = ast_strdupa(data);

	AST_STANDARD_APP_ARGS(args, tmp);

	if (!ast_strlen_zero(args.provider)) {
		provider = args.provider;
	}
	ast_debug(1, "OSPAuth: provider '%s'\n", provider);

	headp = &chan->varshead;
	AST_LIST_TRAVERSE(headp, current, entries) {
		if (!strcasecmp(ast_var_name(current), "OSPINPEERIP")) {
			source = ast_var_value(current);
		} else if (!strcasecmp(ast_var_name(current), "OSPINTOKEN")) {
			token = ast_var_value(current);
		}
	}

	ast_debug(1, "OSPAuth: source '%s'\n", source);
	ast_debug(1, "OSPAuth: token size '%zd'\n", strlen(token));

	res = osp_auth(provider, &handle, source,
		S_COR(chan->caller.id.number.valid, chan->caller.id.number.str, NULL),
		chan->exten, token, &timelimit);
	if (res > 0) {
		status = AST_OSP_SUCCESS;
	} else {
		timelimit = OSP_DEF_TIMELIMIT;
		if (!res) {
			status = AST_OSP_FAILED;
		} else {
			status = AST_OSP_ERROR;
		}
	}

	snprintf(buffer, sizeof(buffer), "%d", handle);
	pbx_builtin_setvar_helper(chan, "OSPINHANDLE", buffer);
	ast_debug(1, "OSPAuth: OSPINHANDLE '%s'\n", buffer);
	snprintf(buffer, sizeof(buffer), "%d", timelimit);
	pbx_builtin_setvar_helper(chan, "OSPINTIMELIMIT", buffer);
	ast_debug(1, "OSPAuth: OSPINTIMELIMIT '%s'\n", buffer);
	pbx_builtin_setvar_helper(chan, "OSPAUTHSTATUS", status);
	ast_debug(1, "OSPAuth: %s\n", status);

	if(res != OSP_OK) {
		res = OSP_AST_ERROR;
	} else {
		res = OSP_AST_OK;
	}

	return res;
}

/*!
 * \brief OSP Application OSPLookup
 * \param chan Channel
 * \param data Parameter
 * \return OSP_AST_OK Success, OSP_AST_ERROR Error
 */
static int osplookup_exec(
	struct ast_channel* chan,
	const char * data)
{
	int res, cres;
	const char* provider = OSP_DEF_PROVIDER;
	unsigned int callidtypes = OSP_CALLID_UNDEF;
	struct varshead* headp;
	struct ast_var_t* current;
	const char* actualsrc = "";
	const char* srcdev = "";
	const char* snetid = "";
	struct osp_npdata np;
	OSPE_OPERATOR_NAME type;
	struct osp_diversion div;
	unsigned int i;
	const char* cinfo[OSP_MAX_CUSTOMINFO] = { NULL };
	char buffer[OSP_SIZE_TOKSTR];
	struct osp_results results;
	const char* status;
	char* tmp;

	AST_DECLARE_APP_ARGS(args,
		AST_APP_ARG(exten);
		AST_APP_ARG(provider);
		AST_APP_ARG(options);
	);

	if (ast_strlen_zero(data)) {
		ast_log(LOG_WARNING, "OSPLookup: Arg required, OSPLookup(exten[,provider[,options]])\n");
		return OSP_AST_ERROR;
	}

	tmp = ast_strdupa(data);

	AST_STANDARD_APP_ARGS(args, tmp);

	ast_debug(1, "OSPLookup: exten '%s'\n", args.exten);

	if (!ast_strlen_zero(args.provider)) {
		provider = args.provider;
	}
	ast_debug(1, "OSPlookup: provider '%s'\n", provider);

	if (args.options) {
		if (strchr(args.options, 'h')) {
			callidtypes |= OSP_CALLID_H323;
		}
		if (strchr(args.options, 's')) {
			callidtypes |= OSP_CALLID_SIP;
		}
		if (strchr(args.options, 'i')) {
			callidtypes |= OSP_CALLID_IAX;
		}
	}
	ast_debug(1, "OSPLookup: call id types '%d'\n", callidtypes);

	results.inhandle = OSP_INVALID_HANDLE;
	results.intimelimit = OSP_DEF_TIMELIMIT;
	results.dest[0] = '\0';

	np.rn = "";
	np.cic = "";
	np.npdi = 0;
	for (type = OSPC_OPNAME_START; type < OSPC_OPNAME_NUMBER; type++) {
		np.opname[type] = "";
	}

	div.user = "";
	div.host = "";

	headp = &chan->varshead;
	AST_LIST_TRAVERSE(headp, current, entries) {
<<<<<<< HEAD
		if (!strcasecmp(ast_var_name(current), "OSPINHANDLE")) {
			if (sscanf(ast_var_value(current), "%30d", &result.inhandle) != 1) {
				result.inhandle = OSP_INVALID_HANDLE;
			}
		} else if (!strcasecmp(ast_var_name(current), "OSPINTIMELIMIT")) {
			if (sscanf(ast_var_value(current), "%30d", &result.intimelimit) != 1) {
				result.intimelimit = OSP_DEF_TIMELIMIT;
=======
		if (!strcasecmp(ast_var_name(current), "OSPINACTUALSRC")) {
			actualsrc = ast_var_value(current);
		} else if (!strcasecmp(ast_var_name(current), "OSPINPEERIP")) {
			srcdev = ast_var_value(current);
		} else if (!strcasecmp(ast_var_name(current), "OSPINHANDLE")) {
			if (sscanf(ast_var_value(current), "%30d", &results.inhandle) != 1) {
				results.inhandle = OSP_INVALID_HANDLE;
			}
		} else if (!strcasecmp(ast_var_name(current), "OSPINTIMELIMIT")) {
			if (sscanf(ast_var_value(current), "%30d", &results.intimelimit) != 1) {
				results.intimelimit = OSP_DEF_TIMELIMIT;
>>>>>>> 5cf67a7a
			}
		} else if (!strcasecmp(ast_var_name(current), "OSPINNETWORKID")) {
			snetid = ast_var_value(current);
		} else if (!strcasecmp(ast_var_name(current), "OSPINNPRN")) {
			np.rn = ast_var_value(current);
		} else if (!strcasecmp(ast_var_name(current), "OSPINNPCIC")) {
			np.cic = ast_var_value(current);
		} else if (!strcasecmp(ast_var_name(current), "OSPINNPDI")) {
			if (ast_true(ast_var_value(current))) {
				np.npdi = 1;
			}
		} else if (!strcasecmp(ast_var_name(current), "OSPINSPID")) {
			np.opname[OSPC_OPNAME_SPID] = ast_var_value(current);
		} else if (!strcasecmp(ast_var_name(current), "OSPINOCN")) {
			np.opname[OSPC_OPNAME_OCN] = ast_var_value(current);
		} else if (!strcasecmp(ast_var_name(current), "OSPINSPN")) {
			np.opname[OSPC_OPNAME_SPN] = ast_var_value(current);
		} else if (!strcasecmp(ast_var_name(current), "OSPINALTSPN")) {
			np.opname[OSPC_OPNAME_ALTSPN] = ast_var_value(current);
		} else if (!strcasecmp(ast_var_name(current), "OSPINMCC")) {
			np.opname[OSPC_OPNAME_MCC] = ast_var_value(current);
		} else if (!strcasecmp(ast_var_name(current), "OSPINMNC")) {
			np.opname[OSPC_OPNAME_MNC] = ast_var_value(current);
		} else if (!strcasecmp(ast_var_name(current), "OSPINTOHOST")) {
			ast_copy_string(results.dest, ast_var_value(current), sizeof(results.dest));
		} else if (!strcasecmp(ast_var_name(current), "OSPINDIVUSER")) {
			div.user = ast_var_value(current);
		} else if (!strcasecmp(ast_var_name(current), "OSPINDIVHOST")) {
			div.host = ast_var_value(current);
		} else if (!strcasecmp(ast_var_name(current), "OSPINCUSTOMINFO1")) {
			cinfo[0] = ast_var_value(current);
		} else if (!strcasecmp(ast_var_name(current), "OSPINCUSTOMINFO2")) {
			cinfo[1] = ast_var_value(current);
		} else if (!strcasecmp(ast_var_name(current), "OSPINCUSTOMINFO3")) {
			cinfo[2] = ast_var_value(current);
		} else if (!strcasecmp(ast_var_name(current), "OSPINCUSTOMINFO4")) {
			cinfo[3] = ast_var_value(current);
		} else if (!strcasecmp(ast_var_name(current), "OSPINCUSTOMINFO5")) {
			cinfo[4] = ast_var_value(current);
		} else if (!strcasecmp(ast_var_name(current), "OSPINCUSTOMINFO6")) {
			cinfo[5] = ast_var_value(current);
		} else if (!strcasecmp(ast_var_name(current), "OSPINCUSTOMINFO7")) {
			cinfo[6] = ast_var_value(current);
		} else if (!strcasecmp(ast_var_name(current), "OSPINCUSTOMINFO8")) {
			cinfo[7] = ast_var_value(current);
		}
	}
	ast_debug(1, "OSPLookup: actual source device '%s'\n", actualsrc);
	ast_debug(1, "OSPLookup: source device '%s'\n", srcdev);
	ast_debug(1, "OSPLookup: OSPINHANDLE '%d'\n", results.inhandle);
	ast_debug(1, "OSPLookup: OSPINTIMELIMIT '%d'\n", results.intimelimit);
	ast_debug(1, "OSPLookup: OSPINNETWORKID '%s'\n", snetid);
	ast_debug(1, "OSPLookup: OSPINNPRN '%s'\n", np.rn);
	ast_debug(1, "OSPLookup: OSPINNPCIC '%s'\n", np.cic);
	ast_debug(1, "OSPLookup: OSPINNPDI '%d'\n", np.npdi);
	ast_debug(1, "OSPLookup: OSPINSPID '%s'\n", np.opname[OSPC_OPNAME_SPID]);
	ast_debug(1, "OSPLookup: OSPINOCN '%s'\n", np.opname[OSPC_OPNAME_OCN]);
	ast_debug(1, "OSPLookup: OSPINSPN '%s'\n", np.opname[OSPC_OPNAME_SPN]);
	ast_debug(1, "OSPLookup: OSPINALTSPN '%s'\n", np.opname[OSPC_OPNAME_ALTSPN]);
	ast_debug(1, "OSPLookup: OSPINMCC '%s'\n", np.opname[OSPC_OPNAME_MCC]);
	ast_debug(1, "OSPLookup: OSPINMNC '%s'\n", np.opname[OSPC_OPNAME_MNC]);
	ast_debug(1, "OSPLookup: OSPINTOHOST '%s'\n", results.dest);
	ast_debug(1, "OSPLookup: OSPINDIVUSER '%s'\n", div.user);
	ast_debug(1, "OSPLookup: OSPINDIVHOST'%s'\n", div.host);
	for (i = 0; i < OSP_MAX_CUSTOMINFO; i++) {
		if (!ast_strlen_zero(cinfo[i])) {
			ast_debug(1, "OSPLookup: OSPINCUSTOMINFO%d '%s'\n", i, cinfo[i]);
		}
	}

	if ((cres = ast_autoservice_start(chan)) < 0) {
		return OSP_AST_ERROR;
	}

	res = osp_lookup(provider, callidtypes, actualsrc, srcdev,
		S_COR(chan->caller.id.number.valid, chan->caller.id.number.str, NULL),
		args.exten, snetid, &np, &div, cinfo, &results);
	if (res > 0) {
		status = AST_OSP_SUCCESS;
	} else {
		results.tech[0] = '\0';
		results.dest[0] = '\0';
		results.calling[0] = '\0';
		results.called[0] = '\0';
		results.token[0] = '\0';
		results.networkid[0] = '\0';
		results.nprn[0] = '\0';
		results.npcic[0] = '\0';
		results.npdi = 0;
		for (type = OSPC_OPNAME_START; type < OSPC_OPNAME_NUMBER; type++) {
			results.opname[type][0] = '\0';
		}
		results.numdests = 0;
		results.outtimelimit = OSP_DEF_TIMELIMIT;
		results.outcallid.buf[0] = '\0';
		results.outcallid.len = 0;
		if (!res) {
			status = AST_OSP_FAILED;
		} else {
			status = AST_OSP_ERROR;
		}
	}

	snprintf(buffer, sizeof(buffer), "%d", results.outhandle);
	pbx_builtin_setvar_helper(chan, "OSPOUTHANDLE", buffer);
	ast_debug(1, "OSPLookup: OSPOUTHANDLE '%s'\n", buffer);
	pbx_builtin_setvar_helper(chan, "OSPOUTTECH", results.tech);
	ast_debug(1, "OSPLookup: OSPOUTTECH '%s'\n", results.tech);
	pbx_builtin_setvar_helper(chan, "OSPDESTINATION", results.dest);
	ast_debug(1, "OSPLookup: OSPDESTINATION '%s'\n", results.dest);
	pbx_builtin_setvar_helper(chan, "OSPOUTCALLING", results.calling);
	ast_debug(1, "OSPLookup: OSPOUTCALLING '%s'\n", results.calling);
	pbx_builtin_setvar_helper(chan, "OSPOUTCALLED", results.called);
	ast_debug(1, "OSPLookup: OSPOUTCALLED '%s'\n", results.called);
	pbx_builtin_setvar_helper(chan, "OSPOUTNETWORKID", results.networkid);
	ast_debug(1, "OSPLookup: OSPOUTNETWORKID '%s'\n", results.networkid);
	pbx_builtin_setvar_helper(chan, "OSPOUTNPRN", results.nprn);
	ast_debug(1, "OSPLookup: OSPOUTNPRN '%s'\n", results.nprn);
	pbx_builtin_setvar_helper(chan, "OSPOUTNPCIC", results.npcic);
	ast_debug(1, "OSPLookup: OSPOUTNPCIC '%s'\n", results.npcic);
	snprintf(buffer, sizeof(buffer), "%d", results.npdi);
	pbx_builtin_setvar_helper(chan, "OSPOUTNPDI", buffer);
	ast_debug(1, "OSPLookup: OSPOUTNPDI'%s'\n", buffer);
	pbx_builtin_setvar_helper(chan, "OSPOUTSPID", results.opname[OSPC_OPNAME_SPID]);
	ast_debug(1, "OSPLookup: OSPOUTSPID '%s'\n", results.opname[OSPC_OPNAME_SPID]);
	pbx_builtin_setvar_helper(chan, "OSPOUTOCN", results.opname[OSPC_OPNAME_OCN]);
	ast_debug(1, "OSPLookup: OSPOUTOCN '%s'\n", results.opname[OSPC_OPNAME_OCN]);
	pbx_builtin_setvar_helper(chan, "OSPOUTSPN", results.opname[OSPC_OPNAME_SPN]);
	ast_debug(1, "OSPLookup: OSPOUTSPN '%s'\n", results.opname[OSPC_OPNAME_SPN]);
	pbx_builtin_setvar_helper(chan, "OSPOUTALTSPN", results.opname[OSPC_OPNAME_ALTSPN]);
	ast_debug(1, "OSPLookup: OSPOUTALTSPN '%s'\n", results.opname[OSPC_OPNAME_ALTSPN]);
	pbx_builtin_setvar_helper(chan, "OSPOUTMCC", results.opname[OSPC_OPNAME_MCC]);
	ast_debug(1, "OSPLookup: OSPOUTMCC '%s'\n", results.opname[OSPC_OPNAME_MCC]);
	pbx_builtin_setvar_helper(chan, "OSPOUTMNC", results.opname[OSPC_OPNAME_MNC]);
	ast_debug(1, "OSPLookup: OSPOUTMNC '%s'\n", results.opname[OSPC_OPNAME_MNC]);
	pbx_builtin_setvar_helper(chan, "OSPOUTTOKEN", results.token);
	ast_debug(1, "OSPLookup: OSPOUTTOKEN size '%zd'\n", strlen(results.token));
	snprintf(buffer, sizeof(buffer), "%d", results.numdests);
	pbx_builtin_setvar_helper(chan, "OSPDESTREMAILS", buffer);
	ast_debug(1, "OSPLookup: OSPDESTREMAILS '%s'\n", buffer);
	snprintf(buffer, sizeof(buffer), "%d", results.outtimelimit);
	pbx_builtin_setvar_helper(chan, "OSPOUTTIMELIMIT", buffer);
	ast_debug(1, "OSPLookup: OSPOUTTIMELIMIT '%s'\n", buffer);
	snprintf(buffer, sizeof(buffer), "%d", callidtypes);
	pbx_builtin_setvar_helper(chan, "OSPOUTCALLIDTYPES", buffer);
	ast_debug(1, "OSPLookup: OSPOUTCALLIDTYPES '%s'\n", buffer);
	pbx_builtin_setvar_helper(chan, "OSPLOOKUPSTATUS", status);
	ast_debug(1, "OSPLookup: %s\n", status);

	if (!strcasecmp(results.tech, OSP_TECH_SIP)) {
		snprintf(buffer, sizeof(buffer), "%s/%s@%s", results.tech, results.called, results.dest);
		pbx_builtin_setvar_helper(chan, "OSPDIALSTR", buffer);
		if (!ast_strlen_zero(results.token)) {
			snprintf(buffer, sizeof(buffer), "%s: %s", OSP_SIP_HEADER, results.token);
			pbx_builtin_setvar_helper(chan, "_SIPADDHEADER", buffer);
			ast_debug(1, "OSPLookup: SIPADDHEADER size '%zd'\n", strlen(buffer));
		}
	} else if (!strcasecmp(results.tech, OSP_TECH_H323)) {
		if ((callidtypes & OSP_CALLID_H323) && (results.outcallid.len != 0)) {
			osp_uuid2str(results.outcallid.buf, buffer, sizeof(buffer));
		} else {
			buffer[0] = '\0';
		}
		pbx_builtin_setvar_helper(chan, "OSPOUTCALLID", buffer);
		snprintf(buffer, sizeof(buffer), "%s/%s@%s", results.tech, results.called, results.dest);
		pbx_builtin_setvar_helper(chan, "OSPDIALSTR", buffer);
	} else if (!strcasecmp(results.tech, OSP_TECH_IAX)) {
		snprintf(buffer, sizeof(buffer), "%s/%s/%s", results.tech, results.dest, results.called);
		pbx_builtin_setvar_helper(chan, "OSPDIALSTR", buffer);
	} else if (!strcasecmp(results.tech, OSP_TECH_SKYPE)) {
		snprintf(buffer, sizeof(buffer), "%s/%s", results.tech, results.called);
		pbx_builtin_setvar_helper(chan, "OSPDIALSTR", buffer);
	}

	if ((cres = ast_autoservice_stop(chan)) < 0) {
		return OSP_AST_ERROR;
	}

	if(res != OSP_OK) {
		res = OSP_AST_ERROR;
	} else {
		res = OSP_AST_OK;
	}

	return res;
}

/*!
 * \brief OSP Application OSPNext
 * \param chan Channel
 * \param data Parameter
 * \return OSP_AST_OK Success, OSP_AST_ERROR Error
 */
static int ospnext_exec(
	struct ast_channel* chan,
	const char * data)
{
	int res;
	const char* provider = OSP_DEF_PROVIDER;
	int cause = 0;
	struct varshead* headp;
	struct ast_var_t* current;
	struct osp_results results;
	OSPE_OPERATOR_NAME type;
	char buffer[OSP_SIZE_TOKSTR];
	unsigned int callidtypes = OSP_CALLID_UNDEF;
	const char* status;
	char* tmp;

	AST_DECLARE_APP_ARGS(args,
		AST_APP_ARG(cause);
		AST_APP_ARG(provider);
		AST_APP_ARG(options);
	);

	if (ast_strlen_zero(data)) {
		ast_log(LOG_WARNING, "OSPNext: Arg required, OSPNext(cause[,provider[,options]])\n");
		return OSP_AST_ERROR;
	}

	tmp = ast_strdupa(data);

	AST_STANDARD_APP_ARGS(args, tmp);

	if (!ast_strlen_zero(args.cause) && sscanf(args.cause, "%30d", &cause) != 1) {
		cause = 0;
	}
	ast_debug(1, "OSPNext: cause '%d'\n", cause);

	if (!ast_strlen_zero(args.provider)) {
		provider = args.provider;
	}
	ast_debug(1, "OSPlookup: provider '%s'\n", provider);

	results.inhandle = OSP_INVALID_HANDLE;
	results.outhandle = OSP_INVALID_HANDLE;
	results.intimelimit = OSP_DEF_TIMELIMIT;
	results.numdests = 0;

	headp = &chan->varshead;
	AST_LIST_TRAVERSE(headp, current, entries) {
		if (!strcasecmp(ast_var_name(current), "OSPINHANDLE")) {
<<<<<<< HEAD
			if (sscanf(ast_var_value(current), "%30d", &result.inhandle) != 1) {
				result.inhandle = OSP_INVALID_HANDLE;
			}
		} else if (!strcasecmp(ast_var_name(current), "OSPOUTHANDLE")) {
			if (sscanf(ast_var_value(current), "%30d", &result.outhandle) != 1) {
				result.outhandle = OSP_INVALID_HANDLE;
			}
		} else if (!strcasecmp(ast_var_name(current), "OSPINTIMELIMIT")) {
			if (sscanf(ast_var_value(current), "%30d", &result.intimelimit) != 1) {
				result.intimelimit = OSP_DEF_TIMELIMIT;
			}
		} else if (!strcasecmp(ast_var_name(current), "OSPRESULTS")) {
			if (sscanf(ast_var_value(current), "%30d", &result.numresults) != 1) {
				result.numresults = 0;
=======
			if (sscanf(ast_var_value(current), "%30d", &results.inhandle) != 1) {
				results.inhandle = OSP_INVALID_HANDLE;
			}
		} else if (!strcasecmp(ast_var_name(current), "OSPOUTHANDLE")) {
			if (sscanf(ast_var_value(current), "%30d", &results.outhandle) != 1) {
				results.outhandle = OSP_INVALID_HANDLE;
			}
		} else if (!strcasecmp(ast_var_name(current), "OSPINTIMELIMIT")) {
			if (sscanf(ast_var_value(current), "%30d", &results.intimelimit) != 1) {
				results.intimelimit = OSP_DEF_TIMELIMIT;
			}
		} else if (!strcasecmp(ast_var_name(current), "OSPOUTCALLIDTYPES")) {
			if (sscanf(ast_var_value(current), "%30d", &callidtypes) != 1) {
				callidtypes = OSP_CALLID_UNDEF;
			}
		} else if (!strcasecmp(ast_var_name(current), "OSPDESTREMAILS")) {
			if (sscanf(ast_var_value(current), "%30d", &results.numdests) != 1) {
				results.numdests = 0;
>>>>>>> 5cf67a7a
			}
		}
	}
	ast_debug(1, "OSPNext: OSPINHANDLE '%d'\n", results.inhandle);
	ast_debug(1, "OSPNext: OSPOUTHANDLE '%d'\n", results.outhandle);
	ast_debug(1, "OSPNext: OSPINTIMELIMIT '%d'\n", results.intimelimit);
	ast_debug(1, "OSPNext: OSPOUTCALLIDTYPES '%d'\n", callidtypes);
	ast_debug(1, "OSPNext: OSPDESTREMAILS '%d'\n", results.numdests);

	if ((res = osp_next(provider, cause, &results)) > 0) {
		status = AST_OSP_SUCCESS;
	} else {
		results.tech[0] = '\0';
		results.dest[0] = '\0';
		results.calling[0] = '\0';
		results.called[0] = '\0';
		results.token[0] = '\0';
		results.networkid[0] = '\0';
		results.nprn[0] = '\0';
		results.npcic[0] = '\0';
		results.npdi = 0;
		for (type = OSPC_OPNAME_START; type < OSPC_OPNAME_NUMBER; type++) {
			results.opname[type][0] = '\0';
		}
		results.numdests = 0;
		results.outtimelimit = OSP_DEF_TIMELIMIT;
		results.outcallid.buf[0] = '\0';
		results.outcallid.len = 0;
		if (!res) {
			status = AST_OSP_FAILED;
		} else {
			status = AST_OSP_ERROR;
		}
	}

	pbx_builtin_setvar_helper(chan, "OSPOUTTECH", results.tech);
	ast_debug(1, "OSPNext: OSPOUTTECH '%s'\n", results.tech);
	pbx_builtin_setvar_helper(chan, "OSPDESTINATION", results.dest);
	ast_debug(1, "OSPNext: OSPDESTINATION '%s'\n", results.dest);
	pbx_builtin_setvar_helper(chan, "OSPOUTCALLING", results.calling);
	ast_debug(1, "OSPNext: OSPOUTCALLING '%s'\n", results.calling);
	pbx_builtin_setvar_helper(chan, "OSPOUTCALLED", results.called);
	ast_debug(1, "OSPNext: OSPOUTCALLED'%s'\n", results.called);
	pbx_builtin_setvar_helper(chan, "OSPOUTNETWORKID", results.networkid);
	ast_debug(1, "OSPLookup: OSPOUTNETWORKID '%s'\n", results.networkid);
	pbx_builtin_setvar_helper(chan, "OSPOUTNPRN", results.nprn);
	ast_debug(1, "OSPLookup: OSPOUTNPRN '%s'\n", results.nprn);
	pbx_builtin_setvar_helper(chan, "OSPOUTNPCIC", results.npcic);
	ast_debug(1, "OSPLookup: OSPOUTNPCIC '%s'\n", results.npcic);
	snprintf(buffer, sizeof(buffer), "%d", results.npdi);
	pbx_builtin_setvar_helper(chan, "OSPOUTNPDI", buffer);
	ast_debug(1, "OSPLookup: OSPOUTNPDI'%s'\n", buffer);
	pbx_builtin_setvar_helper(chan, "OSPOUTSPID", results.opname[OSPC_OPNAME_SPID]);
	ast_debug(1, "OSPLookup: OSPOUTSPID '%s'\n", results.opname[OSPC_OPNAME_SPID]);
	pbx_builtin_setvar_helper(chan, "OSPOUTOCN", results.opname[OSPC_OPNAME_OCN]);
	ast_debug(1, "OSPLookup: OSPOUTOCN '%s'\n", results.opname[OSPC_OPNAME_OCN]);
	pbx_builtin_setvar_helper(chan, "OSPOUTSPN", results.opname[OSPC_OPNAME_SPN]);
	ast_debug(1, "OSPLookup: OSPOUTSPN '%s'\n", results.opname[OSPC_OPNAME_SPN]);
	pbx_builtin_setvar_helper(chan, "OSPOUTALTSPN", results.opname[OSPC_OPNAME_ALTSPN]);
	ast_debug(1, "OSPLookup: OSPOUTALTSPN '%s'\n", results.opname[OSPC_OPNAME_ALTSPN]);
	pbx_builtin_setvar_helper(chan, "OSPOUTMCC", results.opname[OSPC_OPNAME_MCC]);
	ast_debug(1, "OSPLookup: OSPOUTMCC '%s'\n", results.opname[OSPC_OPNAME_MCC]);
	pbx_builtin_setvar_helper(chan, "OSPOUTMNC", results.opname[OSPC_OPNAME_MNC]);
	ast_debug(1, "OSPLookup: OSPOUTMNC '%s'\n", results.opname[OSPC_OPNAME_MNC]);
	pbx_builtin_setvar_helper(chan, "OSPOUTTOKEN", results.token);
	ast_debug(1, "OSPNext: OSPOUTTOKEN size '%zd'\n", strlen(results.token));
	snprintf(buffer, sizeof(buffer), "%d", results.numdests);
	pbx_builtin_setvar_helper(chan, "OSPDESTREMAILS", buffer);
	ast_debug(1, "OSPNext: OSPDESTREMAILS '%s'\n", buffer);
	snprintf(buffer, sizeof(buffer), "%d", results.outtimelimit);
	pbx_builtin_setvar_helper(chan, "OSPOUTTIMELIMIT", buffer);
	ast_debug(1, "OSPNext: OSPOUTTIMELIMIT '%s'\n", buffer);
	pbx_builtin_setvar_helper(chan, "OSPNEXTSTATUS", status);
	ast_debug(1, "OSPNext: %s\n", status);

	if (!strcasecmp(results.tech, OSP_TECH_SIP)) {
		snprintf(buffer, sizeof(buffer), "%s/%s@%s", results.tech, results.called, results.dest);
		pbx_builtin_setvar_helper(chan, "OSPDIALSTR", buffer);
		if (!ast_strlen_zero(results.token)) {
			snprintf(buffer, sizeof(buffer), "%s: %s", OSP_SIP_HEADER, results.token);
			pbx_builtin_setvar_helper(chan, "_SIPADDHEADER", buffer);
			ast_debug(1, "OSPLookup: SIPADDHEADER size '%zd'\n", strlen(buffer));
		}
	} else if (!strcasecmp(results.tech, OSP_TECH_H323)) {
		if ((callidtypes & OSP_CALLID_H323) && (results.outcallid.len != 0)) {
			osp_uuid2str(results.outcallid.buf, buffer, sizeof(buffer));
		} else {
			buffer[0] = '\0';
		}
		pbx_builtin_setvar_helper(chan, "OSPOUTCALLID", buffer);
		snprintf(buffer, sizeof(buffer), "%s/%s@%s", results.tech, results.called, results.dest);
		pbx_builtin_setvar_helper(chan, "OSPDIALSTR", buffer);
	} else if (!strcasecmp(results.tech, OSP_TECH_IAX)) {
		snprintf(buffer, sizeof(buffer), "%s/%s/%s", results.tech, results.dest, results.called);
		pbx_builtin_setvar_helper(chan, "OSPDIALSTR", buffer);
	} else if (!strcasecmp(results.tech, OSP_TECH_SKYPE)) {
		snprintf(buffer, sizeof(buffer), "%s/%s", results.tech, results.called);
		pbx_builtin_setvar_helper(chan, "OSPDIALSTR", buffer);
	}

	if(res != OSP_OK) {
		res = OSP_AST_ERROR;
	} else {
		res = OSP_AST_OK;
	}

	return res;
}

/*!
 * \brief OSP Application OSPFinish
 * \param chan Channel
 * \param data Parameter
 * \return OSP_AST_OK Success, OSP_AST_ERROR Error
 */
static int ospfinished_exec(
	struct ast_channel* chan,
	const char * data)
{
	int res = OSP_OK;
	int cause = 0;
	struct varshead* headp;
	struct ast_var_t* current;
	int inhandle = OSP_INVALID_HANDLE;
	int outhandle = OSP_INVALID_HANDLE;
	int recorded = 0;
	time_t start, connect, end;
	unsigned int release;
	char buffer[OSP_SIZE_INTSTR];
	char inqos[OSP_SIZE_QOSSTR] = { 0 };
	char outqos[OSP_SIZE_QOSSTR] = { 0 };
	const char* status;
	char* tmp;

	AST_DECLARE_APP_ARGS(args,
		AST_APP_ARG(cause);
		AST_APP_ARG(options);
	);

	tmp = ast_strdupa(data);

	AST_STANDARD_APP_ARGS(args, tmp);

	headp = &chan->varshead;
	AST_LIST_TRAVERSE(headp, current, entries) {
		if (!strcasecmp(ast_var_name(current), "OSPINHANDLE")) {
			if (sscanf(ast_var_value(current), "%30d", &inhandle) != 1) {
				inhandle = OSP_INVALID_HANDLE;
			}
		} else if (!strcasecmp(ast_var_name(current), "OSPOUTHANDLE")) {
			if (sscanf(ast_var_value(current), "%30d", &outhandle) != 1) {
				outhandle = OSP_INVALID_HANDLE;
			}
		} else if (!recorded &&
			(!strcasecmp(ast_var_name(current), "OSPAUTHSTATUS") ||
			!strcasecmp(ast_var_name(current), "OSPLOOKUPSTATUS") ||
			!strcasecmp(ast_var_name(current), "OSPNEXTSTATUS")))
		{
			if (strcasecmp(ast_var_value(current), AST_OSP_SUCCESS)) {
				recorded = 1;
			}
		} else if (!strcasecmp(ast_var_name(current), "OSPINAUDIOQOS")) {
			ast_copy_string(inqos, ast_var_value(current), sizeof(inqos));
		} else if (!strcasecmp(ast_var_name(current), "OSPOUTAUDIOQOS")) {
			ast_copy_string(outqos, ast_var_value(current), sizeof(outqos));
		}
	}
	ast_debug(1, "OSPFinish: OSPINHANDLE '%d'\n", inhandle);
	ast_debug(1, "OSPFinish: OSPOUTHANDLE '%d'\n", outhandle);
	ast_debug(1, "OSPFinish: recorded '%d'\n", recorded);
	ast_debug(1, "OSPFinish: OSPINAUDIOQOS '%s'\n", inqos);
	ast_debug(1, "OSPFinish: OSPOUTAUDIOQOS '%s'\n", outqos);

	if (!ast_strlen_zero(args.cause) && sscanf(args.cause, "%30d", &cause) != 1) {
		cause = 0;
	}
	ast_debug(1, "OSPFinish: cause '%d'\n", cause);

	if (chan->cdr) {
		start = chan->cdr->start.tv_sec;
		connect = chan->cdr->answer.tv_sec;
		if (connect) {
			end = time(NULL);
		} else {
			end = connect;
		}
	} else {
		start = 0;
		connect = 0;
		end = 0;
	}
	ast_debug(1, "OSPFinish: start '%ld'\n", start);
	ast_debug(1, "OSPFinish: connect '%ld'\n", connect);
	ast_debug(1, "OSPFinish: end '%ld'\n", end);

	release = ast_check_hangup(chan) ? 0 : 1;

	if (osp_finish(outhandle, recorded, cause, start, connect, end, release, inqos, outqos) <= 0) {
		ast_debug(1, "OSPFinish: Unable to report usage for outbound call\n");
	}
	switch (cause) {
	case AST_CAUSE_NORMAL_CLEARING:
		break;
	default:
		cause = AST_CAUSE_NO_ROUTE_DESTINATION;
		break;
	}
	if (osp_finish(inhandle, recorded, cause, start, connect, end, release, inqos, outqos) <= 0) {
		ast_debug(1, "OSPFinish: Unable to report usage for inbound call\n");
	}
	snprintf(buffer, sizeof(buffer), "%d", OSP_INVALID_HANDLE);
	pbx_builtin_setvar_helper(chan, "OSPOUTHANDLE", buffer);
	pbx_builtin_setvar_helper(chan, "OSPINHANDLE", buffer);

	if (res > 0) {
		status = AST_OSP_SUCCESS;
	} else if (!res) {
		status = AST_OSP_FAILED;
	} else {
		status = AST_OSP_ERROR;
	}
	pbx_builtin_setvar_helper(chan, "OSPFINISHSTATUS", status);

	if(res != OSP_OK) {
		res = OSP_AST_ERROR;
	} else {
		res = OSP_AST_OK;
	}

	return res;
}

/* OSP Module APIs */

static int osp_unload(void)
{
	struct osp_provider* provider;
	struct osp_provider* next;

	if (osp_initialized) {
		ast_mutex_lock(&osp_lock);
		for (provider = osp_providers; provider; provider = next) {
			next = provider->next;
			OSPPProviderDelete(provider->handle, 0);
			ast_free(provider);
		}
		osp_providers = NULL;
		ast_mutex_unlock(&osp_lock);

		OSPPCleanup();

		osp_tokenformat = TOKEN_ALGO_SIGNED;
		osp_security = 0;
		osp_hardware = 0;
		osp_initialized = 0;
	}

	return 0;
}

static int osp_load(int reload)
{
	const char* cvar;
	unsigned int ivar;
	struct ast_config* cfg;
	struct ast_flags config_flags = { reload ? CONFIG_FLAG_FILEUNCHANGED : 0 };
	int error = OSPC_ERR_NO_ERROR;

	if ((cfg = ast_config_load(OSP_CONFIG_FILE, config_flags)) == CONFIG_STATUS_FILEUNCHANGED) {
		return 0;
	} else if (cfg == CONFIG_STATUS_FILEINVALID) {
		ast_log(LOG_ERROR, "Config file %s is in an invalid format.  Aborting.\n", OSP_CONFIG_FILE);
		return 0;
	}

	if (cfg) {
		if (reload) {
			osp_unload();
		}

		if ((cvar = ast_variable_retrieve(cfg, OSP_GENERAL_CAT, "accelerate")) && ast_true(cvar)) {
			if ((error = OSPPInit(1)) != OSPC_ERR_NO_ERROR) {
				ast_log(LOG_WARNING, "OSP: Unable to enable hardware accelleration\n");
				OSPPInit(0);
			} else {
				osp_hardware = 1;
			}
		} else {
			OSPPInit(0);
		}
		ast_debug(1, "OSP: osp_hardware '%d'\n", osp_hardware);

		if ((cvar = ast_variable_retrieve(cfg, OSP_GENERAL_CAT, "securityfeatures")) && ast_true(cvar)) {
			osp_security = 1;
		}
		ast_debug(1, "OSP: osp_security '%d'\n", osp_security);

<<<<<<< HEAD
		t = ast_variable_retrieve(cfg, OSP_GENERAL_CAT, "tokenformat");
		if (t) {
			if ((sscanf(t, "%30d", &v) == 1) && 
				((v == TOKEN_ALGO_SIGNED) || (v == TOKEN_ALGO_UNSIGNED) || (v == TOKEN_ALGO_BOTH))) 
=======
		if ((cvar = ast_variable_retrieve(cfg, OSP_GENERAL_CAT, "tokenformat"))) {
			if ((sscanf(cvar, "%30d", &ivar) == 1) &&
				((ivar == TOKEN_ALGO_SIGNED) || (ivar == TOKEN_ALGO_UNSIGNED) || (ivar == TOKEN_ALGO_BOTH)))
>>>>>>> 5cf67a7a
			{
				osp_tokenformat = ivar;
			} else {
				ast_log(LOG_WARNING, "tokenformat should be an integer from %d, %d or %d, not '%s'\n",
					TOKEN_ALGO_SIGNED, TOKEN_ALGO_UNSIGNED, TOKEN_ALGO_BOTH, cvar);
			}
		}
		ast_debug(1, "OSP: osp_tokenformat '%d'\n", osp_tokenformat);

		for (cvar = ast_category_browse(cfg, NULL); cvar != NULL; cvar = ast_category_browse(cfg, cvar)) {
			if (strcasecmp(cvar, OSP_GENERAL_CAT)) {
				osp_create_provider(cfg, cvar);
			}
		}

		osp_initialized = 1;

		ast_config_destroy(cfg);
	} else {
		ast_log(LOG_WARNING, "OSP: Unable to find configuration. OSP support disabled\n");
		return 0;
	}
	ast_debug(1, "OSP: osp_initialized '%d'\n", osp_initialized);

	return 1;
}

static char *handle_cli_osp_show(struct ast_cli_entry *e, int cmd, struct ast_cli_args *a)
{
	int i;
	int found = 0;
	struct osp_provider* provider;
	const char* name = NULL;
	const char* tokenalgo;

	switch (cmd) {
	case CLI_INIT:
		e->command = "osp show";
		e->usage =
			"Usage: osp show\n"
			"       Displays information on Open Settlement Protocol support\n";
		return NULL;
	case CLI_GENERATE:
		return NULL;
	}

	if ((a->argc < 2) || (a->argc > 3)) {
		return CLI_SHOWUSAGE;
	}

	if (a->argc > 2) {
		name = a->argv[2];
	}

	if (!name) {
		switch (osp_tokenformat) {
		case TOKEN_ALGO_BOTH:
			tokenalgo = "Both";
			break;
		case TOKEN_ALGO_UNSIGNED:
			tokenalgo = "Unsigned";
			break;
		case TOKEN_ALGO_SIGNED:
		default:
			tokenalgo = "Signed";
			break;
		}
		ast_cli(a->fd, "OSP: %s/%s/%s/%s\n",
			osp_initialized ? "Initialized" : "Uninitialized",
			osp_hardware ? "Accelerated" : "Normal",
			osp_security ? "Enabled" : "Disabled",
			tokenalgo);
	}

	ast_mutex_lock(&osp_lock);
	for (provider = osp_providers; provider; provider = provider->next) {
		if (!name || !strcasecmp(provider->name, name)) {
			if (found) {
				ast_cli(a->fd, "\n");
			}
			ast_cli(a->fd, " == OSP Provider '%s' == \n", provider->name);
			if (osp_security) {
				ast_cli(a->fd, "Local Private Key: %s\n", provider->privatekey);
				ast_cli(a->fd, "Local Certificate: %s\n", provider->localcert);
				for (i = 0; i < provider->canum; i++) {
					ast_cli(a->fd, "CA Certificate %d:  %s\n", i + 1, provider->cacerts[i]);
				}
			}
			for (i = 0; i < provider->spnum; i++) {
				ast_cli(a->fd, "Service Point %d:   %s\n", i + 1, provider->spoints[i]);
			}
			ast_cli(a->fd, "Max Connections:   %d\n", provider->maxconnect);
			ast_cli(a->fd, "Retry Delay:       %d seconds\n", provider->retrydelay);
			ast_cli(a->fd, "Retry Limit:       %d\n", provider->retrylimit);
			ast_cli(a->fd, "Timeout:           %d milliseconds\n", provider->timeout);
			ast_cli(a->fd, "Source:            %s\n", strlen(provider->source) ? provider->source : "<unspecified>");
			ast_cli(a->fd, "Auth Policy        %d\n", provider->authpolicy);
			ast_cli(a->fd, "Default protocol   %s\n", provider->defprotocol);
			ast_cli(a->fd, "Work mode          %d\n", provider->workmode);
			ast_cli(a->fd, "Service type       %d\n", provider->srvtype);
			ast_cli(a->fd, "OSP Handle:        %d\n", provider->handle);
			found++;
		}
	}
	ast_mutex_unlock(&osp_lock);

	if (!found) {
		if (name) {
			ast_cli(a->fd, "Unable to find OSP provider '%s'\n", name);
		} else {
			ast_cli(a->fd, "No OSP providers configured\n");
		}
	}

	return CLI_SUCCESS;
}

/* OSPAuth() dialplan application */
static const char app1[] = "OSPAuth";

/* OSPLookup() dialplan application */
static const char app2[] = "OSPLookup";

/* OSPNext() dialplan application */
static const char app3[] = "OSPNext";

/* OSPFinish() dialplan application */
static const char app4[] = "OSPFinish";

static struct ast_cli_entry cli_osp[] = {
	AST_CLI_DEFINE(handle_cli_osp_show, "Displays OSF information")
};

static int load_module(void)
{
	int res;

	if (!osp_load(0))
		return AST_MODULE_LOAD_DECLINE;

	ast_cli_register_multiple(cli_osp, sizeof(cli_osp) / sizeof(struct ast_cli_entry));
	res = ast_register_application_xml(app1, ospauth_exec);
	res |= ast_register_application_xml(app2, osplookup_exec);
	res |= ast_register_application_xml(app3, ospnext_exec);
	res |= ast_register_application_xml(app4, ospfinished_exec);

	return res;
}

static int unload_module(void)
{
	int res;

	res = ast_unregister_application(app4);
	res |= ast_unregister_application(app3);
	res |= ast_unregister_application(app2);
	res |= ast_unregister_application(app1);
	ast_cli_unregister_multiple(cli_osp, sizeof(cli_osp) / sizeof(struct ast_cli_entry));
	osp_unload();

	return res;
}

static int reload(void)
{
	osp_load(1);

	return 0;
}

AST_MODULE_INFO(ASTERISK_GPL_KEY, AST_MODFLAG_DEFAULT, "Open Settlement Protocol Applications",
	.load = load_module,
	.unload = unload_module,
	.reload = reload,
);<|MERGE_RESOLUTION|>--- conflicted
+++ resolved
@@ -717,42 +717,22 @@
 				ast_log(LOG_WARNING, "OSP: retrydelay should be an integer from %d to %d, not '%s' at line %d\n",
 					OSP_MIN_RETRYDELAY, OSP_MAX_RETRYDELAY, var->value, var->lineno);
 			}
-<<<<<<< HEAD
-		} else if (!strcasecmp(v->name, "maxconnections")) {
-			if ((sscanf(v->value, "%30d", &t) == 1) && (t >= OSP_MIN_MAXCONNECTIONS) && (t <= OSP_MAX_MAXCONNECTIONS)) {
-				p->maxconnections = t;
-				ast_log(LOG_DEBUG, "OSP: maxconnections '%d'\n", t);
-=======
 		} else if (!strcasecmp(var->name, "retrylimit")) {
 			if ((sscanf(var->value, "%30d", &num) == 1) && (num >= OSP_MIN_RETRYLIMIT) && (num <= OSP_MAX_RETRYLIMIT)) {
 				provider->retrylimit = num;
 				ast_debug(1, "OSP: retrylimit '%d'\n", num);
->>>>>>> 5cf67a7a
 			} else {
 				ast_log(LOG_WARNING, "OSP: retrylimit should be an integer from %d to %d, not '%s' at line %d\n",
 					OSP_MIN_RETRYLIMIT, OSP_MAX_RETRYLIMIT, var->value, var->lineno);
 			}
-<<<<<<< HEAD
-		} else if (!strcasecmp(v->name, "retrydelay")) {
-			if ((sscanf(v->value, "%30d", &t) == 1) && (t >= OSP_MIN_RETRYDELAY) && (t <= OSP_MAX_RETRYDELAY)) {
-				p->retrydelay = t;
-				ast_log(LOG_DEBUG, "OSP: retrydelay '%d'\n", t);
-=======
 		} else if (!strcasecmp(var->name, "timeout")) {
 			if ((sscanf(var->value, "%30d", &num) == 1) && (num >= OSP_MIN_TIMEOUT) && (num <= OSP_MAX_TIMEOUT)) {
 				provider->timeout = num;
 				ast_debug(1, "OSP: timeout '%d'\n", num);
->>>>>>> 5cf67a7a
 			} else {
 				ast_log(LOG_WARNING, "OSP: timeout should be an integer from %d to %d, not '%s' at line %d\n",
 					OSP_MIN_TIMEOUT, OSP_MAX_TIMEOUT, var->value, var->lineno);
 			}
-<<<<<<< HEAD
-		} else if (!strcasecmp(v->name, "retrylimit")) {
-			if ((sscanf(v->value, "%30d", &t) == 1) && (t >= OSP_MIN_RETRYLIMIT) && (t <= OSP_MAX_RETRYLIMIT)) {
-				p->retrylimit = t;
-				ast_log(LOG_DEBUG, "OSP: retrylimit '%d'\n", t);
-=======
 		} else if (!strcasecmp(var->name, "source")) {
 			ast_copy_string(provider->source, var->value, sizeof(provider->source));
 			ast_debug(1, "OSP: source '%s'\n", provider->source);
@@ -760,17 +740,10 @@
 			if ((sscanf(var->value, "%30d", &num) == 1) && ((num == OSP_AUTH_NO) || (num == OSP_AUTH_YES) || (num == OSP_AUTH_EXC))) {
 				provider->authpolicy = num;
 				ast_debug(1, "OSP: authpolicy '%d'\n", num);
->>>>>>> 5cf67a7a
 			} else {
 				ast_log(LOG_WARNING, "OSP: authpolicy should be %d, %d or %d, not '%s' at line %d\n",
 					OSP_AUTH_NO, OSP_AUTH_YES, OSP_AUTH_EXC, var->value, var->lineno);
 			}
-<<<<<<< HEAD
-		} else if (!strcasecmp(v->name, "timeout")) {
-			if ((sscanf(v->value, "%30d", &t) == 1) && (t >= OSP_MIN_TIMEOUT) && (t <= OSP_MAX_TIMEOUT)) {
-				p->timeout = t;
-				ast_log(LOG_DEBUG, "OSP: timeout '%d'\n", t);
-=======
 		} else if (!strcasecmp(var->name, "defprotocol")) {
 			if (!strcasecmp(var->value, OSP_PROT_SIP)) {
 				provider->defprotocol = OSP_PROT_SIP;
@@ -784,25 +757,14 @@
 			} else if (!strcasecmp(var->value, OSP_PROT_SKYPE)) {
 				provider->defprotocol = OSP_PROT_SKYPE;
 				ast_debug(1, "OSP: default protocol Skype\n");
->>>>>>> 5cf67a7a
 			} else {
 				ast_log(LOG_WARNING, "OSP: default protocol should be %s, %s, %s or %s not '%s' at line %d\n",
 					OSP_PROT_SIP, OSP_PROT_H323, OSP_PROT_IAX, OSP_PROT_SKYPE, var->value, var->lineno);
 			}
-<<<<<<< HEAD
-		} else if (!strcasecmp(v->name, "source")) {
-			ast_copy_string(p->source, v->value, sizeof(p->source));
-			ast_log(LOG_DEBUG, "OSP: source '%s'\n", p->source);
-		} else if (!strcasecmp(v->name, "authpolicy")) {
-			if ((sscanf(v->value, "%30d", &t) == 1) && ((t == OSP_AUTH_NO) || (t == OSP_AUTH_YES) || (t == OSP_AUTH_EXCLUSIVE))) {
-				p->authpolicy = t;
-				ast_log(LOG_DEBUG, "OSP: authpolicy '%d'\n", t);
-=======
 		} else if (!strcasecmp(var->name, "workmode")) {
 			if ((sscanf(var->value, "%30d", &num) == 1) && ((num == OSP_MODE_DIRECT) || (num == OSP_MODE_INDIRECT))) {
 				provider->workmode = num;
 				ast_debug(1, "OSP: workmode '%d'\n", num);
->>>>>>> 5cf67a7a
 			} else {
 				ast_log(LOG_WARNING, "OSP: workmode should be %d or %d, not '%s' at line %d\n",
 					OSP_MODE_DIRECT, OSP_MODE_INDIRECT, var->value, var->lineno);
@@ -1004,24 +966,6 @@
 }
 
 /*!
-<<<<<<< HEAD
- * \brief Convert address to "[x.x.x.x]" or "host.domain" format
- * \param src Source address string
- * \param dst Destination address string
- * \param buffersize Size of dst buffer
- */
-static void osp_convert_address(
-	const char* src,
-	char* dst,
-	int buffersize)
-{
-	struct in_addr inp;
-
-	if (inet_aton(src, &inp) != 0) {
-		snprintf(dst, buffersize, "[%s]", src);
-	} else {
-		snprintf(dst, buffersize, "%s", src);
-=======
  * \brief Convert "address:port" to "[x.x.x.x]:port" or "hostname:port" format
  * \param src Source address string
  * \param dest Destination address string
@@ -1102,7 +1046,6 @@
 		} else {
 			*dest = '\0';
 		}
->>>>>>> 5cf67a7a
 	}
 }
 
@@ -1128,15 +1071,9 @@
 {
 	int res;
 	int tokenlen;
-<<<<<<< HEAD
-	unsigned char tokenstr[OSP_TOKSTR_SIZE];
-	char src[OSP_NORSTR_SIZE];
-	char dst[OSP_NORSTR_SIZE];
-=======
 	unsigned char tokenstr[OSP_SIZE_TOKSTR];
 	char src[OSP_SIZE_NORSTR];
 	char dest[OSP_SIZE_NORSTR];
->>>>>>> 5cf67a7a
 	unsigned int authorised;
 	unsigned int dummy = 0;
 	int error;
@@ -1147,21 +1084,6 @@
 	}
 
 	tokenlen = ast_base64decode(tokenstr, token, strlen(token));
-<<<<<<< HEAD
-	osp_convert_address(source, src, sizeof(src));
-	osp_convert_address(dest, dst, sizeof(dst));
-	error = OSPPTransactionValidateAuthorisation(
-		transaction, 
-		src, dst, NULL, NULL,
-		calling ? calling : "", OSPC_E164, 
-		called, OSPC_E164, 
-		0, NULL,
-		tokenlen, (char *) tokenstr, 
-		&authorised, 
-		timelimit, 
-		&dummy, NULL, 
-		osp_tokenformat); 
-=======
 	osp_convert_inout(source, src, sizeof(src));
 	osp_convert_inout(destination, dest, sizeof(dest));
 	error = OSPPTransactionValidateAuthorisation(trans,
@@ -1182,7 +1104,6 @@
 		&dummy,
 		NULL,
 		osp_tokenformat);
->>>>>>> 5cf67a7a
 	if (error != OSPC_ERR_NO_ERROR) {
 		ast_log(LOG_WARNING, "OSP: Unable to validate inbound token, error '%d'\n", error);
 		*timelimit = 0;
@@ -1575,11 +1496,6 @@
 	char destination[OSP_SIZE_NORSTR];
 	char* tmp;
 	unsigned int tokenlen;
-<<<<<<< HEAD
-	char token[OSP_TOKSTR_SIZE];
-	char src[OSP_NORSTR_SIZE];
-	char dev[OSP_NORSTR_SIZE];
-=======
 	char token[OSP_SIZE_TOKSTR];
 	char src[OSP_SIZE_NORSTR];
 	char dev[OSP_SIZE_NORSTR];
@@ -1590,7 +1506,6 @@
 	OSPT_CALL_ID* callids[OSP_CALLID_MAXNUM];
 	char dest[OSP_SIZE_NORSTR];
 	const char* preferred[2] = { NULL };
->>>>>>> 5cf67a7a
 	unsigned int dummy = 0;
 	OSPEFAILREASON reason;
 	int error;
@@ -1652,13 +1567,6 @@
 		}
 	}
 
-<<<<<<< HEAD
-	osp_convert_address(source, src, sizeof(src));
-	osp_convert_address(srcdev, dev, sizeof(dev));
-	result->numresults = OSP_DEF_DESTINATIONS;
-	error = OSPPTransactionRequestAuthorisation(result->outhandle, src, dev, calling ? calling : "",
-			OSPC_E164, called, OSPC_E164, NULL, 0, NULL, NULL, &result->numresults, &dummy, NULL);
-=======
 	ast_copy_string(callednum, called, sizeof(callednum));
 	if((tmp = strchr(callednum, ';')) != NULL) {
 		*tmp = '\0';
@@ -1718,7 +1626,6 @@
 		OSPPCallIdDelete(&callids[i]);
 	}
 
->>>>>>> 5cf67a7a
 	if (error != OSPC_ERR_NO_ERROR) {
 		ast_log(LOG_WARNING, "OSP: Unable to request authorization, error '%d'\n", error);
 		results->numdests = 0;
@@ -2465,15 +2372,6 @@
 
 	headp = &chan->varshead;
 	AST_LIST_TRAVERSE(headp, current, entries) {
-<<<<<<< HEAD
-		if (!strcasecmp(ast_var_name(current), "OSPINHANDLE")) {
-			if (sscanf(ast_var_value(current), "%30d", &result.inhandle) != 1) {
-				result.inhandle = OSP_INVALID_HANDLE;
-			}
-		} else if (!strcasecmp(ast_var_name(current), "OSPINTIMELIMIT")) {
-			if (sscanf(ast_var_value(current), "%30d", &result.intimelimit) != 1) {
-				result.intimelimit = OSP_DEF_TIMELIMIT;
-=======
 		if (!strcasecmp(ast_var_name(current), "OSPINACTUALSRC")) {
 			actualsrc = ast_var_value(current);
 		} else if (!strcasecmp(ast_var_name(current), "OSPINPEERIP")) {
@@ -2485,7 +2383,6 @@
 		} else if (!strcasecmp(ast_var_name(current), "OSPINTIMELIMIT")) {
 			if (sscanf(ast_var_value(current), "%30d", &results.intimelimit) != 1) {
 				results.intimelimit = OSP_DEF_TIMELIMIT;
->>>>>>> 5cf67a7a
 			}
 		} else if (!strcasecmp(ast_var_name(current), "OSPINNETWORKID")) {
 			snetid = ast_var_value(current);
@@ -2728,22 +2625,6 @@
 	headp = &chan->varshead;
 	AST_LIST_TRAVERSE(headp, current, entries) {
 		if (!strcasecmp(ast_var_name(current), "OSPINHANDLE")) {
-<<<<<<< HEAD
-			if (sscanf(ast_var_value(current), "%30d", &result.inhandle) != 1) {
-				result.inhandle = OSP_INVALID_HANDLE;
-			}
-		} else if (!strcasecmp(ast_var_name(current), "OSPOUTHANDLE")) {
-			if (sscanf(ast_var_value(current), "%30d", &result.outhandle) != 1) {
-				result.outhandle = OSP_INVALID_HANDLE;
-			}
-		} else if (!strcasecmp(ast_var_name(current), "OSPINTIMELIMIT")) {
-			if (sscanf(ast_var_value(current), "%30d", &result.intimelimit) != 1) {
-				result.intimelimit = OSP_DEF_TIMELIMIT;
-			}
-		} else if (!strcasecmp(ast_var_name(current), "OSPRESULTS")) {
-			if (sscanf(ast_var_value(current), "%30d", &result.numresults) != 1) {
-				result.numresults = 0;
-=======
 			if (sscanf(ast_var_value(current), "%30d", &results.inhandle) != 1) {
 				results.inhandle = OSP_INVALID_HANDLE;
 			}
@@ -2762,7 +2643,6 @@
 		} else if (!strcasecmp(ast_var_name(current), "OSPDESTREMAILS")) {
 			if (sscanf(ast_var_value(current), "%30d", &results.numdests) != 1) {
 				results.numdests = 0;
->>>>>>> 5cf67a7a
 			}
 		}
 	}
@@ -3060,16 +2940,9 @@
 		}
 		ast_debug(1, "OSP: osp_security '%d'\n", osp_security);
 
-<<<<<<< HEAD
-		t = ast_variable_retrieve(cfg, OSP_GENERAL_CAT, "tokenformat");
-		if (t) {
-			if ((sscanf(t, "%30d", &v) == 1) && 
-				((v == TOKEN_ALGO_SIGNED) || (v == TOKEN_ALGO_UNSIGNED) || (v == TOKEN_ALGO_BOTH))) 
-=======
 		if ((cvar = ast_variable_retrieve(cfg, OSP_GENERAL_CAT, "tokenformat"))) {
 			if ((sscanf(cvar, "%30d", &ivar) == 1) &&
 				((ivar == TOKEN_ALGO_SIGNED) || (ivar == TOKEN_ALGO_UNSIGNED) || (ivar == TOKEN_ALGO_BOTH)))
->>>>>>> 5cf67a7a
 			{
 				osp_tokenformat = ivar;
 			} else {

--- conflicted
+++ resolved
@@ -152,11 +152,7 @@
 
 	for (digit = data; *digit; digit++) {
 		int digit2 = *digit;
-<<<<<<< HEAD
-		char *dahdit;
-=======
 		const char *dahdit;
->>>>>>> 5cf67a7a
 		if (digit2 < 0) {
 			continue;
 		}

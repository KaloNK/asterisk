--- conflicted
+++ resolved
@@ -91,23 +91,12 @@
 
 static int parkandannounce_exec(struct ast_channel *chan, const char *data)
 {
-<<<<<<< HEAD
-	char *return_context;
-	int lot, timeout = 0, dres;
-	char *working, *context, *exten, *priority, *dial, *dialtech, *dialstr;
-	char *template, *tpl_working, *tpl_current;
-	char *tmp[100];
-	char buf[13];
-	int looptemp = 0,i = 0, res = 0;
-	char *s;
-=======
 	int res = -1;
 	int lot, timeout = 0, dres;
 	char *dialtech, *tmp[100], buf[13];
 	int looptemp, i;
 	char *s;
 	struct ast_party_id caller_id;
->>>>>>> 5cf67a7a
 
 	struct ast_channel *dchan;
 	struct outgoing_helper oh = { 0, };
@@ -126,66 +115,6 @@
 	s = ast_strdupa(data);
 	AST_STANDARD_APP_ARGS(args, s);
 
-<<<<<<< HEAD
-	s = ast_strdupa(data);
-
-	template = strsep(&s,"|");
-	if(! template) {
-		ast_log(LOG_WARNING, "PARK: An announce template must be defined\n");
-		ast_module_user_remove(u);
-		return -1;
-	}
-  
-	if(s) {
-		timeout = atoi(strsep(&s, "|"));
-		timeout *= 1000;
-	}
-	dial = strsep(&s, "|");
-	if (ast_strlen_zero(dial)) {
-		ast_log(LOG_WARNING, "PARK: A dial resource must be specified i.e: Console/dsp or Zap/g1/5551212\n");
-		ast_module_user_remove(u);
-		return -1;
-	} else {
-		dialtech = strsep(&dial, "/");
-		dialstr = dial;
-		ast_verbose( VERBOSE_PREFIX_3 "Dial Tech,String: (%s,%s)\n", dialtech,dialstr);
-	}
-
-	return_context = s;
-  
-	if(return_context != NULL) {
-		/* set the return context. Code borrowed from the Goto builtin */
-    
-		working = return_context;
-		context = strsep(&working, "|");
-		exten = strsep(&working, "|");
-		if(!exten) {
-			/* Only a priority in this one */
-			priority = context;
-			exten = NULL;
-			context = NULL;
-		} else {
-			priority = strsep(&working, "|");
-			if(!priority) {
-				/* Only an extension and priority in this one */
-				priority = exten;
-				exten = context;
-				context = NULL;
-		}
-	}
-	if(atoi(priority) < 0) {
-		ast_log(LOG_WARNING, "Priority '%s' must be a number > 0\n", priority);
-		ast_module_user_remove(u);
-		return -1;
-	}
-	/* At this point we have a priority and maybe an extension and a context */
-	chan->priority = atoi(priority);
-	if (exten)
-		ast_copy_string(chan->exten, exten, sizeof(chan->exten));
-	if (context)
-		ast_copy_string(chan->context, context, sizeof(chan->context));
-	} else {  /* increment the priority by default*/
-=======
 	if (args.timeout)
 		timeout = atoi(args.timeout) * 1000;
 
@@ -201,7 +130,6 @@
 		ast_clear_flag(chan, AST_FLAG_IN_AUTOLOOP);
 		ast_parseable_goto(chan, args.return_context);
 	} else {
->>>>>>> 5cf67a7a
 		chan->priority++;
 	}
 
@@ -223,15 +151,10 @@
 	before we are done announcing and the channel is messed with, Kablooeee.  So we use Masq to prevent this.  */
 
 	res = ast_masq_park_call(chan, NULL, timeout, &lot);
-<<<<<<< HEAD
-	if (res == -1) {
-		goto finish;
-=======
 	if (res) {
 		/* Parking failed. */
 		ast_party_id_free(&caller_id);
 		return -1;
->>>>>>> 5cf67a7a
 	}
 
 	ast_verb(3, "Call parked in space: %d, timeout: %d, return-context: %s\n",
@@ -256,18 +179,10 @@
 			ast_verb(4, "Channel %s was never answered.\n", dchan->name);
 			ast_log(LOG_WARNING, "PARK: Channel %s was never answered for the announce.\n", dchan->name);
 			ast_hangup(dchan);
-<<<<<<< HEAD
-			ast_module_user_remove(u);
-=======
->>>>>>> 5cf67a7a
 			return -1;
 		}
 	} else {
 		ast_log(LOG_WARNING, "PARK: Unable to allocate announce channel.\n");
-<<<<<<< HEAD
-		ast_module_user_remove(u);
-=======
->>>>>>> 5cf67a7a
 		return -1; 
 	}
 
@@ -277,20 +192,6 @@
 
 	ast_verb(4, "Announce Template:%s\n", args.template);
 
-<<<<<<< HEAD
-	tpl_working = template;
-	tpl_current = strsep(&tpl_working, ":");
-
-	while(tpl_current && looptemp < ARRAY_LEN(tmp)) {
-		tmp[looptemp]=tpl_current;
-		looptemp++;
-		tpl_current = strsep(&tpl_working,":");
-	}
-
-	for(i = 0; i < looptemp; i++) {
-		ast_verbose(VERBOSE_PREFIX_4 "Announce:%s\n", tmp[i]);
-		if(!strcmp(tmp[i], "PARKED")) {
-=======
 	for (looptemp = 0; looptemp < ARRAY_LEN(tmp); looptemp++) {
 		if ((tmp[looptemp] = strsep(&args.template, ":")) != NULL)
 			continue;
@@ -301,7 +202,6 @@
 	for (i = 0; i < looptemp; i++) {
 		ast_verb(4, "Announce:%s\n", tmp[i]);
 		if (!strcmp(tmp[i], "PARKED")) {
->>>>>>> 5cf67a7a
 			ast_say_digits(dchan, lot, "", dchan->language);
 		} else {
 			dres = ast_streamfile(dchan, tmp[i], dchan->language);
@@ -315,13 +215,7 @@
 
 	ast_stopstream(dchan);  
 	ast_hangup(dchan);
-<<<<<<< HEAD
-
-finish:
-	ast_module_user_remove(u);
-=======
 	
->>>>>>> 5cf67a7a
 	return res;
 }
 

/*
 * Asterisk -- An open source telephony toolkit.
 *
 * Copyright (C) 1999 - 2005, Digium, Inc.
 *
 * Mark Spencer <markster@digium.com>
 *
 * See http://www.asterisk.org for more information about
 * the Asterisk project. Please do not directly contact
 * any of the maintainers of this project for assistance;
 * the project provides a web site, mailing lists and IRC
 * channels for your use.
 *
 * This program is free software, distributed under the terms of
 * the GNU General Public License Version 2. See the LICENSE file
 * at the top of the source tree.
 */

/*! \file
 *
 * \brief Execute arbitrary system commands
 *
 * \author Mark Spencer <markster@digium.com>
 * 
 * \ingroup applications
 */

#include "asterisk.h"

ASTERISK_FILE_VERSION(__FILE__, "$Revision$")

#include "asterisk/pbx.h"
#include "asterisk/module.h"
#include "asterisk/app.h"
#include "asterisk/channel.h"	/* autoservice */
#include "asterisk/strings.h"
#include "asterisk/threadstorage.h"

/*** DOCUMENTATION
	<application name="System" language="en_US">
		<synopsis>
			Execute a system command.
		</synopsis>
		<syntax>
			<parameter name="command" required="true">
				<para>Command to execute</para>
			</parameter>
		</syntax>
		<description>
			<para>Executes a command  by  using  system(). If the command
			fails, the console should report a fallthrough.</para>
			<para>Result of execution is returned in the <variable>SYSTEMSTATUS</variable> channel variable:</para>
			<variablelist>
				<variable name="SYSTEMSTATUS">
					<value name="FAILURE">
						Could not execute the specified command.
					</value>
					<value name="SUCCESS">
						Specified command successfully executed.
					</value>
				</variable>
			</variablelist>
		</description>
	</application>
	<application name="TrySystem" language="en_US">
		<synopsis>
			Try executing a system command.
		</synopsis>
		<syntax>
			<parameter name="command" required="true">
				<para>Command to execute</para>
			</parameter>
		</syntax>
		<description>
			<para>Executes a command  by  using  system().</para>
			<para>Result of execution is returned in the <variable>SYSTEMSTATUS</variable> channel variable:</para>
			<variablelist>
				<variable name="SYSTEMSTATUS">
					<value name="FAILURE">
						Could not execute the specified command.
					</value>
					<value name="SUCCESS">
						Specified command successfully executed.
					</value>
					<value name="APPERROR">
						Specified command successfully executed, but returned error code.
					</value>
				</variable>
			</variablelist>
		</description>
	</application>

 ***/

AST_THREADSTORAGE(buf_buf);

static char *app = "System";

static char *app2 = "TrySystem";

static char *chanvar = "SYSTEMSTATUS";

static int system_exec_helper(struct ast_channel *chan, const char *data, int failmode)
{
	int res = 0;
	struct ast_str *buf = ast_str_thread_get(&buf_buf, 16);
	char *cbuf;

	if (ast_strlen_zero(data)) {
		ast_log(LOG_WARNING, "System requires an argument(command)\n");
		pbx_builtin_setvar_helper(chan, chanvar, "FAILURE");
		return failmode;
	}

	ast_autoservice_start(chan);

	ast_autoservice_start(chan);

	/* Do our thing here */
	ast_str_get_encoded_str(&buf, 0, (char *) data);
	cbuf = ast_str_buffer(buf);

	if (strchr("\"'", cbuf[0]) && cbuf[ast_str_strlen(buf) - 1] == cbuf[0]) {
		cbuf[ast_str_strlen(buf) - 1] = '\0';
		cbuf++;
		ast_log(LOG_NOTICE, "It is not necessary to quote the argument to the System application.\n");
	}

	res = ast_safe_system(cbuf);

	if ((res < 0) && (errno != ECHILD)) {
		ast_log(LOG_WARNING, "Unable to execute '%s'\n", (char *)data);
		pbx_builtin_setvar_helper(chan, chanvar, "FAILURE");
		res = failmode;
	} else if (res == 127) {
		ast_log(LOG_WARNING, "Unable to execute '%s'\n", (char *)data);
		pbx_builtin_setvar_helper(chan, chanvar, "FAILURE");
		res = failmode;
	} else {
		if (res < 0) 
			res = 0;
		if (res != 0)
			pbx_builtin_setvar_helper(chan, chanvar, "APPERROR");
		else
			pbx_builtin_setvar_helper(chan, chanvar, "SUCCESS");
		res = 0;
	} 

	ast_autoservice_stop(chan);
<<<<<<< HEAD

	ast_module_user_remove(u);
=======
>>>>>>> 19898f33

	return res;
}

static int system_exec(struct ast_channel *chan, const char *data)
{
	return system_exec_helper(chan, data, -1);
}

static int trysystem_exec(struct ast_channel *chan, const char *data)
{
	return system_exec_helper(chan, data, 0);
}

static int unload_module(void)
{
	int res;

	res = ast_unregister_application(app);
	res |= ast_unregister_application(app2);

	return res;
}

static int load_module(void)
{
	int res;

	res = ast_register_application_xml(app2, trysystem_exec);
	res |= ast_register_application_xml(app, system_exec);

	return res;
}

AST_MODULE_INFO_STANDARD(ASTERISK_GPL_KEY, "Generic System() application");<|MERGE_RESOLUTION|>--- conflicted
+++ resolved
@@ -114,8 +114,6 @@
 
 	ast_autoservice_start(chan);
 
-	ast_autoservice_start(chan);
-
 	/* Do our thing here */
 	ast_str_get_encoded_str(&buf, 0, (char *) data);
 	cbuf = ast_str_buffer(buf);
@@ -147,11 +145,6 @@
 	} 
 
 	ast_autoservice_stop(chan);
-<<<<<<< HEAD
-
-	ast_module_user_remove(u);
-=======
->>>>>>> 19898f33
 
 	return res;
 }

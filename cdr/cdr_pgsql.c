--- conflicted
+++ resolved
@@ -51,29 +51,15 @@
 
 #define DATE_FORMAT "'%Y-%m-%d %T'"
 
-<<<<<<< HEAD
-static char *name = "pgsql";
-static char *config = "cdr_pgsql.conf";
-static char *pghostname = NULL, *pgdbname = NULL, *pgdbuser = NULL, *pgpassword = NULL, *pgdbport = NULL, *table = NULL, *encoding = NULL;
-=======
 static const char name[] = "pgsql";
 static const char config[] = "cdr_pgsql.conf";
 static char *pghostname = NULL, *pgdbname = NULL, *pgdbuser = NULL, *pgpassword = NULL, *pgdbport = NULL, *table = NULL, *encoding = NULL, *tz = NULL;
->>>>>>> 5cf67a7a
 static int connected = 0;
 static int maxsize = 512, maxsize2 = 512;
 
 AST_MUTEX_DEFINE_STATIC(pgsql_lock);
 
 static PGconn	*conn = NULL;
-<<<<<<< HEAD
-
-static int pgsql_log(struct ast_cdr *cdr)
-{
-	struct tm tm;
-	time_t t = cdr->start.tv_sec;
-	char sqlcmd[2048] = "", timestr[128];
-=======
 
 struct columns {
 	char *name;
@@ -118,18 +104,11 @@
 static int pgsql_log(struct ast_cdr *cdr)
 {
 	struct ast_tm tm;
->>>>>>> 5cf67a7a
 	char *pgerror;
 	PGresult *result;
 
 	ast_mutex_lock(&pgsql_lock);
 
-<<<<<<< HEAD
-	ast_localtime(&t, &tm, NULL);
-	strftime(timestr, sizeof(timestr), DATE_FORMAT, &tm);
-
-=======
->>>>>>> 5cf67a7a
 	if ((!connected) && pghostname && pgdbuser && pgpassword && pgdbname) {
 		conn = PQsetdbLogin(pghostname, pgdbport, NULL, NULL, pgdbname, pgdbuser, pgpassword);
 		if (PQstatus(conn) != CONNECTION_BAD) {
@@ -143,66 +122,14 @@
 			}
 		} else {
 			pgerror = PQerrorMessage(conn);
-<<<<<<< HEAD
-			ast_log(LOG_ERROR, "cdr_pgsql: Unable to connect to database server %s.  Calls will not be logged!\n", pghostname);
-			ast_log(LOG_ERROR, "cdr_pgsql: Reason: %s\n", pgerror);
-=======
 			ast_log(LOG_ERROR, "Unable to connect to database server %s.  Calls will not be logged!\n", pghostname);
 			ast_log(LOG_ERROR, "Reason: %s\n", pgerror);
->>>>>>> 5cf67a7a
 			PQfinish(conn);
 			conn = NULL;
 		}
 	}
 
 	if (connected) {
-<<<<<<< HEAD
-		char *clid=NULL, *dcontext=NULL, *channel=NULL, *dstchannel=NULL, *lastapp=NULL, *lastdata=NULL;
-		char *src=NULL, *dst=NULL, *uniqueid=NULL, *userfield=NULL;
-		int pgerr;
-
-		/* Maximum space needed would be if all characters needed to be escaped, plus a trailing NULL */
-		if ((clid = alloca(strlen(cdr->clid) * 2 + 1)) != NULL)
-			PQescapeStringConn(conn, clid, cdr->clid, strlen(cdr->clid), &pgerr);
-		if ((dcontext = alloca(strlen(cdr->dcontext) * 2 + 1)) != NULL)
-			PQescapeStringConn(conn, dcontext, cdr->dcontext, strlen(cdr->dcontext), &pgerr);
-		if ((channel = alloca(strlen(cdr->channel) * 2 + 1)) != NULL)
-			PQescapeStringConn(conn, channel, cdr->channel, strlen(cdr->channel), &pgerr);
-		if ((dstchannel = alloca(strlen(cdr->dstchannel) * 2 + 1)) != NULL)
-			PQescapeStringConn(conn, dstchannel, cdr->dstchannel, strlen(cdr->dstchannel), &pgerr);
-		if ((lastapp = alloca(strlen(cdr->lastapp) * 2 + 1)) != NULL)
-			PQescapeStringConn(conn, lastapp, cdr->lastapp, strlen(cdr->lastapp), &pgerr);
-		if ((lastdata = alloca(strlen(cdr->lastdata) * 2 + 1)) != NULL)
-			PQescapeStringConn(conn, lastdata, cdr->lastdata, strlen(cdr->lastdata), &pgerr);
-		if ((uniqueid = alloca(strlen(cdr->uniqueid) * 2 + 1)) != NULL)
-			PQescapeStringConn(conn, uniqueid, cdr->uniqueid, strlen(cdr->uniqueid), &pgerr);
-		if ((userfield = alloca(strlen(cdr->userfield) * 2 + 1)) != NULL)
-			PQescapeStringConn(conn, userfield, cdr->userfield, strlen(cdr->userfield), &pgerr);
-		if ((src = alloca(strlen(cdr->src) * 2 + 1)) != NULL)
-			PQescapeStringConn(conn, src, cdr->src, strlen(cdr->src), &pgerr);
-		if ((dst = alloca(strlen(cdr->dst) * 2 + 1)) != NULL)
-			PQescapeStringConn(conn, dst, cdr->dst, strlen(cdr->dst), &pgerr);
-
-		/* Check for all alloca failures above at once */
-		if ((!clid) || (!dcontext) || (!channel) || (!dstchannel) || (!lastapp) || (!lastdata) || (!uniqueid) || (!userfield) || (!src) || (!dst)) {
-			ast_log(LOG_ERROR, "cdr_pgsql:  Out of memory error (insert fails)\n");
-			ast_mutex_unlock(&pgsql_lock);
-			return -1;
-		}
-
-		if (option_debug > 1)
-			ast_log(LOG_DEBUG, "cdr_pgsql: inserting a CDR record.\n");
-
-		snprintf(sqlcmd,sizeof(sqlcmd),"INSERT INTO %s (calldate,clid,src,dst,dcontext,channel,dstchannel,"
-				 "lastapp,lastdata,duration,billsec,disposition,amaflags,accountcode,uniqueid,userfield) VALUES"
-				 " ('%s','%s','%s','%s','%s', '%s','%s','%s','%s',%ld,%ld,'%s',%ld,'%s','%s','%s')",
-				 table, timestr, clid, src, dst, dcontext, channel, dstchannel, lastapp, lastdata,
-				 cdr->duration,cdr->billsec,ast_cdr_disp2str(cdr->disposition),cdr->amaflags, cdr->accountcode, uniqueid, userfield);
-		
-		if (option_debug > 2)
-			ast_log(LOG_DEBUG, "cdr_pgsql: SQL command executed:  %s\n",sqlcmd);
-		
-=======
 		struct columns *cur;
 		struct ast_str *sql = ast_str_create(maxsize), *sql2 = ast_str_create(maxsize2);
 		char buf[257], escapebuf[513], *value;
@@ -350,7 +277,6 @@
 
 		ast_debug(2, "inserting a CDR record.\n");
 
->>>>>>> 5cf67a7a
 		/* Test to be sure we're still connected... */
 		/* If we're connected, and connection is working, good. */
 		/* Otherwise, attempt reconnect.  If it fails... sorry... */
@@ -364,13 +290,8 @@
 				connected = 1;
 			} else {
 				pgerror = PQerrorMessage(conn);
-<<<<<<< HEAD
-				ast_log(LOG_ERROR, "cdr_pgsql: Unable to reconnect to database server %s. Calls will not be logged!\n", pghostname);
-				ast_log(LOG_ERROR, "cdr_pgsql: Reason: %s\n", pgerror);
-=======
 				ast_log(LOG_ERROR, "Unable to reconnect to database server %s. Calls will not be logged!\n", pghostname);
 				ast_log(LOG_ERROR, "Reason: %s\n", pgerror);
->>>>>>> 5cf67a7a
 				PQfinish(conn);
 				conn = NULL;
 				connected = 0;
@@ -380,31 +301,18 @@
 				return -1;
 			}
 		}
-<<<<<<< HEAD
-		result = PQexec(conn, sqlcmd);
-		if (PQresultStatus(result) != PGRES_COMMAND_OK) {
-			pgerror = PQresultErrorMessage(result);
-			ast_log(LOG_ERROR,"cdr_pgsql: Failed to insert call detail record into database!\n");
-			ast_log(LOG_ERROR,"cdr_pgsql: Reason: %s\n", pgerror);
-			ast_log(LOG_ERROR,"cdr_pgsql: Connection may have been lost... attempting to reconnect.\n");
-=======
 		result = PQexec(conn, ast_str_buffer(sql));
 		if (PQresultStatus(result) != PGRES_COMMAND_OK) {
 			pgerror = PQresultErrorMessage(result);
 			ast_log(LOG_ERROR, "Failed to insert call detail record into database!\n");
 			ast_log(LOG_ERROR, "Reason: %s\n", pgerror);
 			ast_log(LOG_ERROR, "Connection may have been lost... attempting to reconnect.\n");
->>>>>>> 5cf67a7a
 			PQreset(conn);
 			if (PQstatus(conn) == CONNECTION_OK) {
 				ast_log(LOG_ERROR, "Connection reestablished.\n");
 				connected = 1;
 				PQclear(result);
-<<<<<<< HEAD
-				result = PQexec(conn, sqlcmd);
-=======
 				result = PQexec(conn, ast_str_buffer(sql));
->>>>>>> 5cf67a7a
 				if (PQresultStatus(result) != PGRES_COMMAND_OK) {
 					pgerror = PQresultErrorMessage(result);
 					ast_log(LOG_ERROR, "HARD ERROR!  Attempted reconnection failed.  DROPPING CALL RECORD!\n");
@@ -413,11 +321,6 @@
 			}
 			ast_mutex_unlock(&pgsql_lock);
 			PQclear(result);
-<<<<<<< HEAD
-			return -1;
-		}
-		PQclear(result);
-=======
 			ast_free(sql);
 			ast_free(sql2);
 			return -1;
@@ -425,32 +328,11 @@
 		PQclear(result);
 		ast_free(sql);
 		ast_free(sql2);
->>>>>>> 5cf67a7a
 	}
 	ast_mutex_unlock(&pgsql_lock);
 	return 0;
 }
 
-<<<<<<< HEAD
-static int my_unload_module(void)
-{ 
-	PQfinish(conn);
-	if (pghostname)
-		free(pghostname);
-	if (pgdbname)
-		free(pgdbname);
-	if (pgdbuser)
-		free(pgdbuser);
-	if (pgpassword)
-		free(pgpassword);
-	if (pgdbport)
-		free(pgdbport);
-	if (table)
-		free(table);
-	if (encoding) {
-		free(encoding);
-	}
-=======
 /* This function should be called without holding the pgsql_columns lock */
 static void empty_columns(void)
 {
@@ -465,7 +347,6 @@
 
 static int unload_module(void)
 {
->>>>>>> 5cf67a7a
 	ast_cdr_unregister(name);
 
 	PQfinish(conn);
@@ -608,26 +489,7 @@
 		return -1;
 	}
 
-	if (!(tmp = ast_variable_retrieve(cfg, "global", "encoding"))) {
-		tmp = "LATIN9";
-	}
-
-	if (!(encoding = ast_strdup(tmp))) {
-		return -1;
-	}
-
 	if (option_debug) {
-<<<<<<< HEAD
-		if (ast_strlen_zero(pghostname))
-			ast_log(LOG_DEBUG, "cdr_pgsql: using default unix socket\n");
-		else
-			ast_log(LOG_DEBUG, "cdr_pgsql: got hostname of %s\n", pghostname);
-		ast_log(LOG_DEBUG, "cdr_pgsql: got port of %s\n", pgdbport);
-		ast_log(LOG_DEBUG, "cdr_pgsql: got user of %s\n", pgdbuser);
-		ast_log(LOG_DEBUG, "cdr_pgsql: got dbname of %s\n", pgdbname);
-		ast_log(LOG_DEBUG, "cdr_pgsql: got password of %s\n", pgpassword);
-		ast_log(LOG_DEBUG, "cdr_pgsql: got sql table name of %s\n", table);
-=======
 		if (ast_strlen_zero(pghostname)) {
 			ast_debug(1, "using default unix socket\n");
 		} else {
@@ -640,7 +502,6 @@
 		ast_debug(1, "got sql table name of %s\n", table);
 		ast_debug(1, "got encoding of %s\n", encoding);
 		ast_debug(1, "got timezone of %s\n", tz);
->>>>>>> 5cf67a7a
 	}
 
 	conn = PQsetdbLogin(pghostname, pgdbport, NULL, NULL, pgdbname, pgdbuser, pgpassword);
@@ -657,14 +518,6 @@
 			ast_log(LOG_WARNING, "Failed to set encoding to '%s'.  Encoding set to default.\n", encoding);
 #endif
 		}
-<<<<<<< HEAD
-	} else {
-		pgerror = PQerrorMessage(conn);
-		ast_log(LOG_ERROR, "cdr_pgsql: Unable to connect to database server %s.  CALLS WILL NOT BE LOGGED!!\n", pghostname);
-                ast_log(LOG_ERROR, "cdr_pgsql: Reason: %s\n", pgerror);
-		connected = 0;
-	}
-=======
 		version = PQserverVersion(conn);
 
 		if (version >= 70300) {
@@ -677,7 +530,6 @@
 				schemaname = "";
 				tablename = table;
 			}
->>>>>>> 5cf67a7a
 
 			/* Escape special characters in schemaname */
 			if (strchr(schemaname, '\\') || strchr(schemaname, '\'')) {
@@ -793,16 +645,7 @@
 
 static int reload(void)
 {
-<<<<<<< HEAD
-	int res;
-	ast_mutex_lock(&pgsql_lock);
-	my_unload_module();
-	res = my_load_module();
-	ast_mutex_unlock(&pgsql_lock);
-	return res;
-=======
 	return config_module(1);
->>>>>>> 5cf67a7a
 }
 
 AST_MODULE_INFO(ASTERISK_GPL_KEY, AST_MODFLAG_LOAD_ORDER, "PostgreSQL CDR Backend",

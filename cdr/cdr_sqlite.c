/*
 * Asterisk -- An open source telephony toolkit.
 *
 * Copyright (C) 2004 - 2005, Holger Schurig
 *
 *
 * Ideas taken from other cdr_*.c files
 *
 * See http://www.asterisk.org for more information about
 * the Asterisk project. Please do not directly contact
 * any of the maintainers of this project for assistance;
 * the project provides a web site, mailing lists and IRC
 * channels for your use.
 *
 * This program is free software, distributed under the terms of
 * the GNU General Public License Version 2. See the LICENSE file
 * at the top of the source tree.
 */

/*!
 * \file
 * \brief Store CDR records in a SQLite database.
 *
 * \author Holger Schurig <hs4233@mail.mn-solutions.de>
 * \extref SQLite http://www.sqlite.org/
 *
 * See also
 * \arg \ref Config_cdr
 * \arg http://www.sqlite.org/
 *
 * Creates the database and table on-the-fly
 * \ingroup cdr_drivers
 *
 * \note This module has been marked deprecated in favor for cdr_sqlite3_custom
 */

/*** MODULEINFO
	<depend>sqlite</depend>
 ***/

#include "asterisk.h"

ASTERISK_FILE_VERSION(__FILE__, "$Revision$")

#include <sqlite.h>

#include "asterisk/channel.h"
#include "asterisk/module.h"
#include "asterisk/utils.h"
#include "asterisk/paths.h"

#define LOG_UNIQUEID    0
#define LOG_USERFIELD   0
#define LOG_HRTIME      0

/* When you change the DATE_FORMAT, be sure to change the CHAR(19) below to something else */
#define DATE_FORMAT "%Y-%m-%d %T"

static const char name[] = "sqlite";
static sqlite* db = NULL;

AST_MUTEX_DEFINE_STATIC(sqlite_lock);

/*! \brief SQL table format */
static const char sql_create_table[] = "CREATE TABLE cdr ("
"	AcctId		INTEGER PRIMARY KEY,"
"	clid		VARCHAR(80),"
"	src		VARCHAR(80),"
"	dst		VARCHAR(80),"
"	dcontext	VARCHAR(80),"
"	channel		VARCHAR(80),"
"	dstchannel	VARCHAR(80),"
"	lastapp		VARCHAR(80),"
"	lastdata	VARCHAR(80),"
"	start		CHAR(19),"
"	answer		CHAR(19),"
"	end		CHAR(19),"
#if LOG_HRTIME
"	duration	FLOAT,"
"	billsec		FLOAT,"
#else
"	duration	INTEGER,"
"	billsec		INTEGER,"
#endif
"	disposition	INTEGER,"
"	amaflags	INTEGER,"
"	accountcode	VARCHAR(20)"
#if LOG_UNIQUEID
"	,uniqueid	VARCHAR(32)"
#endif
#if LOG_USERFIELD
"	,userfield	VARCHAR(255)"
#endif
");";

static void format_date(char *buffer, size_t length, struct timeval *when)
{
	struct ast_tm tm;

	ast_localtime(when, &tm, NULL);
	ast_strftime(buffer, length, DATE_FORMAT, &tm);
}

static int sqlite_log(struct ast_cdr *cdr)
{
	int res = 0;
	char *zErr = 0;
	char startstr[80], answerstr[80], endstr[80];
	int count;
#if LOG_HRTIME
	double hrbillsec = 0.0;
	double hrduration;
#endif

	ast_mutex_lock(&sqlite_lock);

<<<<<<< HEAD
	t = cdr->start.tv_sec;
	ast_localtime(&t, &tm, NULL);
	strftime(startstr, sizeof(startstr), DATE_FORMAT, &tm);

	t = cdr->answer.tv_sec;
	ast_localtime(&t, &tm, NULL);
	strftime(answerstr, sizeof(answerstr), DATE_FORMAT, &tm);

	t = cdr->end.tv_sec;
	ast_localtime(&t, &tm, NULL);
	strftime(endstr, sizeof(endstr), DATE_FORMAT, &tm);
=======
	format_date(startstr, sizeof(startstr), &cdr->start);
	format_date(answerstr, sizeof(answerstr), &cdr->answer);
	format_date(endstr, sizeof(endstr), &cdr->end);

#if LOG_HRTIME
	if (!ast_tvzero(cdr->answer)) {
		hrbillsec = (double) ast_tvdiff_us(cdr->end, cdr->answer) / 1000000.0;
	}
	hrduration = (double) ast_tvdiff_us(cdr->end, cdr->start) / 1000000.0;
#endif
>>>>>>> 19898f33

	for(count=0; count<5; count++) {
		res = sqlite_exec_printf(db,
			"INSERT INTO cdr ("
				"clid,src,dst,dcontext,"
				"channel,dstchannel,lastapp,lastdata, "
				"start,answer,end,"
				"duration,billsec,disposition,amaflags, "
				"accountcode"
#				if LOG_UNIQUEID
				",uniqueid"
#				endif
#				if LOG_USERFIELD
				",userfield"
#				endif
			") VALUES ("
				"'%q', '%q', '%q', '%q', "
				"'%q', '%q', '%q', '%q', "
				"'%q', '%q', '%q', "
#if LOG_HRTIME
				"%f, %f, %d, %d, "
#else
				"%d, %d, %d, %d, "
#endif
				"'%q'"
#				if LOG_UNIQUEID
				",'%q'"
#				endif
#				if LOG_USERFIELD
				",'%q'"
#				endif
			")", NULL, NULL, &zErr,
				cdr->clid, cdr->src, cdr->dst, cdr->dcontext,
				cdr->channel, cdr->dstchannel, cdr->lastapp, cdr->lastdata,
				startstr, answerstr, endstr,
#if LOG_HRTIME
				hrduration, hrbillsec, cdr->disposition, cdr->amaflags,
#else
				cdr->duration, cdr->billsec, cdr->disposition, cdr->amaflags,
#endif
				cdr->accountcode
#				if LOG_UNIQUEID
				,cdr->uniqueid
#				endif
#				if LOG_USERFIELD
				,cdr->userfield
#				endif
			);
		if (res != SQLITE_BUSY && res != SQLITE_LOCKED)
			break;
		usleep(200);
	}

	if (zErr) {
		ast_log(LOG_ERROR, "cdr_sqlite: %s\n", zErr);
		ast_free(zErr);
	}

	ast_mutex_unlock(&sqlite_lock);
	return res;
}

static int unload_module(void)
{
	if (db)
		sqlite_close(db);
	ast_cdr_unregister(name);
	return 0;
}

static int load_module(void)
{
	char *zErr;
	char fn[PATH_MAX];
	int res;

	ast_log(LOG_WARNING, "This module has been marked deprecated in favor of "
		"using cdr_sqlite3_custom. (May be removed after Asterisk 1.6)\n");

	/* is the database there? */
	snprintf(fn, sizeof(fn), "%s/cdr.db", ast_config_AST_LOG_DIR);
	db = sqlite_open(fn, AST_FILE_MODE, &zErr);
	if (!db) {
		ast_log(LOG_ERROR, "cdr_sqlite: %s\n", zErr);
		ast_free(zErr);
		return AST_MODULE_LOAD_DECLINE;
	}

	/* is the table there? */
	res = sqlite_exec(db, "SELECT COUNT(AcctId) FROM cdr;", NULL, NULL, NULL);
	if (res) {
		res = sqlite_exec(db, sql_create_table, NULL, NULL, &zErr);
		if (res) {
			ast_log(LOG_ERROR, "cdr_sqlite: Unable to create table 'cdr': %s\n", zErr);
			ast_free(zErr);
			goto err;
		}

		/* TODO: here we should probably create an index */
	}

	res = ast_cdr_register(name, ast_module_info->description, sqlite_log);
	if (res) {
		ast_log(LOG_ERROR, "Unable to register SQLite CDR handling\n");
		return AST_MODULE_LOAD_DECLINE;
	}
	return AST_MODULE_LOAD_SUCCESS;

err:
	if (db)
		sqlite_close(db);
	return AST_MODULE_LOAD_DECLINE;
}

AST_MODULE_INFO(ASTERISK_GPL_KEY, AST_MODFLAG_LOAD_ORDER, "SQLite CDR Backend",
	.load = load_module,
	.unload = unload_module,
	.load_pri = AST_MODPRI_CDR_DRIVER,
);<|MERGE_RESOLUTION|>--- conflicted
+++ resolved
@@ -114,19 +114,6 @@
 
 	ast_mutex_lock(&sqlite_lock);
 
-<<<<<<< HEAD
-	t = cdr->start.tv_sec;
-	ast_localtime(&t, &tm, NULL);
-	strftime(startstr, sizeof(startstr), DATE_FORMAT, &tm);
-
-	t = cdr->answer.tv_sec;
-	ast_localtime(&t, &tm, NULL);
-	strftime(answerstr, sizeof(answerstr), DATE_FORMAT, &tm);
-
-	t = cdr->end.tv_sec;
-	ast_localtime(&t, &tm, NULL);
-	strftime(endstr, sizeof(endstr), DATE_FORMAT, &tm);
-=======
 	format_date(startstr, sizeof(startstr), &cdr->start);
 	format_date(answerstr, sizeof(answerstr), &cdr->answer);
 	format_date(endstr, sizeof(endstr), &cdr->end);
@@ -137,7 +124,6 @@
 	}
 	hrduration = (double) ast_tvdiff_us(cdr->end, cdr->start) / 1000000.0;
 #endif
->>>>>>> 19898f33
 
 	for(count=0; count<5; count++) {
 		res = sqlite_exec_printf(db,

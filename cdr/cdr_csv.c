/*
 * Asterisk -- An open source telephony toolkit.
 *
 * Copyright (C) 1999 - 2005, Digium, Inc.
 *
 * Mark Spencer <markster@digium.com>
 *
 * Includes code and algorithms from the Zapata library.
 *
 * See http://www.asterisk.org for more information about
 * the Asterisk project. Please do not directly contact
 * any of the maintainers of this project for assistance;
 * the project provides a web site, mailing lists and IRC
 * channels for your use.
 *
 * This program is free software, distributed under the terms of
 * the GNU General Public License Version 2. See the LICENSE file
 * at the top of the source tree.
 */

/*!
 * \file
 * \brief Comma Separated Value CDR records.
 *
 * \author Mark Spencer <markster@digium.com>
 *
 * \arg See also \ref AstCDR
 * \ingroup cdr_drivers
 */

#include "asterisk.h"

ASTERISK_FILE_VERSION(__FILE__, "$Revision$")

#include "asterisk/paths.h"	/* use ast_config_AST_LOG_DIR */
#include "asterisk/config.h"
#include "asterisk/channel.h"
#include "asterisk/cdr.h"
#include "asterisk/module.h"
#include "asterisk/utils.h"
#include "asterisk/lock.h"

#define CSV_LOG_DIR "/cdr-csv"
#define CSV_MASTER  "/Master.csv"

#define DATE_FORMAT "%Y-%m-%d %T"

static int usegmtime = 0;
static int accountlogs;
static int loguniqueid = 0;
static int loguserfield = 0;
static int loaded = 0;
<<<<<<< HEAD
static char *config = "cdr.conf";
=======
static const char config[] = "cdr.conf";
>>>>>>> 19898f33

/* #define CSV_LOGUNIQUEID 1 */
/* #define CSV_LOGUSERFIELD 1 */

/*----------------------------------------------------
  The values are as follows:


  "accountcode", 	accountcode is the account name of detail records, Master.csv contains all records *
  			Detail records are configured on a channel basis, IAX and SIP are determined by user *
<<<<<<< HEAD
			DAHDI is determined by channel in chan_dahdi.conf 
=======
			DAHDI is determined by channel in dahdi.conf
>>>>>>> 19898f33
  "source",
  "destination",
  "destination context",
  "callerid",
  "channel",
  "destination channel",	(if applicable)
  "last application",	Last application run on the channel
  "last app argument",	argument to the last channel
  "start time",
  "answer time",
  "end time",
  duration,   		Duration is the whole length that the entire call lasted. ie. call rx'd to hangup
  			"end time" minus "start time"
  billable seconds, 	the duration that a call was up after other end answered which will be <= to duration
  			"end time" minus "answer time"
  "disposition",    	ANSWERED, NO ANSWER, BUSY
  "amaflags",       	DOCUMENTATION, BILL, IGNORE etc, specified on a per channel basis like accountcode.
  "uniqueid",           unique call identifier
  "userfield"		user field set via SetCDRUserField
----------------------------------------------------------*/

static char *name = "csv";

AST_MUTEX_DEFINE_STATIC(mf_lock);
AST_MUTEX_DEFINE_STATIC(acf_lock);

<<<<<<< HEAD
static int load_config(void)
=======
static int load_config(int reload)
>>>>>>> 19898f33
{
	struct ast_config *cfg;
	struct ast_variable *var;
	const char *tmp;
	struct ast_flags config_flags = { reload ? CONFIG_FLAG_FILEUNCHANGED : 0 };

	if (!(cfg = ast_config_load(config, config_flags)) || cfg == CONFIG_STATUS_FILEINVALID) {
		ast_log(LOG_WARNING, "unable to load config: %s\n", config);
		return 0;
	} else if (cfg == CONFIG_STATUS_FILEUNCHANGED)
		return 1;

	accountlogs = 1;
	usegmtime = 0;
	loguniqueid = 0;
	loguserfield = 0;

	if (!(var = ast_variable_browse(cfg, "csv"))) {
		ast_config_destroy(cfg);
		return 0;
	}

	if ((tmp = ast_variable_retrieve(cfg, "csv", "usegmtime"))) {
		usegmtime = ast_true(tmp);
		if (usegmtime)
			ast_debug(1, "logging time in GMT\n");
	}

	/* Turn on/off separate files per accountcode. Default is on (as before) */
	if ((tmp = ast_variable_retrieve(cfg, "csv", "accountlogs"))) {
 		accountlogs = ast_true(tmp);
 		if (accountlogs) {
			ast_debug(1, "logging in separate files per accountcode\n");
 		}
 	}

	if ((tmp = ast_variable_retrieve(cfg, "csv", "loguniqueid"))) {
		loguniqueid = ast_true(tmp);
		if (loguniqueid)
			ast_debug(1, "logging CDR field UNIQUEID\n");
	}

	if ((tmp = ast_variable_retrieve(cfg, "csv", "loguserfield"))) {
		loguserfield = ast_true(tmp);
		if (loguserfield)
			ast_debug(1, "logging CDR user-defined field\n");
	}

	ast_config_destroy(cfg);
	return 1;
}

static int append_string(char *buf, const char *s, size_t bufsize)
{
	int pos = strlen(buf), spos = 0, error = -1;

	if (pos >= bufsize - 4)
		return -1;

	buf[pos++] = '\"';

	while(pos < bufsize - 3) {
		if (!s[spos]) {
			error = 0;
			break;
		}
		if (s[spos] == '\"')
			buf[pos++] = '\"';
		buf[pos++] = s[spos];
		spos++;
	}

	buf[pos++] = '\"';
	buf[pos++] = ',';
	buf[pos++] = '\0';

	return error;
}

static int append_int(char *buf, int s, size_t bufsize)
{
	char tmp[32];
	int pos = strlen(buf);

	snprintf(tmp, sizeof(tmp), "%d", s);

	if (pos + strlen(tmp) > bufsize - 3)
		return -1;

	strncat(buf, tmp, bufsize - strlen(buf) - 1);
	pos = strlen(buf);
	buf[pos++] = ',';
	buf[pos++] = '\0';

	return 0;
}

static int append_date(char *buf, struct timeval when, size_t bufsize)
{
	char tmp[80] = "";
	struct ast_tm tm;

	if (strlen(buf) > bufsize - 3)
		return -1;

	if (ast_tvzero(when)) {
		strncat(buf, ",", bufsize - strlen(buf) - 1);
		return 0;
	}
<<<<<<< HEAD
	if (usegmtime) {
		gmtime_r(&t,&tm);
	} else {
		ast_localtime(&t, &tm, NULL);
	}
	strftime(tmp, sizeof(tmp), DATE_FORMAT, &tm);
=======

	ast_localtime(&when, &tm, usegmtime ? "GMT" : NULL);
	ast_strftime(tmp, sizeof(tmp), DATE_FORMAT, &tm);

>>>>>>> 19898f33
	return append_string(buf, tmp, bufsize);
}

static int build_csv_record(char *buf, size_t bufsize, struct ast_cdr *cdr)
{

	buf[0] = '\0';
	/* Account code */
	append_string(buf, cdr->accountcode, bufsize);
	/* Source */
	append_string(buf, cdr->src, bufsize);
	/* Destination */
	append_string(buf, cdr->dst, bufsize);
	/* Destination context */
	append_string(buf, cdr->dcontext, bufsize);
	/* Caller*ID */
	append_string(buf, cdr->clid, bufsize);
	/* Channel */
	append_string(buf, cdr->channel, bufsize);
	/* Destination Channel */
	append_string(buf, cdr->dstchannel, bufsize);
	/* Last Application */
	append_string(buf, cdr->lastapp, bufsize);
	/* Last Data */
	append_string(buf, cdr->lastdata, bufsize);
	/* Start Time */
	append_date(buf, cdr->start, bufsize);
	/* Answer Time */
	append_date(buf, cdr->answer, bufsize);
	/* End Time */
	append_date(buf, cdr->end, bufsize);
	/* Duration */
	append_int(buf, cdr->duration, bufsize);
	/* Billable seconds */
	append_int(buf, cdr->billsec, bufsize);
	/* Disposition */
	append_string(buf, ast_cdr_disp2str(cdr->disposition), bufsize);
	/* AMA Flags */
	append_string(buf, ast_cdr_flags2str(cdr->amaflags), bufsize);
	/* Unique ID */
	if (loguniqueid)
		append_string(buf, cdr->uniqueid, bufsize);
	/* append the user field */
	if(loguserfield)
		append_string(buf, cdr->userfield,bufsize);
	/* If we hit the end of our buffer, log an error */
	if (strlen(buf) < bufsize - 5) {
		/* Trim off trailing comma */
		buf[strlen(buf) - 1] = '\0';
		strncat(buf, "\n", bufsize - strlen(buf) - 1);
		return 0;
	}
	return -1;
}

static int writefile(char *s, char *acc)
{
	char tmp[PATH_MAX];
	FILE *f;

	if (strchr(acc, '/') || (acc[0] == '.')) {
		ast_log(LOG_WARNING, "Account code '%s' insecure for writing file\n", acc);
		return -1;
	}
<<<<<<< HEAD
	snprintf(tmp, sizeof(tmp), "%s/%s/%s.csv", (char *)ast_config_AST_LOG_DIR,CSV_LOG_DIR, acc);

	ast_mutex_lock(&acf_lock);
	f = fopen(tmp, "a");
	if (!f) {
=======

	snprintf(tmp, sizeof(tmp), "%s/%s/%s.csv", ast_config_AST_LOG_DIR,CSV_LOG_DIR, acc);

	ast_mutex_lock(&acf_lock);
	if (!(f = fopen(tmp, "a"))) {
>>>>>>> 19898f33
		ast_mutex_unlock(&acf_lock);
		ast_log(LOG_ERROR, "Unable to open file %s : %s\n", tmp, strerror(errno));
		return -1;
	}
	fputs(s, f);
	fflush(f);
	fclose(f);
	ast_mutex_unlock(&acf_lock);

	return 0;
}


static int csv_log(struct ast_cdr *cdr)
{
	FILE *mf = NULL;
	/* Make sure we have a big enough buf */
	char buf[1024];
	char csvmaster[PATH_MAX];
	snprintf(csvmaster, sizeof(csvmaster),"%s/%s/%s", ast_config_AST_LOG_DIR, CSV_LOG_DIR, CSV_MASTER);
#if 0
	printf("[CDR] %s ('%s' -> '%s') Dur: %ds Bill: %ds Disp: %s Flags: %s Account: [%s]\n", cdr->channel, cdr->src, cdr->dst, cdr->duration, cdr->billsec, ast_cdr_disp2str(cdr->disposition), ast_cdr_flags2str(cdr->amaflags), cdr->accountcode);
#endif
	if (build_csv_record(buf, sizeof(buf), cdr)) {
		ast_log(LOG_WARNING, "Unable to create CSV record in %d bytes.  CDR not recorded!\n", (int)sizeof(buf));
		return 0;
	}

	/* because of the absolutely unconditional need for the
	   highest reliability possible in writing billing records,
	   we open write and close the log file each time */
	ast_mutex_lock(&mf_lock);
	if ((mf = fopen(csvmaster, "a"))) {
		fputs(buf, mf);
		fflush(mf); /* be particularly anal here */
		fclose(mf);
		mf = NULL;
		ast_mutex_unlock(&mf_lock);
	} else {
<<<<<<< HEAD
		/* because of the absolutely unconditional need for the
		   highest reliability possible in writing billing records,
		   we open write and close the log file each time */
		ast_mutex_lock(&mf_lock);
		mf = fopen(csvmaster, "a");
		if (mf) {
			fputs(buf, mf);
			fflush(mf); /* be particularly anal here */
			fclose(mf);
			mf = NULL;
			ast_mutex_unlock(&mf_lock);
		} else {
			ast_mutex_unlock(&mf_lock);
			ast_log(LOG_ERROR, "Unable to re-open master file %s : %s\n", csvmaster, strerror(errno));
		}

		if (!ast_strlen_zero(cdr->accountcode)) {
			if (writefile(buf, cdr->accountcode))
				ast_log(LOG_WARNING, "Unable to write CSV record to account file '%s' : %s\n", cdr->accountcode, strerror(errno));
		}
=======
		ast_mutex_unlock(&mf_lock);
		ast_log(LOG_ERROR, "Unable to re-open master file %s : %s\n", csvmaster, strerror(errno));
	}

	if (accountlogs && !ast_strlen_zero(cdr->accountcode)) {
		if (writefile(buf, cdr->accountcode))
			ast_log(LOG_WARNING, "Unable to write CSV record to account file '%s' : %s\n", cdr->accountcode, strerror(errno));
>>>>>>> 19898f33
	}

	return 0;
}

static int unload_module(void)
{
	ast_cdr_unregister(name);
	loaded = 0;
	return 0;
}

static int load_module(void)
{
	int res;

	if(!load_config(0))
		return AST_MODULE_LOAD_DECLINE;

	if ((res = ast_cdr_register(name, ast_module_info->description, csv_log))) {
		ast_log(LOG_ERROR, "Unable to register CSV CDR handling\n");
	} else {
		loaded = 1;
	}
	return res;
}

static int reload(void)
{
<<<<<<< HEAD
	if (load_config()) {
=======
	if (load_config(1)) {
>>>>>>> 19898f33
		loaded = 1;
	} else {
		loaded = 0;
		ast_log(LOG_WARNING, "No [csv] section in cdr.conf.  Unregistering backend.\n");
		ast_cdr_unregister(name);
	}

	return 0;
}

AST_MODULE_INFO(ASTERISK_GPL_KEY, AST_MODFLAG_LOAD_ORDER, "Comma Separated Values CDR Backend",
		.load = load_module,
		.unload = unload_module,
		.reload = reload,
		.load_pri = AST_MODPRI_CDR_DRIVER,
	       );<|MERGE_RESOLUTION|>--- conflicted
+++ resolved
@@ -50,11 +50,7 @@
 static int loguniqueid = 0;
 static int loguserfield = 0;
 static int loaded = 0;
-<<<<<<< HEAD
-static char *config = "cdr.conf";
-=======
 static const char config[] = "cdr.conf";
->>>>>>> 19898f33
 
 /* #define CSV_LOGUNIQUEID 1 */
 /* #define CSV_LOGUSERFIELD 1 */
@@ -65,11 +61,7 @@
 
   "accountcode", 	accountcode is the account name of detail records, Master.csv contains all records *
   			Detail records are configured on a channel basis, IAX and SIP are determined by user *
-<<<<<<< HEAD
-			DAHDI is determined by channel in chan_dahdi.conf 
-=======
 			DAHDI is determined by channel in dahdi.conf
->>>>>>> 19898f33
   "source",
   "destination",
   "destination context",
@@ -96,11 +88,7 @@
 AST_MUTEX_DEFINE_STATIC(mf_lock);
 AST_MUTEX_DEFINE_STATIC(acf_lock);
 
-<<<<<<< HEAD
-static int load_config(void)
-=======
 static int load_config(int reload)
->>>>>>> 19898f33
 {
 	struct ast_config *cfg;
 	struct ast_variable *var;
@@ -210,19 +198,10 @@
 		strncat(buf, ",", bufsize - strlen(buf) - 1);
 		return 0;
 	}
-<<<<<<< HEAD
-	if (usegmtime) {
-		gmtime_r(&t,&tm);
-	} else {
-		ast_localtime(&t, &tm, NULL);
-	}
-	strftime(tmp, sizeof(tmp), DATE_FORMAT, &tm);
-=======
 
 	ast_localtime(&when, &tm, usegmtime ? "GMT" : NULL);
 	ast_strftime(tmp, sizeof(tmp), DATE_FORMAT, &tm);
 
->>>>>>> 19898f33
 	return append_string(buf, tmp, bufsize);
 }
 
@@ -287,19 +266,11 @@
 		ast_log(LOG_WARNING, "Account code '%s' insecure for writing file\n", acc);
 		return -1;
 	}
-<<<<<<< HEAD
-	snprintf(tmp, sizeof(tmp), "%s/%s/%s.csv", (char *)ast_config_AST_LOG_DIR,CSV_LOG_DIR, acc);
-
-	ast_mutex_lock(&acf_lock);
-	f = fopen(tmp, "a");
-	if (!f) {
-=======
 
 	snprintf(tmp, sizeof(tmp), "%s/%s/%s.csv", ast_config_AST_LOG_DIR,CSV_LOG_DIR, acc);
 
 	ast_mutex_lock(&acf_lock);
 	if (!(f = fopen(tmp, "a"))) {
->>>>>>> 19898f33
 		ast_mutex_unlock(&acf_lock);
 		ast_log(LOG_ERROR, "Unable to open file %s : %s\n", tmp, strerror(errno));
 		return -1;
@@ -339,28 +310,6 @@
 		mf = NULL;
 		ast_mutex_unlock(&mf_lock);
 	} else {
-<<<<<<< HEAD
-		/* because of the absolutely unconditional need for the
-		   highest reliability possible in writing billing records,
-		   we open write and close the log file each time */
-		ast_mutex_lock(&mf_lock);
-		mf = fopen(csvmaster, "a");
-		if (mf) {
-			fputs(buf, mf);
-			fflush(mf); /* be particularly anal here */
-			fclose(mf);
-			mf = NULL;
-			ast_mutex_unlock(&mf_lock);
-		} else {
-			ast_mutex_unlock(&mf_lock);
-			ast_log(LOG_ERROR, "Unable to re-open master file %s : %s\n", csvmaster, strerror(errno));
-		}
-
-		if (!ast_strlen_zero(cdr->accountcode)) {
-			if (writefile(buf, cdr->accountcode))
-				ast_log(LOG_WARNING, "Unable to write CSV record to account file '%s' : %s\n", cdr->accountcode, strerror(errno));
-		}
-=======
 		ast_mutex_unlock(&mf_lock);
 		ast_log(LOG_ERROR, "Unable to re-open master file %s : %s\n", csvmaster, strerror(errno));
 	}
@@ -368,7 +317,6 @@
 	if (accountlogs && !ast_strlen_zero(cdr->accountcode)) {
 		if (writefile(buf, cdr->accountcode))
 			ast_log(LOG_WARNING, "Unable to write CSV record to account file '%s' : %s\n", cdr->accountcode, strerror(errno));
->>>>>>> 19898f33
 	}
 
 	return 0;
@@ -398,11 +346,7 @@
 
 static int reload(void)
 {
-<<<<<<< HEAD
-	if (load_config()) {
-=======
 	if (load_config(1)) {
->>>>>>> 19898f33
 		loaded = 1;
 	} else {
 		loaded = 0;

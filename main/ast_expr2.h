<<<<<<< HEAD

/* A Bison parser, made by GNU Bison 2.4.1.  */

/* Skeleton interface for Bison's Yacc-like parsers in C
   
      Copyright (C) 1984, 1989, 1990, 2000, 2001, 2002, 2003, 2004, 2005, 2006
   Free Software Foundation, Inc.
=======
/* A Bison parser, made by GNU Bison 2.5.  */

/* Bison interface for Yacc-like parsers in C
   
      Copyright (C) 1984, 1989-1990, 2000-2011 Free Software Foundation, Inc.
>>>>>>> 5cf67a7a
   
   This program is free software: you can redistribute it and/or modify
   it under the terms of the GNU General Public License as published by
   the Free Software Foundation, either version 3 of the License, or
   (at your option) any later version.
   
   This program is distributed in the hope that it will be useful,
   but WITHOUT ANY WARRANTY; without even the implied warranty of
   MERCHANTABILITY or FITNESS FOR A PARTICULAR PURPOSE.  See the
   GNU General Public License for more details.
   
   You should have received a copy of the GNU General Public License
   along with this program.  If not, see <http://www.gnu.org/licenses/>.  */

/* As a special exception, you may create a larger work that contains
   part or all of the Bison parser skeleton and distribute that work
   under terms of your choice, so long as that work isn't itself a
   parser generator using the skeleton or a modified version thereof
   as a parser skeleton.  Alternatively, if you modify or redistribute
   the parser skeleton itself, you may (at your option) remove this
   special exception, which will cause the skeleton and the resulting
   Bison output files to be licensed under the GNU General Public
   License without this special exception.
   
   This special exception was added by the Free Software Foundation in
   version 2.2 of Bison.  */


/* Tokens.  */
#ifndef YYTOKENTYPE
# define YYTOKENTYPE
   /* Put the tokens into the symbol table, so that GDB and other debuggers
      know about them.  */
   enum yytokentype {
     TOK_COMMA = 258,
     TOK_COLONCOLON = 259,
     TOK_COND = 260,
     TOK_OR = 261,
     TOK_AND = 262,
     TOK_NE = 263,
     TOK_LE = 264,
     TOK_GE = 265,
     TOK_LT = 266,
     TOK_GT = 267,
     TOK_EQ = 268,
     TOK_MINUS = 269,
     TOK_PLUS = 270,
     TOK_MOD = 271,
     TOK_DIV = 272,
     TOK_MULT = 273,
     TOK_COMPL = 274,
     TOK_TILDETILDE = 275,
     TOK_EQTILDE = 276,
     TOK_COLON = 277,
     TOK_LP = 278,
     TOK_RP = 279,
     TOKEN = 280
   };
#endif



#if ! defined YYSTYPE && ! defined YYSTYPE_IS_DECLARED
typedef union YYSTYPE
{

<<<<<<< HEAD
/* Line 1676 of yacc.c  */
#line 147 "ast_expr2.y"

	struct val *val;



/* Line 1676 of yacc.c  */
#line 81 "ast_expr2.h"
=======
/* Line 2068 of yacc.c  */
#line 345 "ast_expr2.y"

	struct val *val;
	struct expr_node *arglist;



/* Line 2068 of yacc.c  */
#line 82 "ast_expr2.h"
>>>>>>> 5cf67a7a
} YYSTYPE;
# define YYSTYPE_IS_TRIVIAL 1
# define yystype YYSTYPE /* obsolescent; will be withdrawn */
# define YYSTYPE_IS_DECLARED 1
#endif



#if ! defined YYLTYPE && ! defined YYLTYPE_IS_DECLARED
typedef struct YYLTYPE
{
  int first_line;
  int first_column;
  int last_line;
  int last_column;
} YYLTYPE;
# define yyltype YYLTYPE /* obsolescent; will be withdrawn */
# define YYLTYPE_IS_DECLARED 1
# define YYLTYPE_IS_TRIVIAL 1
#endif


<|MERGE_RESOLUTION|>--- conflicted
+++ resolved
@@ -1,18 +1,8 @@
-<<<<<<< HEAD
-
-/* A Bison parser, made by GNU Bison 2.4.1.  */
-
-/* Skeleton interface for Bison's Yacc-like parsers in C
-   
-      Copyright (C) 1984, 1989, 1990, 2000, 2001, 2002, 2003, 2004, 2005, 2006
-   Free Software Foundation, Inc.
-=======
 /* A Bison parser, made by GNU Bison 2.5.  */
 
 /* Bison interface for Yacc-like parsers in C
    
       Copyright (C) 1984, 1989-1990, 2000-2011 Free Software Foundation, Inc.
->>>>>>> 5cf67a7a
    
    This program is free software: you can redistribute it and/or modify
    it under the terms of the GNU General Public License as published by
@@ -79,17 +69,6 @@
 typedef union YYSTYPE
 {
 
-<<<<<<< HEAD
-/* Line 1676 of yacc.c  */
-#line 147 "ast_expr2.y"
-
-	struct val *val;
-
-
-
-/* Line 1676 of yacc.c  */
-#line 81 "ast_expr2.h"
-=======
 /* Line 2068 of yacc.c  */
 #line 345 "ast_expr2.y"
 
@@ -100,7 +79,6 @@
 
 /* Line 2068 of yacc.c  */
 #line 82 "ast_expr2.h"
->>>>>>> 5cf67a7a
 } YYSTYPE;
 # define YYSTYPE_IS_TRIVIAL 1
 # define yystype YYSTYPE /* obsolescent; will be withdrawn */

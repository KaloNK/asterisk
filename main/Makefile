--- conflicted
+++ resolved
@@ -17,24 +17,10 @@
 
 include $(ASTTOPDIR)/Makefile.moddir_rules
 
-<<<<<<< HEAD
-OBJS=	io.o sched.o logger.o frame.o loader.o config.o channel.o \
-	translate.o file.o pbx.o cli.o md5.o term.o \
-	ulaw.o alaw.o callerid.o fskmodem.o image.o app.o \
-	cdr.o tdd.o acl.o rtp.o udptl.o manager.o asterisk.o \
-	dsp.o chanvars.o indications.o autoservice.o db.o privacy.o \
-	astmm.o astfd.o enum.o srv.o dns.o aescrypt.o aestab.o aeskey.o \
-	utils.o plc.o jitterbuf.o dnsmgr.o devicestate.o \
-	netsock.o slinfactory.o ast_expr2.o ast_expr2f.o \
-	cryptostub.o sha1.o http.o fixedjitterbuf.o abstract_jb.o \
-	strcompat.o threadstorage.o dial.o astobj2.o global_datastores.o \
-	audiohook.o poll.o test.o
-=======
 # Must include the extra ast_expr2.c, ast_expr2f.c, in case they need to be regenerated (because to force regeneration, we delete them)
 SRC=$(wildcard *.c) ast_expr2.c ast_expr2f.c
 OBJSFILTER=fskmodem_int.o fskmodem_float.o cygload.o buildinfo.o
 OBJS=$(filter-out $(OBJSFILTER),$(SRC:.c=.o))
->>>>>>> 5cf67a7a
 
 # we need to link in the objects statically, not as a library, because
 # otherwise modules will not have them available if none of the static
@@ -45,11 +31,7 @@
 AST_LIBS += $(BKTR_LIB)
 AST_LIBS += $(LIBXML2_LIB) 
 
-<<<<<<< HEAD
-ifneq ($(findstring $(OSARCH), linux-gnu uclinux linux-uclibc linux-gnueabi ),)
-=======
 ifneq ($(findstring $(OSARCH), linux-gnu uclinux linux-uclibc),)
->>>>>>> 5cf67a7a
   ifneq ($(findstring LOADABLE_MODULES,$(MENUSELECT_CFLAGS)),)
   AST_LIBS+=-ldl
   endif
@@ -107,18 +89,6 @@
   ASTLINK=
 endif
 
-<<<<<<< HEAD
-ifeq ($(GNU_LD),1)
-ASTLINK+=-Wl,--version-script,asterisk.exports
-endif
-
-editline/libedit.a:
-	cd editline && test -f config.h || CFLAGS="$(PTHREAD_CFLAGS) $(subst $(ASTTOPDIR),../../,$(_ASTCFLAGS:-Werror=)) $(ASTCFLAGS)" LDFLAGS="$(_ASTLDFLAGS) $(ASTLDFLAGS)" ./configure --build=$(BUILD_PLATFORM) --host=$(HOST_PLATFORM) --with-ncurses=$(NCURSES_DIR) --with-curses=$(CURSES_DIR) --with-termcap=$(TERMCAP_DIR) --with-tinfo=$(TINFO_DIR)
-	$(MAKE) -C editline libedit.a
-
-db1-ast/libdb1.a:
-	_ASTCFLAGS="$(_ASTCFLAGS)" ASTCFLAGS="$(ASTCFLAGS) -Wno-strict-aliasing" $(MAKE) -C db1-ast libdb1.a
-=======
 ifneq ($(findstring USE_HOARD_ALLOCATOR,$(MENUSELECT_CFLAGS)),)
   ifneq ($(HOARD_LIB),)
     AST_LIBS+=$(HOARD_LIB)
@@ -141,7 +111,6 @@
 
 db1-ast/libdb1.a: CHECK_SUBDIR
 	_ASTCFLAGS="$(_ASTCFLAGS) -Wno-strict-aliasing" ASTCFLAGS="$(ASTCFLAGS)" $(MAKE) -C db1-ast libdb1.a
->>>>>>> 5cf67a7a
 
 ifneq ($(findstring REBUILD_PARSERS,$(MENUSELECT_CFLAGS)),)
 ast_expr2.c ast_expr2.h: ast_expr2.y
@@ -157,18 +126,12 @@
 ast_expr2f.c:
 endif
 	$(ECHO_PREFIX) echo "   [FLEX] $< -> $@"
-<<<<<<< HEAD
-	$(CMD_PREFIX) $(FLEX) -o $@ ast_expr2.fl # moved the correction of yyfree into the flex input file itself.
-	$(CMD_PREFIX) sed 's@#if __STDC_VERSION__ >= 199901L@#if !defined __STDC_VERSION__ || __STDC_VERSION__ >= 199901L@' ast_expr2f.c > zz
-	$(CMD_PREFIX) mv zz ast_expr2f.c
-=======
 	$(CMD_PREFIX) $(FLEX) -o $@ ast_expr2.fl
 	$(CMD_PREFIX) sed 's@#if __STDC_VERSION__ >= 199901L@#if !defined __STDC_VERSION__ || __STDC_VERSION__ >= 199901L@' $@ > $@.fix
 	$(CMD_PREFIX) echo "#include \"asterisk.h\"" > $@
 	$(CMD_PREFIX) echo >> $@
 	$(CMD_PREFIX) cat $@.fix >> $@
 	$(CMD_PREFIX) rm $@.fix
->>>>>>> 5cf67a7a
 
 ast_expr2f.o: _ASTCFLAGS+=-Wno-unused
 
@@ -178,17 +141,11 @@
 	$(CC) -g -o testexpr2 ast_expr2f.o ast_expr2.o -lm
 	rm ast_expr2.o ast_expr2f.o 
 
-<<<<<<< HEAD
-asterisk.o channel.o file.o: _ASTCFLAGS+=$(ZAPTEL_INCLUDE) $(DAHDI_INCLUDE)
-
-stdtime/localtime.o: _ASTCFLAGS+=$(AST_NO_STRICT_OVERFLOW)
-=======
 ifneq ($(findstring ENABLE_UPLOADS,$(MENUSELECT_CFLAGS)),)
 http.o: _ASTCFLAGS+=$(GMIME_INCLUDE)
 endif
 
 stdtime/localtime.o: _ASTCFLAGS+=$(AST_NO_STRICT_OVERFLOW) -Wno-format-nonliteral
->>>>>>> 5cf67a7a
 
 AST_EMBED_LDSCRIPTS:=$(sort $(EMBED_LDSCRIPTS))
 AST_EMBED_LDFLAGS:=$(foreach dep,$(EMBED_LDFLAGS),$(value $(dep)))
@@ -202,20 +159,6 @@
   H323LDLIBS=
 endif
 
-<<<<<<< HEAD
-asterisk: $(OBJS) editline/libedit.a db1-ast/libdb1.a $(AST_EMBED_LDSCRIPTS) asterisk.exports
-	@$(ASTTOPDIR)/build_tools/make_build_h > $(ASTTOPDIR)/include/asterisk/build.h.tmp
-	@if cmp -s $(ASTTOPDIR)/include/asterisk/build.h.tmp $(ASTTOPDIR)/include/asterisk/build.h ; then echo ; else \
-		mv $(ASTTOPDIR)/include/asterisk/build.h.tmp $(ASTTOPDIR)/include/asterisk/build.h ; \
-	fi
-	@rm -f $(ASTTOPDIR)/include/asterisk/build.h.tmp
-	@$(CC) -c -o buildinfo.o $(_ASTCFLAGS) buildinfo.c $(ASTCFLAGS)
-	$(ECHO_PREFIX) echo "   [LD] $(OBJS) editline/libedit.a db1-ast/libdb1.a $(AST_EMBED_LDSCRIPTS) -> $@"
-ifneq ($(findstring chan_h323,$(MENUSELECT_CHANNELS)),)
-	$(CMD_PREFIX) $(CC) $(STATIC_BUILD) -o $@ $(ASTLINK) $(PTHREAD_CFLAGS) $(AST_EMBED_LDFLAGS) $(_ASTLDFLAGS) $(OBJS) editline/libedit.a db1-ast/libdb1.a $(AST_EMBED_LDSCRIPTS) buildinfo.o $(AST_LIBS) $(AST_EMBED_LIBS) $(ASTLDFLAGS)
-else
-	$(CMD_PREFIX) $(CXX) $(STATIC_BUILD) -o $@ $(ASTLINK) $(PTHREAD_CFLAGS) $(AST_EMBED_LDFLAGS) $(_ASTLDFLAGS) $(H323LDFLAGS) $(OBJS) editline/libedit.a db1-ast/libdb1.a $(AST_EMBED_LDSCRIPTS) buildinfo.o $(AST_LIBS) $(AST_EMBED_LIBS) $(H323LDLIBS) $(ASTLDFLAGS)
-=======
 ifneq ($(findstring $(OSARCH), mingw32 cygwin ),)
 MAIN_TGT:=asterisk.dll
 asterisk: cygload
@@ -249,16 +192,12 @@
 $(MAIN_TGT): asterisk.exports
 asterisk.exports: asterisk.exports.in
 	$(CMD_PREFIX) $(ASTTOPDIR)/build_tools/make_linker_version_script asterisk $(LINKER_SYMBOL_PREFIX)
->>>>>>> 5cf67a7a
 endif
 
 clean::
 	rm -f asterisk
 	rm -f db1-ast/.*.d
-<<<<<<< HEAD
-=======
 	rm -f asterisk.exports
->>>>>>> 5cf67a7a
 	@if [ -f editline/Makefile ]; then $(MAKE) -C editline distclean ; fi
 	@$(MAKE) -C db1-ast clean
 	@$(MAKE) -C stdtime clean

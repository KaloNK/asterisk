/*
 * Asterisk -- An open source telephony toolkit.
 *
 * Copyright (C) 1999 - 2006, Digium, Inc.
 *
 * Mark Spencer <markster@digium.com>
 *
 * See http://www.asterisk.org for more information about
 * the Asterisk project. Please do not directly contact
 * any of the maintainers of this project for assistance;
 * the project provides a web site, mailing lists and IRC
 * channels for your use.
 *
 * This program is free software, distributed under the terms of
 * the GNU General Public License Version 2. See the LICENSE file
 * at the top of the source tree.
 */

/*! \file
 *
 * \brief Standard Command Line Interface
 *
 * \author Mark Spencer <markster@digium.com> 
 */

#include "asterisk.h"

ASTERISK_FILE_VERSION(__FILE__, "$Revision$")

#include "asterisk/_private.h"
#include "asterisk/paths.h"	/* use ast_config_AST_MODULE_DIR */
#include <sys/signal.h>
#include <signal.h>
#include <ctype.h>
#include <regex.h>
#include <pwd.h>
#include <grp.h>

#include "asterisk/cli.h"
#include "asterisk/linkedlists.h"
#include "asterisk/module.h"
#include "asterisk/pbx.h"
#include "asterisk/channel.h"
#include "asterisk/utils.h"
#include "asterisk/app.h"
#include "asterisk/lock.h"
#include "editline/readline/readline.h"
#include "asterisk/threadstorage.h"
#include "asterisk/translate.h"

/*!
 * \brief List of restrictions per user.
 */
struct cli_perm {
	unsigned int permit:1;				/*!< 1=Permit 0=Deny */
	char *command;				/*!< Command name (to apply restrictions) */
	AST_LIST_ENTRY(cli_perm) list;
};

AST_LIST_HEAD_NOLOCK(cli_perm_head, cli_perm);

/*! \brief list of users to apply restrictions. */
struct usergroup_cli_perm {
	int uid;				/*!< User ID (-1 disabled) */
	int gid;				/*!< Group ID (-1 disabled) */
	struct cli_perm_head *perms;		/*!< List of permissions. */
	AST_LIST_ENTRY(usergroup_cli_perm) list;/*!< List mechanics */
};
/*! \brief CLI permissions config file. */
static const char perms_config[] = "cli_permissions.conf";
/*! \brief Default permissions value 1=Permit 0=Deny */
static int cli_default_perm = 1;

/*! \brief mutex used to prevent a user from running the 'cli reload permissions' command while
 * it is already running. */
AST_MUTEX_DEFINE_STATIC(permsconfiglock);
/*! \brief  List of users and permissions. */
static AST_RWLIST_HEAD_STATIC(cli_perms, usergroup_cli_perm);

/*!
 * \brief map a debug or verbose level to a module name
 */
struct module_level {
	unsigned int level;
	AST_RWLIST_ENTRY(module_level) entry;
	char module[0];
};

AST_RWLIST_HEAD(module_level_list, module_level);

/*! list of module names and their debug levels */
static struct module_level_list debug_modules;
/*! list of module names and their verbose levels */
static struct module_level_list verbose_modules;

AST_THREADSTORAGE(ast_cli_buf);

/*! \brief Initial buffer size for resulting strings in ast_cli() */
#define AST_CLI_INITLEN   256

void ast_cli(int fd, const char *fmt, ...)
{
	int res;
	struct ast_str *buf;
	va_list ap;

	if (!(buf = ast_str_thread_get(&ast_cli_buf, AST_CLI_INITLEN)))
		return;

	va_start(ap, fmt);
	res = ast_str_set_va(&buf, 0, fmt, ap);
	va_end(ap);

<<<<<<< HEAD
	if (res != AST_DYNSTR_BUILD_FAILED)
		ast_carefulwrite(fd, buf->str, strlen(buf->str), 100);
}

static AST_LIST_HEAD_STATIC(helpers, ast_cli_entry);

static char load_help[] = 
"Usage: module load <module name>\n"
"       Loads the specified module into Asterisk.\n";

static char unload_help[] = 
"Usage: module unload [-f|-h] <module name>\n"
"       Unloads the specified module from Asterisk. The -f\n"
"       option causes the module to be unloaded even if it is\n"
"       in use (may cause a crash) and the -h module causes the\n"
"       module to be unloaded even if the module says it cannot, \n"
"       which almost always will cause a crash.\n";

static char help_help[] =
"Usage: help [topic]\n"
"       When called with a topic as an argument, displays usage\n"
"       information on the given command. If called without a\n"
"       topic, it provides a list of commands.\n";

static char chanlist_help[] = 
"Usage: core show channels [concise|verbose]\n"
"       Lists currently defined channels and some information about them. If\n"
"       'concise' is specified, the format is abridged and in a more easily\n"
"       machine parsable format. If 'verbose' is specified, the output includes\n"
"       more and longer fields.\n";

static char reload_help[] = 
"Usage: module reload [module ...]\n"
"       Reloads configuration files for all listed modules which support\n"
"       reloading, or for all supported modules if none are listed.\n";

static char verbose_help[] = 
"Usage: core set verbose <level>\n"
"       Sets level of verbose messages to be displayed.  0 means\n"
"       no messages should be displayed. Equivalent to -v[v[v...]]\n"
"       on startup\n";

static char debug_help[] = 
"Usage: core set debug <level> [filename]\n"
"       Sets level of core debug messages to be displayed.  0 means\n"
"       no messages should be displayed.  Equivalent to -d[d[d...]]\n"
"       on startup.  If filename is specified, debugging will be\n"
"       limited to just that file.\n";

static char nodebug_help[] = 
"Usage: core set debug off\n"
"       Turns off core debug messages.\n";

static char logger_mute_help[] = 
"Usage: logger mute\n"
"       Disables logging output to the current console, making it possible to\n"
"       gather information without being disturbed by scrolling lines.\n";

static char softhangup_help[] =
"Usage: soft hangup <channel>\n"
"       Request that a channel be hung up. The hangup takes effect\n"
"       the next time the driver reads or writes from the channel\n";

static char group_show_channels_help[] = 
"Usage: group show channels [pattern]\n"
"       Lists all currently active channels with channel group(s) specified.\n"
"       Optional regular expression pattern is matched to group names for each\n"
"       channel.\n";

static char core_wait_fullybooted_help[] =
"Usage: core waitfullybooted\n"
"	Wait until Asterisk has fully booted.\n";

static int handle_load_deprecated(int fd, int argc, char *argv[])
{
	if (argc != 2)
		return RESULT_SHOWUSAGE;
	if (ast_load_resource(argv[1])) {
		ast_cli(fd, "Unable to load module %s\n", argv[1]);
		return RESULT_FAILURE;
=======
	if (res != AST_DYNSTR_BUILD_FAILED) {
		ast_carefulwrite(fd, ast_str_buffer(buf), ast_str_strlen(buf), 100);
>>>>>>> 19898f33
	}
}

unsigned int ast_debug_get_by_module(const char *module) 
{
	struct module_level *ml;
	unsigned int res = 0;

	AST_RWLIST_RDLOCK(&debug_modules);
	AST_LIST_TRAVERSE(&debug_modules, ml, entry) {
		if (!strcasecmp(ml->module, module)) {
			res = ml->level;
			break;
		}
	}
	AST_RWLIST_UNLOCK(&debug_modules);

	return res;
}

unsigned int ast_verbose_get_by_module(const char *module) 
{
<<<<<<< HEAD
	int x;
	int res;
	if (argc < 1)
		return RESULT_SHOWUSAGE;
	if (argc > 1) { 
		for (x = 1; x < argc; x++) {
			res = ast_module_reload(argv[x]);
			switch(res) {
			case 0:
				ast_cli(fd, "No such module '%s'\n", argv[x]);
				break;
			case 1:
				ast_cli(fd, "Module '%s' does not support reload\n", argv[x]);
				break;
			}
=======
	struct module_level *ml;
	unsigned int res = 0;

	AST_RWLIST_RDLOCK(&verbose_modules);
	AST_LIST_TRAVERSE(&verbose_modules, ml, entry) {
		if (!strcasecmp(ml->module, module)) {
			res = ml->level;
			break;
>>>>>>> 19898f33
		}
	}
	AST_RWLIST_UNLOCK(&verbose_modules);

	return res;
}

/*! \internal
 *  \brief Check if the user with 'uid' and 'gid' is allow to execute 'command',
 *	   if command starts with '_' then not check permissions, just permit
 *	   to run the 'command'.
 *	   if uid == -1 or gid == -1 do not check permissions.
 *	   if uid == -2 and gid == -2 is because rasterisk client didn't send
 *	   the credentials, so the cli_default_perm will be applied.
 *  \param uid User ID.
 *  \param gid Group ID.
 *  \param command Command name to check permissions.
 *  \retval 1 if has permission
 *  \retval 0 if it is not allowed.
 */
static int cli_has_permissions(int uid, int gid, const char *command)
{
<<<<<<< HEAD
	int x;
	int res;
	if (argc < 2)
		return RESULT_SHOWUSAGE;
	if (argc > 2) { 
		for (x = 2; x < argc; x++) {
			res = ast_module_reload(argv[x]);
			switch(res) {
			case 0:
				ast_cli(fd, "No such module '%s'\n", argv[x]);
				break;
			case 1:
				ast_cli(fd, "Module '%s' does not support reload\n", argv[x]);
				break;
=======
	struct usergroup_cli_perm *user_perm;
	struct cli_perm *perm;
	/* set to the default permissions general option. */
	int isallowg = cli_default_perm, isallowu = -1, ispattern;
	regex_t regexbuf;

	/* if uid == -1 or gid == -1 do not check permissions.
	   if uid == -2 and gid == -2 is because rasterisk client didn't send
	   the credentials, so the cli_default_perm will be applied. */
	if ((uid == CLI_NO_PERMS && gid == CLI_NO_PERMS) || command[0] == '_') {
		return 1;
	}

	if (gid < 0 && uid < 0) {
		return cli_default_perm;
	}

	AST_RWLIST_RDLOCK(&cli_perms);
	AST_LIST_TRAVERSE(&cli_perms, user_perm, list) {
		if (user_perm->gid != gid && user_perm->uid != uid) {
			continue;
		}
		AST_LIST_TRAVERSE(user_perm->perms, perm, list) {
			if (strcasecmp(perm->command, "all") && strncasecmp(perm->command, command, strlen(perm->command))) {
				/* if the perm->command is a pattern, check it against command. */
				ispattern = !regcomp(&regexbuf, perm->command, REG_EXTENDED | REG_NOSUB | REG_ICASE);
				if (ispattern && regexec(&regexbuf, command, 0, NULL, 0)) {
					regfree(&regexbuf);
					continue;
				}
				if (!ispattern) {
					continue;
				}
				regfree(&regexbuf);
			}
			if (user_perm->uid == uid) {
				/* this is a user definition. */
				isallowu = perm->permit;
			} else {
				/* otherwise is a group definition. */
				isallowg = perm->permit;
>>>>>>> 19898f33
			}
		}
	}
	AST_RWLIST_UNLOCK(&cli_perms);
	if (isallowu > -1) {
		/* user definition override group definition. */
		isallowg = isallowu;
	}

	return isallowg;
}

static AST_RWLIST_HEAD_STATIC(helpers, ast_cli_entry);

static char *complete_fn(const char *word, int state)
{
	char *c, *d;
	char filename[PATH_MAX];

	if (word[0] == '/')
		ast_copy_string(filename, word, sizeof(filename));
	else
		snprintf(filename, sizeof(filename), "%s/%s", ast_config_AST_MODULE_DIR, word);

	c = d = filename_completion_function(filename, state);
	
	if (c && word[0] != '/')
		c += (strlen(ast_config_AST_MODULE_DIR) + 1);
	if (c)
		c = ast_strdup(c);

	free(d);
	
	return c;
}

static char *handle_load(struct ast_cli_entry *e, int cmd, struct ast_cli_args *a)
{
<<<<<<< HEAD
	int oldval = option_verbose;
	int newlevel;
	int atleast = 0;

	if ((argc < 4) || (argc > 5))
		return RESULT_SHOWUSAGE;

	if (!strcasecmp(argv[3], "atleast"))
		atleast = 1;

	if (!atleast) {
		if (argc > 4)
			return RESULT_SHOWUSAGE;

		option_verbose = atoi(argv[3]);
	} else {
		if (argc < 5)
			return RESULT_SHOWUSAGE;

		newlevel = atoi(argv[4]);
		if (newlevel > option_verbose)
			option_verbose = newlevel;
        }
	if (oldval > 0 && option_verbose == 0)
		ast_cli(fd, "Verbosity is now OFF\n");
	else if (option_verbose > 0) {
		if (oldval == option_verbose)
			ast_cli(fd, "Verbosity is at least %d\n", option_verbose);
		else
			ast_cli(fd, "Verbosity was %d and is now %d\n", oldval, option_verbose);
=======
	/* "module load <mod>" */
	switch (cmd) {
	case CLI_INIT:
		e->command = "module load";
		e->usage =
			"Usage: module load <module name>\n"
			"       Loads the specified module into Asterisk.\n";
		return NULL;

	case CLI_GENERATE:
		if (a->pos != e->args)
			return NULL;
		return complete_fn(a->word, a->n);
>>>>>>> 19898f33
	}
	if (a->argc != e->args + 1)
		return CLI_SHOWUSAGE;
	if (ast_load_resource(a->argv[e->args])) {
		ast_cli(a->fd, "Unable to load module %s\n", a->argv[e->args]);
		return CLI_FAILURE;
	}
	ast_cli(a->fd, "Loaded %s\n", a->argv[e->args]);
	return CLI_SUCCESS;
}

static char *handle_reload(struct ast_cli_entry *e, int cmd, struct ast_cli_args *a)
{
	int x;

	switch (cmd) {
	case CLI_INIT:
		e->command = "module reload";
		e->usage =
			"Usage: module reload [module ...]\n"
			"       Reloads configuration files for all listed modules which support\n"
			"       reloading, or for all supported modules if none are listed.\n";
		return NULL;

	case CLI_GENERATE:
		return ast_module_helper(a->line, a->word, a->pos, a->n, a->pos, 1);
	}
	if (a->argc == e->args) {
		ast_module_reload(NULL);
		return CLI_SUCCESS;
	}
	for (x = e->args; x < a->argc; x++) {
		int res = ast_module_reload(a->argv[x]);
		/* XXX reload has multiple error returns, including -1 on error and 2 on success */
		switch (res) {
		case 0:
			ast_cli(a->fd, "No such module '%s'\n", a->argv[x]);
			break;
		case 1:
			ast_cli(a->fd, "Module '%s' does not support reload\n", a->argv[x]);
			break;
		}
	}
	return CLI_SUCCESS;
}

<<<<<<< HEAD
static int handle_set_debug(int fd, int argc, char *argv[])
{
	int oldval = option_debug;
	int newlevel;
	int atleast = 0;
	char *filename = '\0';

	/* 'core set debug <level>'
	 * 'core set debug <level> <fn>'
	 * 'core set debug atleast <level>'
	 * 'core set debug atleast <level> <fn>'
	 */
	if ((argc < 4) || (argc > 6))
		return RESULT_SHOWUSAGE;

	if (!strcasecmp(argv[3], "atleast"))
		atleast = 1;

	if (!atleast) {
		if (argc > 5)
			return RESULT_SHOWUSAGE;

		if (sscanf(argv[3], "%30d", &newlevel) != 1)
			return RESULT_SHOWUSAGE;

		if (argc == 4) {
			debug_filename[0] = '\0';
		} else {
			filename = argv[4];
			ast_copy_string(debug_filename, filename, sizeof(debug_filename));
		}

		option_debug = newlevel;
	} else {
		if (argc < 5 || argc > 6)
			return RESULT_SHOWUSAGE;

		if (sscanf(argv[4], "%30d", &newlevel) != 1)
			return RESULT_SHOWUSAGE;

		if (argc == 5) {
			debug_filename[0] = '\0';
		} else {
			filename = argv[5];
			ast_copy_string(debug_filename, filename, sizeof(debug_filename));
		}

		if (newlevel > option_debug)
			option_debug = newlevel;
	}
=======
static char *handle_core_reload(struct ast_cli_entry *e, int cmd, struct ast_cli_args *a)
{
	switch (cmd) {
	case CLI_INIT:
		e->command = "core reload";
		e->usage =
			"Usage: core reload\n"
			"       Execute a global reload.\n";
		return NULL;

	case CLI_GENERATE:
		return NULL;
	}

	if (a->argc != e->args) {
		return CLI_SHOWUSAGE;
	}

	ast_module_reload(NULL);

	return CLI_SUCCESS;
}
/*! 
 * \brief Find the debug or verbose file setting 
 * \arg debug 1 for debug, 0 for verbose
 */
static struct module_level *find_module_level(const char *module, unsigned int debug)
{
	struct module_level *ml;
	struct module_level_list *mll = debug ? &debug_modules : &verbose_modules;
>>>>>>> 19898f33

	AST_LIST_TRAVERSE(mll, ml, entry) {
		if (!strcasecmp(ml->module, module))
			return ml;
	}

	return NULL;
}

static char *complete_number(const char *partial, unsigned int min, unsigned int max, int n)
{
<<<<<<< HEAD
	int oldval = option_debug;
	if (argc != 4)
		return RESULT_SHOWUSAGE;
=======
	int i, count = 0;
	unsigned int prospective[2];
	unsigned int part = strtoul(partial, NULL, 10);
	char next[12];
>>>>>>> 19898f33

	if (part < min || part > max) {
		return NULL;
	}

	for (i = 0; i < 21; i++) {
		if (i == 0) {
			prospective[0] = prospective[1] = part;
		} else if (part == 0 && !ast_strlen_zero(partial)) {
			break;
		} else if (i < 11) {
			prospective[0] = prospective[1] = part * 10 + (i - 1);
		} else {
			prospective[0] = (part * 10 + (i - 11)) * 10;
			prospective[1] = prospective[0] + 9;
		}
		if (i < 11 && (prospective[0] < min || prospective[0] > max)) {
			continue;
		} else if (prospective[1] < min || prospective[0] > max) {
			continue;
		}

		if (++count > n) {
			if (i < 11) {
				snprintf(next, sizeof(next), "%u", prospective[0]);
			} else {
				snprintf(next, sizeof(next), "%u...", prospective[0] / 10);
			}
			return ast_strdup(next);
		}
	}
	return NULL;
}

static char *handle_verbose(struct ast_cli_entry *e, int cmd, struct ast_cli_args *a)
{
	int oldval;
	int newlevel;
<<<<<<< HEAD
	char *filename = "<any>";
	if ((argc < 3) || (argc > 4))
		return RESULT_SHOWUSAGE;
	if (sscanf(argv[2], "%30d", &newlevel) != 1)
		return RESULT_SHOWUSAGE;
	option_debug = newlevel;
	if (argc == 4) {
		filename = argv[3];
		ast_copy_string(debug_filename, filename, sizeof(debug_filename));
=======
	int atleast = 0;
	int fd = a->fd;
	int argc = a->argc;
	const char * const *argv = a->argv;
	const char *argv3 = a->argv ? S_OR(a->argv[3], "") : "";
	int *dst;
	char *what;
	struct module_level_list *mll;
	struct module_level *ml;

	switch (cmd) {
	case CLI_INIT:
		e->command = "core set {debug|verbose}";
		e->usage =
#if !defined(LOW_MEMORY)
			"Usage: core set {debug|verbose} [atleast] <level> [module]\n"
#else
			"Usage: core set {debug|verbose} [atleast] <level>\n"
#endif
			"       core set {debug|verbose} off\n"
#if !defined(LOW_MEMORY)
			"       Sets level of debug or verbose messages to be displayed or\n"
			"       sets a module name to display debug messages from.\n"
#else
			"       Sets level of debug or verbose messages to be displayed.\n"
#endif
			"	0 or off means no messages should be displayed.\n"
			"	Equivalent to -d[d[...]] or -v[v[v...]] on startup\n";
		return NULL;

	case CLI_GENERATE:
		if (a->pos == 3 || (a->pos == 4 && !strcasecmp(a->argv[3], "atleast"))) {
			const char *pos = a->pos == 3 ? argv3 : S_OR(a->argv[4], "");
			int numbermatch = (ast_strlen_zero(pos) || strchr("123456789", pos[0])) ? 0 : 21;
			if (a->n < 21 && numbermatch == 0) {
				return complete_number(pos, 0, 0x7fffffff, a->n);
			} else if (pos[0] == '0') {
				if (a->n == 0) {
					return ast_strdup("0");
				} else {
					return NULL;
				}
			} else if (a->n == (21 - numbermatch)) {
				if (a->pos == 3 && !strncasecmp(argv3, "off", strlen(argv3))) {
					return ast_strdup("off");
				} else if (a->pos == 3 && !strncasecmp(argv3, "atleast", strlen(argv3))) {
					return ast_strdup("atleast");
				}
			} else if (a->n == (22 - numbermatch) && a->pos == 3 && ast_strlen_zero(argv3)) {
				return ast_strdup("atleast");
			}
#if !defined(LOW_MEMORY)
		} else if (a->pos == 4 || (a->pos == 5 && !strcasecmp(argv3, "atleast"))) {
			return ast_complete_source_filename(a->pos == 4 ? S_OR(a->argv[4], "") : S_OR(a->argv[5], ""), a->n);
#endif
		}
		return NULL;
	}
	/* all the above return, so we proceed with the handler.
	 * we are guaranteed to be called with argc >= e->args;
	 */

	if (argc <= e->args)
		return CLI_SHOWUSAGE;
	if (!strcasecmp(argv[e->args - 1], "debug")) {
		dst = &option_debug;
		oldval = option_debug;
		what = "Core debug";
>>>>>>> 19898f33
	} else {
		dst = &option_verbose;
		oldval = option_verbose;
		what = "Verbosity";
	}
	if (argc == e->args + 1 && !strcasecmp(argv[e->args], "off")) {
		unsigned int debug = (*what == 'C');
		newlevel = 0;

<<<<<<< HEAD
static int handle_logger_mute(int fd, int argc, char *argv[])
{
	if (argc < 2 || argc > 3)
		return RESULT_SHOWUSAGE;
	if (argc == 3 && !strcasecmp(argv[2], "silent"))
		ast_console_toggle_mute(fd, 1);
	else
		ast_console_toggle_mute(fd, 0);
	return RESULT_SUCCESS;
}

static int handle_unload_deprecated(int fd, int argc, char *argv[])
{
	int x;
	int force = AST_FORCE_SOFT;
	if (argc < 2)
		return RESULT_SHOWUSAGE;
	for (x = 1; x < argc; x++) {
		if (argv[x][0] == '-') {
			switch(argv[x][1]) {
			case 'f':
				force = AST_FORCE_FIRM;
				break;
			case 'h':
				force = AST_FORCE_HARD;
				break;
			default:
				return RESULT_SHOWUSAGE;
			}
		} else if (x != argc - 1) 
			return RESULT_SHOWUSAGE;
		else if (ast_unload_resource(argv[x], force)) {
			ast_cli(fd, "Unable to unload resource %s\n", argv[x]);
			return RESULT_FAILURE;
=======
		mll = debug ? &debug_modules : &verbose_modules;

		AST_RWLIST_WRLOCK(mll);
		while ((ml = AST_RWLIST_REMOVE_HEAD(mll, entry))) {
			ast_free(ml);
		}
		ast_clear_flag(&ast_options, debug ? AST_OPT_FLAG_DEBUG_MODULE : AST_OPT_FLAG_VERBOSE_MODULE);
		AST_RWLIST_UNLOCK(mll);

		goto done;
	}
	if (!strcasecmp(argv[e->args], "atleast"))
		atleast = 1;
	if (argc != e->args + atleast + 1 && argc != e->args + atleast + 2)
		return CLI_SHOWUSAGE;
	if (sscanf(argv[e->args + atleast], "%30d", &newlevel) != 1)
		return CLI_SHOWUSAGE;
	if (argc == e->args + atleast + 2) {
		unsigned int debug = (*what == 'C');
		char *mod = ast_strdupa(argv[e->args + atleast + 1]);

		mll = debug ? &debug_modules : &verbose_modules;

		if ((strlen(mod) > 3) && !strcasecmp(mod + strlen(mod) - 3, ".so")) {
			mod[strlen(mod) - 3] = '\0';
		}

		AST_RWLIST_WRLOCK(mll);

		if ((ml = find_module_level(mod, debug)) && !newlevel) {
			AST_RWLIST_REMOVE(mll, ml, entry);
			if (AST_RWLIST_EMPTY(mll))
				ast_clear_flag(&ast_options, debug ? AST_OPT_FLAG_DEBUG_MODULE : AST_OPT_FLAG_VERBOSE_MODULE);
			AST_RWLIST_UNLOCK(mll);
			ast_cli(fd, "%s was %d and has been set to 0 for '%s'\n", what, ml->level, mod);
			ast_free(ml);
			return CLI_SUCCESS;
		}

		if (ml) {
			if ((atleast && newlevel < ml->level) || ml->level == newlevel) {
				ast_cli(fd, "%s is %d for '%s'\n", what, ml->level, mod);
				AST_RWLIST_UNLOCK(mll);
				return CLI_SUCCESS;
			}
		} else if (!(ml = ast_calloc(1, sizeof(*ml) + strlen(mod) + 1))) {
			AST_RWLIST_UNLOCK(mll);
			return CLI_FAILURE;
>>>>>>> 19898f33
		}

		oldval = ml->level;
		ml->level = newlevel;
		strcpy(ml->module, mod);

		ast_set_flag(&ast_options, debug ? AST_OPT_FLAG_DEBUG_MODULE : AST_OPT_FLAG_VERBOSE_MODULE);

		AST_RWLIST_INSERT_TAIL(mll, ml, entry);
		AST_RWLIST_UNLOCK(mll);

		ast_cli(fd, "%s was %d and has been set to %d for '%s'\n", what, oldval, ml->level, ml->module);

		return CLI_SUCCESS;
	}

done:
	if (!atleast || newlevel > *dst)
		*dst = newlevel;
	if (oldval > 0 && *dst == 0)
		ast_cli(fd, "%s is now OFF\n", what);
	else if (*dst > 0) {
		if (oldval == *dst)
			ast_cli(fd, "%s is at least %d\n", what, *dst);
		else
			ast_cli(fd, "%s was %d and is now %d\n", what, oldval, *dst);
	}

	return CLI_SUCCESS;
}

static char *handle_logger_mute(struct ast_cli_entry *e, int cmd, struct ast_cli_args *a)
{
	switch (cmd) {
	case CLI_INIT:
		e->command = "logger mute";
		e->usage = 
			"Usage: logger mute\n"
			"       Disables logging output to the current console, making it possible to\n"
			"       gather information without being disturbed by scrolling lines.\n";
		return NULL;
	case CLI_GENERATE:
		return NULL;
	}

	if (a->argc < 2 || a->argc > 3)
		return CLI_SHOWUSAGE;

	if (a->argc == 3 && !strcasecmp(a->argv[2], "silent"))
		ast_console_toggle_mute(a->fd, 1);
	else
		ast_console_toggle_mute(a->fd, 0);

	return CLI_SUCCESS;
}

static char *handle_unload(struct ast_cli_entry *e, int cmd, struct ast_cli_args *a)
{
	/* "module unload mod_1 [mod_2 .. mod_N]" */
	int x;
	int force = AST_FORCE_SOFT;
<<<<<<< HEAD
	if (argc < 3)
		return RESULT_SHOWUSAGE;
	for (x = 2; x < argc; x++) {
		if (argv[x][0] == '-') {
			switch(argv[x][1]) {
			case 'f':
				force = AST_FORCE_FIRM;
				break;
			case 'h':
				force = AST_FORCE_HARD;
				break;
			default:
				return RESULT_SHOWUSAGE;
			}
		} else if (x != argc - 1) 
			return RESULT_SHOWUSAGE;
		else if (ast_unload_resource(argv[x], force)) {
			ast_cli(fd, "Unable to unload resource %s\n", argv[x]);
			return RESULT_FAILURE;
=======
	const char *s;

	switch (cmd) {
	case CLI_INIT:
		e->command = "module unload";
		e->usage =
			"Usage: module unload [-f|-h] <module_1> [<module_2> ... ]\n"
			"       Unloads the specified module from Asterisk. The -f\n"
			"       option causes the module to be unloaded even if it is\n"
			"       in use (may cause a crash) and the -h module causes the\n"
			"       module to be unloaded even if the module says it cannot, \n"
			"       which almost always will cause a crash.\n";
		return NULL;

	case CLI_GENERATE:
		return ast_module_helper(a->line, a->word, a->pos, a->n, a->pos, 0);
	}
	if (a->argc < e->args + 1)
		return CLI_SHOWUSAGE;
	x = e->args;	/* first argument */
	s = a->argv[x];
	if (s[0] == '-') {
		if (s[1] == 'f')
			force = AST_FORCE_FIRM;
		else if (s[1] == 'h')
			force = AST_FORCE_HARD;
		else
			return CLI_SHOWUSAGE;
		if (a->argc < e->args + 2)	/* need at least one module name */
			return CLI_SHOWUSAGE;
		x++;	/* skip this argument */
	}

	for (; x < a->argc; x++) {
		if (ast_unload_resource(a->argv[x], force)) {
			ast_cli(a->fd, "Unable to unload resource %s\n", a->argv[x]);
			return CLI_FAILURE;
>>>>>>> 19898f33
		}
		ast_cli(a->fd, "Unloaded %s\n", a->argv[x]);
	}

	return CLI_SUCCESS;
}

#define MODLIST_FORMAT  "%-30s %-40.40s %-10d\n"
#define MODLIST_FORMAT2 "%-30s %-40.40s %-10s\n"

AST_MUTEX_DEFINE_STATIC(climodentrylock);
static int climodentryfd = -1;

static int modlist_modentry(const char *module, const char *description, int usecnt, const char *like)
{
	/* Comparing the like with the module */
	if (strcasestr(module, like) ) {
		ast_cli(climodentryfd, MODLIST_FORMAT, module, description, usecnt);
		return 1;
	} 
	return 0;
}

<<<<<<< HEAD
static char modlist_help[] =
"Usage: module show [like <keyword>]\n"
"       Shows Asterisk modules currently in use, and usage statistics.\n";

static char uptime_help[] =
"Usage: core show uptime [seconds]\n"
"       Shows Asterisk uptime information.\n"
"       The seconds word returns the uptime in seconds only.\n";

static void print_uptimestr(int fd, time_t timeval, const char *prefix, int printsec)
=======
static void print_uptimestr(int fd, struct timeval timeval, const char *prefix, int printsec)
>>>>>>> 19898f33
{
	int x; /* the main part - years, weeks, etc. */
	struct ast_str *out;

#define SECOND (1)
#define MINUTE (SECOND*60)
#define HOUR (MINUTE*60)
#define DAY (HOUR*24)
#define WEEK (DAY*7)
#define YEAR (DAY*365)
#define NEEDCOMMA(x) ((x)? ",": "")	/* define if we need a comma */
	if (timeval.tv_sec < 0)	/* invalid, nothing to show */
		return;

	if (printsec)  {	/* plain seconds output */
		ast_cli(fd, "%s: %lu\n", prefix, (u_long)timeval.tv_sec);
		return;
	}
	out = ast_str_alloca(256);
	if (timeval.tv_sec > YEAR) {
		x = (timeval.tv_sec / YEAR);
		timeval.tv_sec -= (x * YEAR);
		ast_str_append(&out, 0, "%d year%s%s ", x, ESS(x),NEEDCOMMA(timeval.tv_sec));
	}
	if (timeval.tv_sec > WEEK) {
		x = (timeval.tv_sec / WEEK);
		timeval.tv_sec -= (x * WEEK);
		ast_str_append(&out, 0, "%d week%s%s ", x, ESS(x),NEEDCOMMA(timeval.tv_sec));
	}
	if (timeval.tv_sec > DAY) {
		x = (timeval.tv_sec / DAY);
		timeval.tv_sec -= (x * DAY);
		ast_str_append(&out, 0, "%d day%s%s ", x, ESS(x),NEEDCOMMA(timeval.tv_sec));
	}
	if (timeval.tv_sec > HOUR) {
		x = (timeval.tv_sec / HOUR);
		timeval.tv_sec -= (x * HOUR);
		ast_str_append(&out, 0, "%d hour%s%s ", x, ESS(x),NEEDCOMMA(timeval.tv_sec));
	}
	if (timeval.tv_sec > MINUTE) {
		x = (timeval.tv_sec / MINUTE);
		timeval.tv_sec -= (x * MINUTE);
		ast_str_append(&out, 0, "%d minute%s%s ", x, ESS(x),NEEDCOMMA(timeval.tv_sec));
	}
	x = timeval.tv_sec;
	if (x > 0 || ast_str_strlen(out) == 0)	/* if there is nothing, print 0 seconds */
		ast_str_append(&out, 0, "%d second%s ", x, ESS(x));
	ast_cli(fd, "%s: %s\n", prefix, ast_str_buffer(out));
}

<<<<<<< HEAD
static int handle_showuptime_deprecated(int fd, int argc, char *argv[])
=======
static struct ast_cli_entry *cli_next(struct ast_cli_entry *e)
>>>>>>> 19898f33
{
	if (e) {
		return AST_LIST_NEXT(e, list);
	} else {
		return AST_LIST_FIRST(&helpers);
	}
}

static char * handle_showuptime(struct ast_cli_entry *e, int cmd, struct ast_cli_args *a)
{
	struct timeval curtime = ast_tvnow();
	int printsec;

	switch (cmd) {
	case CLI_INIT:
		e->command = "core show uptime [seconds]";
		e->usage =
			"Usage: core show uptime [seconds]\n"
			"       Shows Asterisk uptime information.\n"
			"       The seconds word returns the uptime in seconds only.\n";
		return NULL;

	case CLI_GENERATE:
		return NULL;
	}
	/* regular handler */
	if (a->argc == e->args && !strcasecmp(a->argv[e->args-1],"seconds"))
		printsec = 1;
	else if (a->argc == e->args-1)
		printsec = 0;
	else
		return CLI_SHOWUSAGE;
	if (ast_startuptime.tv_sec)
		print_uptimestr(a->fd, ast_tvsub(curtime, ast_startuptime), "System uptime", printsec);
	if (ast_lastreloadtime.tv_sec)
		print_uptimestr(a->fd, ast_tvsub(curtime, ast_lastreloadtime), "Last reload", printsec);
	return CLI_SUCCESS;
}

<<<<<<< HEAD
static int handle_showuptime(int fd, int argc, char *argv[])
{
	/* 'core show uptime [seconds]' */
	time_t curtime = time(NULL);
	int printsec = (argc == 4 && !strcasecmp(argv[3],"seconds"));

	if (argc != 3 && !printsec)
		return RESULT_SHOWUSAGE;
	if (ast_startuptime)
		print_uptimestr(fd, curtime - ast_startuptime, "System uptime", printsec);
	if (ast_lastreloadtime)
		print_uptimestr(fd, curtime - ast_lastreloadtime, "Last reload", printsec);
	return RESULT_SUCCESS;
}

static int handle_modlist(int fd, int argc, char *argv[])
=======
static char *handle_modlist(struct ast_cli_entry *e, int cmd, struct ast_cli_args *a)
>>>>>>> 19898f33
{
	const char *like;

	switch (cmd) {
	case CLI_INIT:
		e->command = "module show [like]";
		e->usage =
			"Usage: module show [like keyword]\n"
			"       Shows Asterisk modules currently in use, and usage statistics.\n";
		return NULL;

	case CLI_GENERATE:
		if (a->pos == e->args)
			return ast_module_helper(a->line, a->word, a->pos, a->n, a->pos, 0);
		else
			return NULL;
	}
	/* all the above return, so we proceed with the handler.
	 * we are guaranteed to have argc >= e->args
	 */
	if (a->argc == e->args - 1)
		like = "";
	else if (a->argc == e->args + 1 && !strcasecmp(a->argv[e->args-1], "like") )
		like = a->argv[e->args];
	else
		return CLI_SHOWUSAGE;
		
	ast_mutex_lock(&climodentrylock);
	climodentryfd = a->fd; /* global, protected by climodentrylock */
	ast_cli(a->fd, MODLIST_FORMAT2, "Module", "Description", "Use Count");
	ast_cli(a->fd,"%d modules loaded\n", ast_update_module_list(modlist_modentry, like));
	climodentryfd = -1;
	ast_mutex_unlock(&climodentrylock);
	return CLI_SUCCESS;
}
#undef MODLIST_FORMAT
#undef MODLIST_FORMAT2

<<<<<<< HEAD
=======
static char *handle_showcalls(struct ast_cli_entry *e, int cmd, struct ast_cli_args *a)
{
	struct timeval curtime = ast_tvnow();
	int showuptime, printsec;

	switch (cmd) {
	case CLI_INIT:
		e->command = "core show calls [uptime]";
		e->usage =
			"Usage: core show calls [uptime] [seconds]\n"
			"       Lists number of currently active calls and total number of calls\n"
			"       processed through PBX since last restart. If 'uptime' is specified\n"
			"       the system uptime is also displayed. If 'seconds' is specified in\n"
			"       addition to 'uptime', the system uptime is displayed in seconds.\n";
		return NULL;

	case CLI_GENERATE:
		if (a->pos != e->args)
			return NULL;
		return a->n == 0  ? ast_strdup("seconds") : NULL;
	}

	/* regular handler */
	if (a->argc >= e->args && !strcasecmp(a->argv[e->args-1],"uptime")) {
		showuptime = 1;

		if (a->argc == e->args+1 && !strcasecmp(a->argv[e->args],"seconds"))
			printsec = 1;
		else if (a->argc == e->args)
			printsec = 0;
		else
			return CLI_SHOWUSAGE;
	} else if (a->argc == e->args-1) {
		showuptime = 0;
		printsec = 0;
	} else
		return CLI_SHOWUSAGE;

	if (option_maxcalls) {
		ast_cli(a->fd, "%d of %d max active call%s (%5.2f%% of capacity)\n",
		   ast_active_calls(), option_maxcalls, ESS(ast_active_calls()),
		   ((double)ast_active_calls() / (double)option_maxcalls) * 100.0);
	} else {
		ast_cli(a->fd, "%d active call%s\n", ast_active_calls(), ESS(ast_active_calls()));
	}
   
	ast_cli(a->fd, "%d call%s processed\n", ast_processed_calls(), ESS(ast_processed_calls()));

	if (ast_startuptime.tv_sec && showuptime) {
		print_uptimestr(a->fd, ast_tvsub(curtime, ast_startuptime), "System uptime", printsec);
	}

	return RESULT_SUCCESS;
}

static char *handle_chanlist(struct ast_cli_entry *e, int cmd, struct ast_cli_args *a)
{
>>>>>>> 19898f33
#define FORMAT_STRING  "%-20.20s %-20.20s %-7.7s %-30.30s\n"
#define FORMAT_STRING2 "%-20.20s %-20.20s %-7.7s %-30.30s\n"
#define CONCISE_FORMAT_STRING  "%s!%s!%s!%d!%s!%s!%s!%s!%s!%s!%d!%s!%s!%s\n"
#define VERBOSE_FORMAT_STRING  "%-20.20s %-20.20s %-16.16s %4d %-7.7s %-12.12s %-25.25s %-15.15s %8.8s %-11.11s %-11.11s %-20.20s\n"
#define VERBOSE_FORMAT_STRING2 "%-20.20s %-20.20s %-16.16s %-4.4s %-7.7s %-12.12s %-25.25s %-15.15s %8.8s %-11.11s %-11.11s %-20.20s\n"

static int handle_chanlist_deprecated(int fd, int argc, char *argv[])
{
	struct ast_channel *c = NULL;
	int numchans = 0, concise = 0, verbose = 0, count = 0;
	struct ast_channel_iterator *iter = NULL;

	switch (cmd) {
	case CLI_INIT:
		e->command = "core show channels [concise|verbose|count]";
		e->usage =
			"Usage: core show channels [concise|verbose|count]\n"
			"       Lists currently defined channels and some information about them. If\n"
			"       'concise' is specified, the format is abridged and in a more easily\n"
			"       machine parsable format. If 'verbose' is specified, the output includes\n"
			"       more and longer fields. If 'count' is specified only the channel and call\n"
			"       count is output.\n"
			"	The 'concise' option is deprecated and will be removed from future versions\n"
			"	of Asterisk.\n";
		return NULL;

	case CLI_GENERATE:
		return NULL;
	}

	if (a->argc == e->args) {
		if (!strcasecmp(a->argv[e->args-1],"concise"))
			concise = 1;
		else if (!strcasecmp(a->argv[e->args-1],"verbose"))
			verbose = 1;
		else if (!strcasecmp(a->argv[e->args-1],"count"))
			count = 1;
		else
			return CLI_SHOWUSAGE;
	} else if (a->argc != e->args - 1)
		return CLI_SHOWUSAGE;

	if (!count) {
		if (!concise && !verbose)
			ast_cli(a->fd, FORMAT_STRING2, "Channel", "Location", "State", "Application(Data)");
		else if (verbose)
			ast_cli(a->fd, VERBOSE_FORMAT_STRING2, "Channel", "Context", "Extension", "Priority", "State", "Application", "Data", 
				"CallerID", "Duration", "Accountcode", "PeerAccount", "BridgedTo");
	}

	if (!count && !(iter = ast_channel_iterator_all_new())) {
		return CLI_FAILURE;
	}

	for (; iter && (c = ast_channel_iterator_next(iter)); ast_channel_unref(c)) {
		struct ast_channel *bc;
		char durbuf[10] = "-";

		ast_channel_lock(c);

		bc = ast_bridged_channel(c);

		if (!count) {
			if ((concise || verbose)  && c->cdr && !ast_tvzero(c->cdr->start)) {
				int duration = (int)(ast_tvdiff_ms(ast_tvnow(), c->cdr->start) / 1000);
				if (verbose) {
					int durh = duration / 3600;
					int durm = (duration % 3600) / 60;
					int durs = duration % 60;
					snprintf(durbuf, sizeof(durbuf), "%02d:%02d:%02d", durh, durm, durs);
				} else {
					snprintf(durbuf, sizeof(durbuf), "%d", duration);
				}				
			}
			if (concise) {
				ast_cli(a->fd, CONCISE_FORMAT_STRING, c->name, c->context, c->exten, c->priority, ast_state2str(c->_state),
					c->appl ? c->appl : "(None)",
					S_OR(c->data, ""),	/* XXX different from verbose ? */
					S_COR(c->caller.id.number.valid, c->caller.id.number.str, ""),
					S_OR(c->accountcode, ""),
					S_OR(c->peeraccount, ""),
					c->amaflags, 
					durbuf,
					bc ? bc->name : "(None)",
					c->uniqueid);
			} else if (verbose) {
				ast_cli(a->fd, VERBOSE_FORMAT_STRING, c->name, c->context, c->exten, c->priority, ast_state2str(c->_state),
					c->appl ? c->appl : "(None)",
					c->data ? S_OR(c->data, "(Empty)" ): "(None)",
					S_COR(c->caller.id.number.valid, c->caller.id.number.str, ""),
					durbuf,
					S_OR(c->accountcode, ""),
					S_OR(c->peeraccount, ""),
					bc ? bc->name : "(None)");
			} else {
				char locbuf[40] = "(None)";
				char appdata[40] = "(None)";
				
				if (!ast_strlen_zero(c->context) && !ast_strlen_zero(c->exten)) 
					snprintf(locbuf, sizeof(locbuf), "%s@%s:%d", c->exten, c->context, c->priority);
				if (c->appl)
					snprintf(appdata, sizeof(appdata), "%s(%s)", c->appl, S_OR(c->data, ""));
				ast_cli(a->fd, FORMAT_STRING, c->name, locbuf, ast_state2str(c->_state), appdata);
			}
		}
		ast_channel_unlock(c);
	}

	if (iter) {
		ast_channel_iterator_destroy(iter);
	}

	if (!concise) {
		numchans = ast_active_channels();
		ast_cli(a->fd, "%d active channel%s\n", numchans, ESS(numchans));
		if (option_maxcalls)
			ast_cli(a->fd, "%d of %d max active call%s (%5.2f%% of capacity)\n",
				ast_active_calls(), option_maxcalls, ESS(ast_active_calls()),
				((double)ast_active_calls() / (double)option_maxcalls) * 100.0);
		else
			ast_cli(a->fd, "%d active call%s\n", ast_active_calls(), ESS(ast_active_calls()));

		ast_cli(a->fd, "%d call%s processed\n", ast_processed_calls(), ESS(ast_processed_calls()));
	}
<<<<<<< HEAD
	return RESULT_SUCCESS;
}
	
static int handle_chanlist(int fd, int argc, char *argv[])
{
	struct ast_channel *c = NULL;
	char durbuf[10] = "-";
	char locbuf[40];
	char appdata[40];
	int duration;
	int durh, durm, durs;
	int numchans = 0, concise = 0, verbose = 0;

	concise = (argc == 4 && (!strcasecmp(argv[3],"concise")));
	verbose = (argc == 4 && (!strcasecmp(argv[3],"verbose")));

	if (argc < 3 || argc > 4 || (argc == 4 && !concise && !verbose))
		return RESULT_SHOWUSAGE;

	if (!concise && !verbose)
		ast_cli(fd, FORMAT_STRING2, "Channel", "Location", "State", "Application(Data)");
	else if (verbose)
		ast_cli(fd, VERBOSE_FORMAT_STRING2, "Channel", "Context", "Extension", "Priority", "State", "Application", "Data", 
		        "CallerID", "Duration", "Accountcode", "BridgedTo");

	while ((c = ast_channel_walk_locked(c)) != NULL) {
		struct ast_channel *bc = ast_bridged_channel(c);
		if ((concise || verbose)  && c->cdr && !ast_tvzero(c->cdr->start)) {
			duration = (int)(ast_tvdiff_ms(ast_tvnow(), c->cdr->start) / 1000);
			if (verbose) {
				durh = duration / 3600;
				durm = (duration % 3600) / 60;
				durs = duration % 60;
				snprintf(durbuf, sizeof(durbuf), "%02d:%02d:%02d", durh, durm, durs);
			} else {
				snprintf(durbuf, sizeof(durbuf), "%d", duration);
			}				
		} else {
			durbuf[0] = '\0';
		}
		if (concise) {
			ast_cli(fd, CONCISE_FORMAT_STRING, c->name, c->context, c->exten, c->priority, ast_state2str(c->_state),
			        c->appl ? c->appl : "(None)",
				S_OR(c->data, ""),	/* XXX different from verbose ? */
			        S_OR(c->cid.cid_num, ""),
			        S_OR(c->accountcode, ""),
				c->amaflags, 
			        durbuf,
				bc ? bc->name : "(None)");
		} else if (verbose) {
			ast_cli(fd, VERBOSE_FORMAT_STRING, c->name, c->context, c->exten, c->priority, ast_state2str(c->_state),
			        c->appl ? c->appl : "(None)",
				c->data ? S_OR(c->data, "(Empty)" ): "(None)",
			        S_OR(c->cid.cid_num, ""),
				durbuf,
			        S_OR(c->accountcode, ""),
				bc ? bc->name : "(None)");
		} else {
			if (!ast_strlen_zero(c->context) && !ast_strlen_zero(c->exten)) 
				snprintf(locbuf, sizeof(locbuf), "%s@%s:%d", c->exten, c->context, c->priority);
			else
				strcpy(locbuf, "(None)");
			if (c->appl)
				snprintf(appdata, sizeof(appdata), "%s(%s)", c->appl, c->data ? c->data : "");
			else
				strcpy(appdata, "(None)");
			ast_cli(fd, FORMAT_STRING, c->name, locbuf, ast_state2str(c->_state), appdata);
		}
		numchans++;
		ast_channel_unlock(c);
	}
	if (!concise) {
		ast_cli(fd, "%d active channel%s\n", numchans, ESS(numchans));
		if (option_maxcalls)
			ast_cli(fd, "%d of %d max active call%s (%5.2f%% of capacity)\n",
				ast_active_calls(), option_maxcalls, ESS(ast_active_calls()),
				((double)ast_active_calls() / (double)option_maxcalls) * 100.0);
		else
			ast_cli(fd, "%d active call%s\n", ast_active_calls(), ESS(ast_active_calls()));
	}
	return RESULT_SUCCESS;
}
=======

	return CLI_SUCCESS;
>>>>>>> 19898f33
	
#undef FORMAT_STRING
#undef FORMAT_STRING2
#undef CONCISE_FORMAT_STRING
#undef VERBOSE_FORMAT_STRING
#undef VERBOSE_FORMAT_STRING2

<<<<<<< HEAD
static char showchan_help[] = 
"Usage: core show channel <channel>\n"
"       Shows lots of information about the specified channel.\n";

static char debugchan_help[] = 
"Usage: core set debug channel <channel> [off]\n"
"       Enables/disables debugging on a specific channel.\n";
=======
static char *handle_softhangup(struct ast_cli_entry *e, int cmd, struct ast_cli_args *a)
{
	struct ast_channel *c=NULL;

	switch (cmd) {
	case CLI_INIT:
		e->command = "channel request hangup";
		e->usage =
			"Usage: channel request hangup <channel>|<all>\n"
			"       Request that a channel be hung up. The hangup takes effect\n"
			"       the next time the driver reads or writes from the channel.\n"
			"       If 'all' is specified instead of a channel name, all channels\n"
			"       will see the hangup request.\n";
		return NULL;
	case CLI_GENERATE:
		return ast_complete_channels(a->line, a->word, a->pos, a->n, e->args);
	}

	if (a->argc != 4) {
		return CLI_SHOWUSAGE;
	}
>>>>>>> 19898f33

	if (!strcasecmp(a->argv[3], "all")) {
		struct ast_channel_iterator *iter = NULL;
		if (!(iter = ast_channel_iterator_all_new())) {
			return CLI_FAILURE;
		}
		for (; iter && (c = ast_channel_iterator_next(iter)); ast_channel_unref(c)) {
			ast_channel_lock(c);
			ast_cli(a->fd, "Requested Hangup on channel '%s'\n", c->name);
			ast_softhangup(c, AST_SOFTHANGUP_EXPLICIT);
			ast_channel_unlock(c);
		}
		ast_channel_iterator_destroy(iter);
	} else if ((c = ast_channel_get_by_name(a->argv[3]))) {
		ast_channel_lock(c);
		ast_cli(a->fd, "Requested Hangup on channel '%s'\n", c->name);
		ast_softhangup(c, AST_SOFTHANGUP_EXPLICIT);
		ast_channel_unlock(c);
		c = ast_channel_unref(c);
	} else {
		ast_cli(a->fd, "%s is not a known channel\n", a->argv[3]);
	}

	return CLI_SUCCESS;
}

/*! \brief handles CLI command 'cli show permissions' */
static char *handle_cli_show_permissions(struct ast_cli_entry *e, int cmd, struct ast_cli_args *a)
{
	struct usergroup_cli_perm *cp;
	struct cli_perm *perm;
	struct passwd *pw = NULL;
	struct group *gr = NULL;

	switch (cmd) {
	case CLI_INIT:
		e->command = "cli show permissions";
		e->usage =
			"Usage: cli show permissions\n"
			"       Shows CLI configured permissions.\n";
		return NULL;
	case CLI_GENERATE:
		return NULL;
	}

	AST_RWLIST_RDLOCK(&cli_perms);
	AST_LIST_TRAVERSE(&cli_perms, cp, list) {
		if (cp->uid >= 0) {
			pw = getpwuid(cp->uid);
			if (pw) {
				ast_cli(a->fd, "user: %s [uid=%d]\n", pw->pw_name, cp->uid);
			}
		} else {
			gr = getgrgid(cp->gid);
			if (gr) {
				ast_cli(a->fd, "group: %s [gid=%d]\n", gr->gr_name, cp->gid);
			}
		}
		ast_cli(a->fd, "Permissions:\n");
		if (cp->perms) {
			AST_LIST_TRAVERSE(cp->perms, perm, list) {
				ast_cli(a->fd, "\t%s -> %s\n", perm->permit ? "permit" : "deny", perm->command);
			}
		}
		ast_cli(a->fd, "\n");
	}
	AST_RWLIST_UNLOCK(&cli_perms);

	return CLI_SUCCESS;
}

/*! \brief handles CLI command 'cli reload permissions' */
static char *handle_cli_reload_permissions(struct ast_cli_entry *e, int cmd, struct ast_cli_args *a)
{
	switch (cmd) {
	case CLI_INIT:
		e->command = "cli reload permissions";
		e->usage =
			"Usage: cli reload permissions\n"
			"       Reload the 'cli_permissions.conf' file.\n";
		return NULL;
	case CLI_GENERATE:
		return NULL;
	}

	ast_cli_perms_init(1);

	return CLI_SUCCESS;
}

/*! \brief handles CLI command 'cli check permissions' */
static char *handle_cli_check_permissions(struct ast_cli_entry *e, int cmd, struct ast_cli_args *a)
{
	struct passwd *pw = NULL;
	struct group *gr;
	int gid = -1, uid = -1;
	char command[AST_MAX_ARGS] = "";
	struct ast_cli_entry *ce = NULL;
	int found = 0;
	char *group, *tmp;

	switch (cmd) {
	case CLI_INIT:
		e->command = "cli check permissions";
		e->usage =
			"Usage: cli check permissions {<username>|@<groupname>|<username>@<groupname>} [<command>]\n"
			"       Check permissions config for a user@group or list the allowed commands for the specified user.\n"
			"       The username or the groupname may be omitted.\n";
		return NULL;
	case CLI_GENERATE:
		if (a->pos >= 4) {
			return ast_cli_generator(a->line + strlen("cli check permissions") + strlen(a->argv[3]) + 1, a->word, a->n);
		}
		return NULL;
	}

	if (a->argc < 4) {
		return CLI_SHOWUSAGE;
	}

	tmp = ast_strdupa(a->argv[3]);
	group = strchr(tmp, '@');
	if (group) {
		gr = getgrnam(&group[1]);
		if (!gr) {
			ast_cli(a->fd, "Unknown group '%s'\n", &group[1]);
			return CLI_FAILURE;
		}
		group[0] = '\0';
		gid = gr->gr_gid;
	}

	if (!group && ast_strlen_zero(tmp)) {
		ast_cli(a->fd, "You didn't supply a username\n");
	} else if (!ast_strlen_zero(tmp) && !(pw = getpwnam(tmp))) {
		ast_cli(a->fd, "Unknown user '%s'\n", tmp);
		return CLI_FAILURE;
	} else if (pw) {
		uid = pw->pw_uid;
	}

	if (a->argc == 4) {
		while ((ce = cli_next(ce))) {
			/* Hide commands that start with '_' */
			if (ce->_full_cmd[0] == '_') {
				continue;
			}
			if (cli_has_permissions(uid, gid, ce->_full_cmd)) {
				ast_cli(a->fd, "%30.30s %s\n", ce->_full_cmd, S_OR(ce->summary, "<no description available>"));
				found++;
			}
		}
		if (!found) {
			ast_cli(a->fd, "You are not allowed to run any command on Asterisk\n");
		}
	} else {
		ast_join(command, sizeof(command), a->argv + 4);
		ast_cli(a->fd, "%s '%s%s%s' is %s to run command: '%s'\n", uid >= 0 ? "User" : "Group", tmp,
			group && uid >= 0 ? "@" : "",
			group ? &group[1] : "",
			cli_has_permissions(uid, gid, command) ? "allowed" : "not allowed", command);
	}

	return CLI_SUCCESS;
}

static char *__ast_cli_generator(const char *text, const char *word, int state, int lock);

static char *handle_commandmatchesarray(struct ast_cli_entry *e, int cmd, struct ast_cli_args *a)
{
	char *buf, *obuf;
	int buflen = 2048;
	int len = 0;
	char **matches;
	int x, matchlen;
	
	switch (cmd) {
	case CLI_INIT:
		e->command = "_command matchesarray";
		e->usage = 
			"Usage: _command matchesarray \"<line>\" text \n"
			"       This function is used internally to help with command completion and should.\n"
			"       never be called by the user directly.\n";
		return NULL;
	case CLI_GENERATE:
		return NULL;
	}

	if (a->argc != 4)
		return CLI_SHOWUSAGE;
	if (!(buf = ast_malloc(buflen)))
		return CLI_FAILURE;
	buf[len] = '\0';
	matches = ast_cli_completion_matches(a->argv[2], a->argv[3]);
	if (matches) {
		for (x=0; matches[x]; x++) {
			matchlen = strlen(matches[x]) + 1;
			if (len + matchlen >= buflen) {
				buflen += matchlen * 3;
				obuf = buf;
				if (!(buf = ast_realloc(obuf, buflen))) 
					/* Memory allocation failure...  Just free old buffer and be done */
					ast_free(obuf);
			}
			if (buf)
				len += sprintf( buf + len, "%s ", matches[x]);
			ast_free(matches[x]);
			matches[x] = NULL;
		}
		ast_free(matches);
	}

	if (buf) {
		ast_cli(a->fd, "%s%s",buf, AST_CLI_COMPLETE_EOF);
		ast_free(buf);
	} else
		ast_cli(a->fd, "NULL\n");

	return CLI_SUCCESS;
}



static char *handle_commandnummatches(struct ast_cli_entry *e, int cmd, struct ast_cli_args *a)
{
	int matches = 0;

	switch (cmd) {
	case CLI_INIT:
		e->command = "_command nummatches";
		e->usage = 
			"Usage: _command nummatches \"<line>\" text \n"
			"       This function is used internally to help with command completion and should.\n"
			"       never be called by the user directly.\n";
		return NULL;
	case CLI_GENERATE:
		return NULL;
	}

	if (a->argc != 4)
		return CLI_SHOWUSAGE;

	matches = ast_cli_generatornummatches(a->argv[2], a->argv[3]);

	ast_cli(a->fd, "%d", matches);

	return CLI_SUCCESS;
}

static char *handle_commandcomplete(struct ast_cli_entry *e, int cmd, struct ast_cli_args *a)
{
	char *buf;
	switch (cmd) {
	case CLI_INIT:
		e->command = "_command complete";
		e->usage = 
			"Usage: _command complete \"<line>\" text state\n"
			"       This function is used internally to help with command completion and should.\n"
			"       never be called by the user directly.\n";
		return NULL;
	case CLI_GENERATE:
		return NULL;
	}
	if (a->argc != 5)
		return CLI_SHOWUSAGE;
	buf = __ast_cli_generator(a->argv[2], a->argv[3], atoi(a->argv[4]), 0);
	if (buf) {
<<<<<<< HEAD
		ast_cli(fd, "%s", buf);
		free(buf);
=======
		ast_cli(a->fd, "%s", buf);
		ast_free(buf);
>>>>>>> 19898f33
	} else
		ast_cli(a->fd, "NULL\n");
	return CLI_SUCCESS;
}

<<<<<<< HEAD
static int handle_debugchan_deprecated(int fd, int argc, char *argv[])
=======
struct channel_set_debug_args {
	int fd;
	int is_off;
};

static int channel_set_debug(void *obj, void *arg, void *data, int flags)
>>>>>>> 19898f33
{
	struct ast_channel *chan = obj;
	struct channel_set_debug_args *args = data;

	ast_channel_lock(chan);

	if (!(chan->fin & DEBUGCHAN_FLAG) || !(chan->fout & DEBUGCHAN_FLAG)) {
		if (args->is_off) {
			chan->fin &= ~DEBUGCHAN_FLAG;
			chan->fout &= ~DEBUGCHAN_FLAG;
		} else {
			chan->fin |= DEBUGCHAN_FLAG;
			chan->fout |= DEBUGCHAN_FLAG;
		}
		ast_cli(args->fd, "Debugging %s on channel %s\n", args->is_off ? "disabled" : "enabled",
				chan->name);
	}

	ast_channel_unlock(chan);

	return 0;
}

<<<<<<< HEAD
static int handle_core_set_debug_channel(int fd, int argc, char *argv[])
{
	struct ast_channel *c = NULL;
	int is_all, is_off = 0;

	/* 'core set debug channel {all|chan_id}' */
	if (argc == 6 && strcmp(argv[5], "off") == 0)
		is_off = 1;
	else if (argc != 5)
		return RESULT_SHOWUSAGE;

	is_all = !strcasecmp("all", argv[4]);
	if (is_all) {
		if (is_off) {
=======
static char *handle_core_set_debug_channel(struct ast_cli_entry *e, int cmd, struct ast_cli_args *a)
{
	struct ast_channel *c = NULL;
	struct channel_set_debug_args args = {
		.fd = a->fd,
	};

	switch (cmd) {
	case CLI_INIT:
		e->command = "core set debug channel";
		e->usage =
			"Usage: core set debug channel <all|channel> [off]\n"
			"       Enables/disables debugging on all or on a specific channel.\n";
		return NULL;
	case CLI_GENERATE:
		/* XXX remember to handle the optional "off" */
		if (a->pos != e->args)
			return NULL;
		return a->n == 0 ? ast_strdup("all") : ast_complete_channels(a->line, a->word, a->pos, a->n - 1, e->args);
	}

	if (cmd == (CLI_HANDLER + 1000)) {
		/* called from handle_nodebugchan_deprecated */
		args.is_off = 1;
	} else if (a->argc == e->args + 2) {
		/* 'core set debug channel {all|chan_id}' */
		if (!strcasecmp(a->argv[e->args + 1], "off"))
			args.is_off = 1;
		else
			return CLI_SHOWUSAGE;
	} else if (a->argc != e->args + 1) {
		return CLI_SHOWUSAGE;
	}

	if (!strcasecmp("all", a->argv[e->args])) {
		if (args.is_off) {
>>>>>>> 19898f33
			global_fin &= ~DEBUGCHAN_FLAG;
			global_fout &= ~DEBUGCHAN_FLAG;
		} else {
			global_fin |= DEBUGCHAN_FLAG;
			global_fout |= DEBUGCHAN_FLAG;
		}
<<<<<<< HEAD
		c = ast_channel_walk_locked(NULL);
	} else {
		c = ast_get_channel_by_name_locked(argv[4]);
		if (c == NULL)
			ast_cli(fd, "No such channel %s\n", argv[4]);
	}
	while (c) {
		if (!(c->fin & DEBUGCHAN_FLAG) || !(c->fout & DEBUGCHAN_FLAG)) {
			if (is_off) {
				c->fin &= ~DEBUGCHAN_FLAG;
				c->fout &= ~DEBUGCHAN_FLAG;
			} else {
				c->fin |= DEBUGCHAN_FLAG;
				c->fout |= DEBUGCHAN_FLAG;
			}
			ast_cli(fd, "Debugging %s on channel %s\n", is_off ? "disabled" : "enabled", c->name);
=======
		ast_channel_callback(channel_set_debug, NULL, &args, OBJ_NODATA | OBJ_MULTIPLE);
	} else {
		if ((c = ast_channel_get_by_name(a->argv[e->args]))) {
			channel_set_debug(c, NULL, &args, 0);
			ast_channel_unref(c);
		} else {
			ast_cli(a->fd, "No such channel %s\n", a->argv[e->args]);
>>>>>>> 19898f33
		}
	}
<<<<<<< HEAD
	ast_cli(fd, "Debugging on new channels is %s\n", is_off ? "disabled" : "enabled");
	return RESULT_SUCCESS;
}

static int handle_nodebugchan_deprecated(int fd, int argc, char *argv[])
{
	struct ast_channel *c=NULL;
	int is_all;
	/* 'no debug channel {all|chan_id}' */
	if (argc != 4)
		return RESULT_SHOWUSAGE;
	is_all = !strcasecmp("all", argv[3]);
	if (is_all) {
		global_fin &= ~DEBUGCHAN_FLAG;
		global_fout &= ~DEBUGCHAN_FLAG;
		c = ast_channel_walk_locked(NULL);
	} else {
		c = ast_get_channel_by_name_locked(argv[3]);
		if (c == NULL)
			ast_cli(fd, "No such channel %s\n", argv[3]);
	}
	while(c) {
		if ((c->fin & DEBUGCHAN_FLAG) || (c->fout & DEBUGCHAN_FLAG)) {
			c->fin &= ~DEBUGCHAN_FLAG;
			c->fout &= ~DEBUGCHAN_FLAG;
			ast_cli(fd, "Debugging disabled on channel %s\n", c->name);
		}
		ast_channel_unlock(c);
		if (!is_all)
			break;
		c = ast_channel_walk_locked(c);
=======

	ast_cli(a->fd, "Debugging on new channels is %s\n", args.is_off ? "disabled" : "enabled");

	return CLI_SUCCESS;
}

static char *handle_nodebugchan_deprecated(struct ast_cli_entry *e, int cmd, struct ast_cli_args *a)
{
	char *res;

	switch (cmd) {
	case CLI_INIT:
		e->command = "no debug channel";
		return NULL;
	case CLI_HANDLER:
		/* exit out of switch statement */
		break;
	default:
		return NULL;
>>>>>>> 19898f33
	}

	if (a->argc != e->args + 1)
		return CLI_SHOWUSAGE;

	/* add a 'magic' value to the CLI_HANDLER command so that
	 * handle_core_set_debug_channel() will act as if 'off'
	 * had been specified as part of the command
	 */
	res = handle_core_set_debug_channel(e, CLI_HANDLER + 1000, a);

	return res;
}
		
<<<<<<< HEAD
static int handle_showchan_deprecated(int fd, int argc, char *argv[])
=======
static char *handle_showchan(struct ast_cli_entry *e, int cmd, struct ast_cli_args *a)
>>>>>>> 19898f33
{
	struct ast_channel *c=NULL;
	struct timeval now;
	struct ast_str *out = ast_str_thread_get(&ast_str_thread_global_buf, 16);
	char cdrtime[256];
	char nf[256], wf[256], rf[256];
	struct ast_str *write_transpath = ast_str_alloca(256);
	struct ast_str *read_transpath = ast_str_alloca(256);
	long elapsed_seconds=0;
	int hour=0, min=0, sec=0;
#ifdef CHANNEL_TRACE
	int trace_enabled;
#endif

	switch (cmd) {
	case CLI_INIT:
		e->command = "core show channel";
		e->usage = 
			"Usage: core show channel <channel>\n"
			"       Shows lots of information about the specified channel.\n";
		return NULL;
	case CLI_GENERATE:
		return ast_complete_channels(a->line, a->word, a->pos, a->n, 3);
	}
	
	if (a->argc != 4) {
		return CLI_SHOWUSAGE;
	}

	now = ast_tvnow();

	if (!(c = ast_channel_get_by_name(a->argv[3]))) {
		ast_cli(a->fd, "%s is not a known channel\n", a->argv[3]);
		return CLI_SUCCESS;
	}

	ast_channel_lock(c);

	if (c->cdr) {
		elapsed_seconds = now.tv_sec - c->cdr->start.tv_sec;
		hour = elapsed_seconds / 3600;
		min = (elapsed_seconds % 3600) / 60;
		sec = elapsed_seconds % 60;
		snprintf(cdrtime, sizeof(cdrtime), "%dh%dm%ds", hour, min, sec);
	} else {
		strcpy(cdrtime, "N/A");
	}

	ast_cli(a->fd, 
		" -- General --\n"
		"           Name: %s\n"
		"           Type: %s\n"
		"       UniqueID: %s\n"
		"       LinkedID: %s\n"
		"      Caller ID: %s\n"
		" Caller ID Name: %s\n"
		"    DNID Digits: %s\n"
		"       Language: %s\n"
		"          State: %s (%d)\n"
		"          Rings: %d\n"
		"  NativeFormats: %s\n"
		"    WriteFormat: %s\n"
		"     ReadFormat: %s\n"
		" WriteTranscode: %s %s\n"
		"  ReadTranscode: %s %s\n"
		"1st File Descriptor: %d\n"
		"      Frames in: %d%s\n"
		"     Frames out: %d%s\n"
		" Time to Hangup: %ld\n"
		"   Elapsed Time: %s\n"
		"  Direct Bridge: %s\n"
		"Indirect Bridge: %s\n"
		" --   PBX   --\n"
		"        Context: %s\n"
		"      Extension: %s\n"
		"       Priority: %d\n"
		"     Call Group: %llu\n"
		"   Pickup Group: %llu\n"
<<<<<<< HEAD
		"    Application: %s\n"
		"           Data: %s\n"
		"    Blocking in: %s\n",
		c->name, c->tech->type, c->uniqueid,
		S_OR(c->cid.cid_num, "(N/A)"),
		S_OR(c->cid.cid_name, "(N/A)"),
		S_OR(c->cid.cid_dnid, "(N/A)"), ast_state2str(c->_state), c->_state, c->rings, 
		ast_getformatname_multiple(nf, sizeof(nf), c->nativeformats), 
		ast_getformatname_multiple(wf, sizeof(wf), c->writeformat), 
		ast_getformatname_multiple(rf, sizeof(rf), c->readformat),
		c->writetrans ? "Yes" : "No",
		c->readtrans ? "Yes" : "No",
		c->fds[0],
		c->fin & ~DEBUGCHAN_FLAG, (c->fin & DEBUGCHAN_FLAG) ? " (DEBUGGED)" : "",
		c->fout & ~DEBUGCHAN_FLAG, (c->fout & DEBUGCHAN_FLAG) ? " (DEBUGGED)" : "",
		(long)c->whentohangup,
		cdrtime, c->_bridge ? c->_bridge->name : "<none>", ast_bridged_channel(c) ? ast_bridged_channel(c)->name : "<none>", 
		c->context, c->exten, c->priority, c->callgroup, c->pickupgroup, ( c->appl ? c->appl : "(N/A)" ),
		( c-> data ? S_OR(c->data, "(Empty)") : "(None)"),
		(ast_test_flag(c, AST_FLAG_BLOCKING) ? c->blockproc : "(Not Blocking)"));
	
	if(pbx_builtin_serialize_variables(c,buf,sizeof(buf)))
		ast_cli(fd,"      Variables:\n%s\n",buf);
	if(c->cdr && ast_cdr_serialize_variables(c->cdr,buf, sizeof(buf), '=', '\n', 1))
		ast_cli(fd,"  CDR Variables:\n%s\n",buf);
	
	ast_channel_unlock(c);
	return RESULT_SUCCESS;
}

static int handle_showchan(int fd, int argc, char *argv[])
{
	struct ast_channel *c=NULL;
	struct timeval now;
	char buf[2048];
	char cdrtime[256];
	char nf[256], wf[256], rf[256];
	long elapsed_seconds=0;
	int hour=0, min=0, sec=0;
	
	if (argc != 4)
		return RESULT_SHOWUSAGE;
	now = ast_tvnow();
	c = ast_get_channel_by_name_locked(argv[3]);
	if (!c) {
		ast_cli(fd, "%s is not a known channel\n", argv[3]);
		return RESULT_SUCCESS;
	}
	if(c->cdr) {
		elapsed_seconds = now.tv_sec - c->cdr->start.tv_sec;
		hour = elapsed_seconds / 3600;
		min = (elapsed_seconds % 3600) / 60;
		sec = elapsed_seconds % 60;
		snprintf(cdrtime, sizeof(cdrtime), "%dh%dm%ds", hour, min, sec);
	} else
		strcpy(cdrtime, "N/A");
	ast_cli(fd, 
		" -- General --\n"
		"           Name: %s\n"
		"           Type: %s\n"
		"       UniqueID: %s\n"
		"      Caller ID: %s\n"
		" Caller ID Name: %s\n"
		"    DNID Digits: %s\n"
		"          State: %s (%d)\n"
		"          Rings: %d\n"
		"  NativeFormats: %s\n"
		"    WriteFormat: %s\n"
		"     ReadFormat: %s\n"
		" WriteTranscode: %s\n"
		"  ReadTranscode: %s\n"
		"1st File Descriptor: %d\n"
		"      Frames in: %d%s\n"
		"     Frames out: %d%s\n"
		" Time to Hangup: %ld\n"
		"   Elapsed Time: %s\n"
		"  Direct Bridge: %s\n"
		"Indirect Bridge: %s\n"
		" --   PBX   --\n"
		"        Context: %s\n"
		"      Extension: %s\n"
		"       Priority: %d\n"
		"     Call Group: %llu\n"
		"   Pickup Group: %llu\n"
=======
>>>>>>> 19898f33
		"    Application: %s\n"
		"           Data: %s\n"
		"    Blocking in: %s\n",
		c->name, c->tech->type, c->uniqueid, c->linkedid,
		S_COR(c->caller.id.number.valid, c->caller.id.number.str, "(N/A)"),
		S_COR(c->caller.id.name.valid, c->caller.id.name.str, "(N/A)"),
		S_OR(c->dialed.number.str, "(N/A)"),
		c->language,	
		ast_state2str(c->_state), c->_state, c->rings, 
		ast_getformatname_multiple(nf, sizeof(nf), c->nativeformats), 
		ast_getformatname_multiple(wf, sizeof(wf), c->writeformat), 
		ast_getformatname_multiple(rf, sizeof(rf), c->readformat),
		c->writetrans ? "Yes" : "No",
		ast_translate_path_to_str(c->writetrans, &write_transpath),
		c->readtrans ? "Yes" : "No",
		ast_translate_path_to_str(c->readtrans, &read_transpath),
		c->fds[0],
		c->fin & ~DEBUGCHAN_FLAG, (c->fin & DEBUGCHAN_FLAG) ? " (DEBUGGED)" : "",
		c->fout & ~DEBUGCHAN_FLAG, (c->fout & DEBUGCHAN_FLAG) ? " (DEBUGGED)" : "",
		(long)c->whentohangup.tv_sec,
		cdrtime, c->_bridge ? c->_bridge->name : "<none>", ast_bridged_channel(c) ? ast_bridged_channel(c)->name : "<none>", 
		c->context, c->exten, c->priority, c->callgroup, c->pickupgroup, ( c->appl ? c->appl : "(N/A)" ),
		( c-> data ? S_OR(c->data, "(Empty)") : "(None)"),
		(ast_test_flag(c, AST_FLAG_BLOCKING) ? c->blockproc : "(Not Blocking)"));
	
	if (pbx_builtin_serialize_variables(c, &out)) {
		ast_cli(a->fd,"      Variables:\n%s\n", ast_str_buffer(out));
	}

	if (c->cdr && ast_cdr_serialize_variables(c->cdr, &out, '=', '\n', 1)) {
		ast_cli(a->fd,"  CDR Variables:\n%s\n", ast_str_buffer(out));
	}

#ifdef CHANNEL_TRACE
	trace_enabled = ast_channel_trace_is_enabled(c);
	ast_cli(a->fd, "  Context Trace: %s\n", trace_enabled ? "Enabled" : "Disabled");
	if (trace_enabled && ast_channel_trace_serialize(c, &out))
		ast_cli(a->fd, "          Trace:\n%s\n", ast_str_buffer(out));
#endif

	ast_channel_unlock(c);
	c = ast_channel_unref(c);

	return CLI_SUCCESS;
}

/*
 * helper function to generate CLI matches from a fixed set of values.
 * A NULL word is acceptable.
 */
char *ast_cli_complete(const char *word, const char * const choices[], int state)
{
	int i, which = 0, len;
	len = ast_strlen_zero(word) ? 0 : strlen(word);

	for (i = 0; choices[i]; i++) {
		if ((!len || !strncasecmp(word, choices[i], len)) && ++which > state)
			return ast_strdup(choices[i]);
	}
	return NULL;
}

<<<<<<< HEAD
static char *complete_show_channels_deprecated(const char *line, const char *word, int pos, int state)
{
	static char *choices[] = { "concise", "verbose", NULL };

	return (pos != 2) ? NULL : ast_cli_complete(word, choices, state);
}

static char *complete_show_channels(const char *line, const char *word, int pos, int state)
{
	static char *choices[] = { "concise", "verbose", NULL };

	return (pos != 3) ? NULL : ast_cli_complete(word, choices, state);
}

=======
>>>>>>> 19898f33
char *ast_complete_channels(const char *line, const char *word, int pos, int state, int rpos)
{
	struct ast_channel *c = NULL;
	int which = 0;
	char notfound = '\0';
	char *ret = &notfound; /* so NULL can break the loop */
	struct ast_channel_iterator *iter;

	if (pos != rpos) {
		return NULL;
	}
<<<<<<< HEAD
	return ret == &notfound ? NULL : ret;
}

static char *complete_ch_3(const char *line, const char *word, int pos, int state)
{
	return ast_complete_channels(line, word, pos, state, 2);
}

static char *complete_ch_4(const char *line, const char *word, int pos, int state)
{
	return ast_complete_channels(line, word, pos, state, 3);
}

static char *complete_ch_5(const char *line, const char *word, int pos, int state)
{
	return ast_complete_channels(line, word, pos, state, 4);
}

static char *complete_mod_2(const char *line, const char *word, int pos, int state)
{
	return ast_module_helper(line, word, pos, state, 1, 1);
}

static char *complete_mod_2_nr(const char *line, const char *word, int pos, int state)
{
        return ast_module_helper(line, word, pos, state, 1, 0);
}

static char *complete_mod_3_nr(const char *line, const char *word, int pos, int state)
{
	return ast_module_helper(line, word, pos, state, 2, 0);
}

static char *complete_mod_3(const char *line, const char *word, int pos, int state)
{
	return ast_module_helper(line, word, pos, state, 2, 1);
}

static char *complete_mod_4(const char *line, const char *word, int pos, int state)
{
	return ast_module_helper(line, word, pos, state, 3, 0);
}

static char *complete_fn_2(const char *line, const char *word, int pos, int state)
{
	char *c, *d;
	char filename[PATH_MAX];
=======

	if (ast_strlen_zero(word)) {
		iter = ast_channel_iterator_all_new();
	} else {
		iter = ast_channel_iterator_by_name_new(word, strlen(word));
	}
>>>>>>> 19898f33

	if (!iter) {
		return NULL;
<<<<<<< HEAD
	
	if (word[0] == '/')
		ast_copy_string(filename, word, sizeof(filename));
	else
		snprintf(filename, sizeof(filename), "%s/%s", ast_config_AST_MODULE_DIR, word);
	
	c = d = filename_completion_function(filename, state);
	
	if (c && word[0] != '/')
		c += (strlen(ast_config_AST_MODULE_DIR) + 1);
	if (c)
		c = strdup(c);
	free(d);
	
	return c;
}

static char *complete_fn_3(const char *line, const char *word, int pos, int state)
{
	char *c, *d;
	char filename[PATH_MAX];

	if (pos != 2)
		return NULL;
	
	if (word[0] == '/')
		ast_copy_string(filename, word, sizeof(filename));
	else
		snprintf(filename, sizeof(filename), "%s/%s", ast_config_AST_MODULE_DIR, word);
	
	c = d = filename_completion_function(filename, state);
	
	if (c && word[0] != '/')
		c += (strlen(ast_config_AST_MODULE_DIR) + 1);
	if (c)
		c = strdup(c);

	free(d);
	
	return c;
=======
	}

	while (ret == &notfound && (c = ast_channel_iterator_next(iter))) {
		if (++which > state) {
			ast_channel_lock(c);
			ret = ast_strdup(c->name);
			ast_channel_unlock(c);
		}
		ast_channel_unref(c);
	}

	ast_channel_iterator_destroy(iter);

	return ret == &notfound ? NULL : ret;
>>>>>>> 19898f33
}

static char *group_show_channels(struct ast_cli_entry *e, int cmd, struct ast_cli_args *a)
{
#define FORMAT_STRING  "%-25s  %-20s  %-20s\n"

	struct ast_group_info *gi = NULL;
	int numchans = 0;
	regex_t regexbuf;
	int havepattern = 0;

	switch (cmd) {
	case CLI_INIT:
		e->command = "group show channels";
		e->usage = 
			"Usage: group show channels [pattern]\n"
			"       Lists all currently active channels with channel group(s) specified.\n"
			"       Optional regular expression pattern is matched to group names for each\n"
			"       channel.\n";
		return NULL;
	case CLI_GENERATE:
		return NULL;
	}

	if (a->argc < 3 || a->argc > 4)
		return CLI_SHOWUSAGE;
	
	if (a->argc == 4) {
		if (regcomp(&regexbuf, a->argv[3], REG_EXTENDED | REG_NOSUB))
			return CLI_SHOWUSAGE;
		havepattern = 1;
	}

<<<<<<< HEAD
	ast_cli(fd, FORMAT_STRING, "Channel", "Group", "Category");

	ast_app_group_list_lock();
=======
	ast_cli(a->fd, FORMAT_STRING, "Channel", "Group", "Category");

	ast_app_group_list_rdlock();
>>>>>>> 19898f33
	
	gi = ast_app_group_list_head();
	while (gi) {
		if (!havepattern || !regexec(&regexbuf, gi->group, 0, NULL, 0)) {
<<<<<<< HEAD
			ast_cli(fd, FORMAT_STRING, gi->chan->name, gi->group, (ast_strlen_zero(gi->category) ? "(default)" : gi->category));
			numchans++;
		}
		gi = AST_LIST_NEXT(gi, list);
=======
			ast_cli(a->fd, FORMAT_STRING, gi->chan->name, gi->group, (ast_strlen_zero(gi->category) ? "(default)" : gi->category));
			numchans++;
		}
		gi = AST_LIST_NEXT(gi, group_list);
>>>>>>> 19898f33
	}
	
	ast_app_group_list_unlock();
	
	if (havepattern)
		regfree(&regexbuf);

	ast_cli(a->fd, "%d active channel%s\n", numchans, ESS(numchans));
	return CLI_SUCCESS;
#undef FORMAT_STRING
}

<<<<<<< HEAD
static int handle_cli_wait_fullybooted(int fd, int argc, char *argv[])
{
	while (!ast_test_flag(&ast_options, AST_OPT_FLAG_FULLY_BOOTED)) {
		usleep(100);
	}

	ast_cli(fd, "Asterisk has fully booted.\n");

	return RESULT_SUCCESS;
}

static int handle_help(int fd, int argc, char *argv[]);

static char * complete_help(const char *text, const char *word, int pos, int state)
=======
static char *handle_cli_wait_fullybooted(struct ast_cli_entry *e, int cmd, struct ast_cli_args *a)
>>>>>>> 19898f33
{
	switch (cmd) {
	case CLI_INIT:
		e->command = "core waitfullybooted";
		e->usage =
			"Usage: core waitfullybooted\n"
			"	Wait until Asterisk has fully booted.\n";
		return NULL;
	case CLI_GENERATE:
		return NULL;
	}

	while (!ast_test_flag(&ast_options, AST_OPT_FLAG_FULLY_BOOTED)) {
		usleep(100);
	}

	ast_cli(a->fd, "Asterisk has fully booted.\n");

	return CLI_SUCCESS;
}

static char *handle_help(struct ast_cli_entry *e, int cmd, struct ast_cli_args *a);

static struct ast_cli_entry cli_cli[] = {
	/* Deprecated, but preferred command is now consolidated (and already has a deprecated command for it). */
	AST_CLI_DEFINE(handle_commandcomplete, "Command complete"),
	AST_CLI_DEFINE(handle_commandnummatches, "Returns number of command matches"),
	AST_CLI_DEFINE(handle_commandmatchesarray, "Returns command matches array"),

	AST_CLI_DEFINE(handle_nodebugchan_deprecated, "Disable debugging on channel(s)"),

	AST_CLI_DEFINE(handle_chanlist, "Display information on channels"),

<<<<<<< HEAD
static struct ast_cli_entry cli_debug_channel_deprecated = {
	{ "debug", "channel", NULL },
	handle_debugchan_deprecated, NULL,
	NULL, complete_ch_3 };

static struct ast_cli_entry cli_debug_level_deprecated = {
	{ "debug", "level", NULL },
	handle_debuglevel_deprecated, NULL,
	NULL };

static struct ast_cli_entry cli_set_debug_deprecated = {
	{ "set", "debug", NULL },
	handle_set_debug_deprecated, NULL,
	NULL, NULL, &cli_debug_level_deprecated };

static struct ast_cli_entry cli_set_verbose_deprecated = {
	{ "set", "verbose", NULL },
	handle_set_verbose_deprecated, NULL,
	NULL };

static struct ast_cli_entry cli_show_channel_deprecated = {
	{ "show", "channel", NULL },
	handle_showchan_deprecated, NULL,
	NULL, complete_ch_3 };

static struct ast_cli_entry cli_show_channels_deprecated = {
	{ "show", "channels", NULL },
	handle_chanlist_deprecated, NULL,
	NULL, complete_show_channels_deprecated };

static struct ast_cli_entry cli_show_modules_deprecated = {
	{ "show", "modules", NULL },
	handle_modlist, NULL,
	NULL };

static struct ast_cli_entry cli_show_modules_like_deprecated = {
	{ "show", "modules", "like", NULL },
	handle_modlist, NULL,
	NULL, complete_mod_4 };

static struct ast_cli_entry cli_module_load_deprecated = {
	{ "load", NULL },
	handle_load_deprecated, NULL,
	NULL, complete_fn_2 };

static struct ast_cli_entry cli_module_reload_deprecated = {
	{ "reload", NULL },
	handle_reload_deprecated, NULL,
	NULL, complete_mod_2 };

static struct ast_cli_entry cli_module_unload_deprecated = {
	{ "unload", NULL },
	handle_unload_deprecated, NULL,
	NULL, complete_mod_2_nr };

static struct ast_cli_entry cli_show_uptime_deprecated = {
	{ "show", "uptime", NULL },
	handle_showuptime_deprecated, "Show uptime information",
	NULL };

static struct ast_cli_entry cli_cli[] = {
	/* Deprecated, but preferred command is now consolidated (and already has a deprecated command for it). */
	{ { "no", "debug", "channel", NULL },
	handle_nodebugchan_deprecated, NULL,
	NULL, complete_ch_4 },

	{ { "core", "show", "channels", NULL },
	handle_chanlist, "Display information on channels",
	chanlist_help, complete_show_channels, &cli_show_channels_deprecated },

	{ { "core", "show", "channel", NULL },
	handle_showchan, "Display information on a specific channel",
	showchan_help, complete_ch_4, &cli_show_channel_deprecated },

	{ { "core", "set", "debug", "channel", NULL },
	handle_core_set_debug_channel, "Enable/disable debugging on a channel",
	debugchan_help, complete_ch_5, &cli_debug_channel_deprecated },

	{ { "core", "set", "debug", NULL },
	handle_set_debug, "Set level of debug chattiness",
	debug_help, NULL, &cli_set_debug_deprecated },

	{ { "core", "set", "debug", "off", NULL },
	handle_nodebug, "Turns off debug chattiness",
	nodebug_help },

	{ { "core", "set", "verbose", NULL },
	handle_verbose, "Set level of verboseness",
	verbose_help, NULL, &cli_set_verbose_deprecated },

	{ { "group", "show", "channels", NULL },
	group_show_channels, "Display active channels with group(s)",
	group_show_channels_help },
=======
	AST_CLI_DEFINE(handle_showcalls, "Display information on calls"),

	AST_CLI_DEFINE(handle_showchan, "Display information on a specific channel"),

	AST_CLI_DEFINE(handle_core_set_debug_channel, "Enable/disable debugging on a channel"),

	AST_CLI_DEFINE(handle_verbose, "Set level of debug/verbose chattiness"),

	AST_CLI_DEFINE(group_show_channels, "Display active channels with group(s)"),

	AST_CLI_DEFINE(handle_help, "Display help list, or specific help on a command"),

	AST_CLI_DEFINE(handle_logger_mute, "Toggle logging output to a console"),

	AST_CLI_DEFINE(handle_modlist, "List modules and info"),

	AST_CLI_DEFINE(handle_load, "Load a module by name"),
>>>>>>> 19898f33

	AST_CLI_DEFINE(handle_reload, "Reload configuration for a module"),

	AST_CLI_DEFINE(handle_core_reload, "Global reload"),

<<<<<<< HEAD
	{ { "module", "show", NULL },
	handle_modlist, "List modules and info",
	modlist_help, NULL, &cli_show_modules_deprecated },

	{ { "module", "show", "like", NULL },
	handle_modlist, "List modules and info",
	modlist_help, complete_mod_4, &cli_show_modules_like_deprecated },

	{ { "module", "load", NULL },
	handle_load, "Load a module by name",
	load_help, complete_fn_3, &cli_module_load_deprecated },

	{ { "module", "reload", NULL },
	handle_reload, "Reload configuration",
	reload_help, complete_mod_3, &cli_module_reload_deprecated },

	{ { "module", "unload", NULL },
	handle_unload, "Unload a module by name",
	unload_help, complete_mod_3_nr, &cli_module_unload_deprecated },

 	{ { "core", "show", "uptime", NULL },
	handle_showuptime, "Show uptime information",
	uptime_help, NULL, &cli_show_uptime_deprecated },

	{ { "soft", "hangup", NULL },
	handle_softhangup, "Request a hangup on a given channel",
	softhangup_help, complete_ch_3 },

	{ { "core", "waitfullybooted", NULL },
	handle_cli_wait_fullybooted, "Wait until Asterisk has fully booted.",
	core_wait_fullybooted_help },
=======
	AST_CLI_DEFINE(handle_unload, "Unload a module by name"),

	AST_CLI_DEFINE(handle_showuptime, "Show uptime information"),

	AST_CLI_DEFINE(handle_softhangup, "Request a hangup on a given channel"),

	AST_CLI_DEFINE(handle_cli_reload_permissions, "Reload CLI permissions config"),

	AST_CLI_DEFINE(handle_cli_show_permissions, "Show CLI permissions"),

	AST_CLI_DEFINE(handle_cli_check_permissions, "Try a permissions config for a user"),

	AST_CLI_DEFINE(handle_cli_wait_fullybooted, "Wait for Asterisk to be fully booted"),
>>>>>>> 19898f33
};

/*!
 * Some regexp characters in cli arguments are reserved and used as separators.
 */
static const char cli_rsvd[] = "[]{}|*%";

/*!
 * initialize the _full_cmd string and related parameters,
 * return 0 on success, -1 on error.
 */
static int set_full_cmd(struct ast_cli_entry *e)
{
	int i;
	char buf[80];

	ast_join(buf, sizeof(buf), e->cmda);
	e->_full_cmd = ast_strdup(buf);
	if (!e->_full_cmd) {
		ast_log(LOG_WARNING, "-- cannot allocate <%s>\n", buf);
		return -1;
	}
	e->cmdlen = strcspn(e->_full_cmd, cli_rsvd);
	for (i = 0; e->cmda[i]; i++)
		;
	e->args = i;
	return 0;
}

/*! \brief cleanup (free) cli_perms linkedlist. */
static void destroy_user_perms(void)
{
	struct cli_perm *perm;
	struct usergroup_cli_perm *user_perm;

	AST_RWLIST_WRLOCK(&cli_perms);
	while ((user_perm = AST_LIST_REMOVE_HEAD(&cli_perms, list))) {
		while ((perm = AST_LIST_REMOVE_HEAD(user_perm->perms, list))) {
			ast_free(perm->command);
			ast_free(perm);
		}
		ast_free(user_perm);
	}
	AST_RWLIST_UNLOCK(&cli_perms);
}

int ast_cli_perms_init(int reload)
{
	struct ast_flags config_flags = { reload ? CONFIG_FLAG_FILEUNCHANGED : 0 };
	struct ast_config *cfg;
	char *cat = NULL;
	struct ast_variable *v;
	struct usergroup_cli_perm *user_group, *cp_entry;
	struct cli_perm *perm = NULL;
	struct passwd *pw;
	struct group *gr;

	if (ast_mutex_trylock(&permsconfiglock)) {
		ast_log(LOG_NOTICE, "You must wait until last 'cli reload permissions' command finish\n");
		return 1;
	}

	cfg = ast_config_load2(perms_config, "" /* core, can't reload */, config_flags);
	if (!cfg) {
		ast_mutex_unlock(&permsconfiglock);
		return 1;
	} else if (cfg == CONFIG_STATUS_FILEUNCHANGED) {
		ast_mutex_unlock(&permsconfiglock);
		return 0;
	}

	/* free current structures. */
	destroy_user_perms();

	while ((cat = ast_category_browse(cfg, cat))) {
		if (!strcasecmp(cat, "general")) {
			/* General options */
			for (v = ast_variable_browse(cfg, cat); v; v = v->next) {
				if (!strcasecmp(v->name, "default_perm")) {
					cli_default_perm = (!strcasecmp(v->value, "permit")) ? 1: 0;
				}
			}
			continue;
		}

		/* users or groups */
		gr = NULL, pw = NULL;
		if (cat[0] == '@') {
			/* This is a group */
			gr = getgrnam(&cat[1]);
			if (!gr) {
				ast_log (LOG_WARNING, "Unknown group '%s'\n", &cat[1]);
				continue;
			}
		} else {
			/* This is a user */
			pw = getpwnam(cat);
			if (!pw) {
				ast_log (LOG_WARNING, "Unknown user '%s'\n", cat);
				continue;
			}
		}
		user_group = NULL;
		/* Check for duplicates */
		AST_RWLIST_WRLOCK(&cli_perms);
		AST_LIST_TRAVERSE(&cli_perms, cp_entry, list) {
			if ((pw && cp_entry->uid == pw->pw_uid) || (gr && cp_entry->gid == gr->gr_gid)) {
				/* if it is duplicated, just added this new settings, to 
				the current list. */
				user_group = cp_entry;
				break;
			}
		}
		AST_RWLIST_UNLOCK(&cli_perms);

		if (!user_group) {
			/* alloc space for the new user config. */
			user_group = ast_calloc(1, sizeof(*user_group));
			if (!user_group) {
				continue;
			}
			user_group->uid = (pw ? pw->pw_uid : -1);
			user_group->gid = (gr ? gr->gr_gid : -1);
			user_group->perms = ast_calloc(1, sizeof(*user_group->perms));
			if (!user_group->perms) {
				ast_free(user_group);
				continue;
			}
		}
		for (v = ast_variable_browse(cfg, cat); v; v = v->next) {
			if (ast_strlen_zero(v->value)) {
				/* we need to check this condition cause it could break security. */
				ast_log(LOG_WARNING, "Empty permit/deny option in user '%s'\n", cat);
				continue;
			}
			if (!strcasecmp(v->name, "permit")) {
				perm = ast_calloc(1, sizeof(*perm));
				if (perm) {
					perm->permit = 1;
					perm->command = ast_strdup(v->value);
				}
			} else if (!strcasecmp(v->name, "deny")) {
				perm = ast_calloc(1, sizeof(*perm));
				if (perm) {
					perm->permit = 0;
					perm->command = ast_strdup(v->value);
				}
			} else {
				/* up to now, only 'permit' and 'deny' are possible values. */
				ast_log(LOG_WARNING, "Unknown '%s' option\n", v->name);
				continue;
			}
			if (perm) {
				/* Added the permission to the user's list. */
				AST_LIST_INSERT_TAIL(user_group->perms, perm, list);
				perm = NULL;
			}
		}
		AST_RWLIST_WRLOCK(&cli_perms);
		AST_RWLIST_INSERT_TAIL(&cli_perms, user_group, list);
		AST_RWLIST_UNLOCK(&cli_perms);
	}

	ast_config_destroy(cfg);
	ast_mutex_unlock(&permsconfiglock);
	return 0;
}

/*! \brief initialize the _full_cmd string in * each of the builtins. */
void ast_builtins_init(void)
{
	ast_cli_register_multiple(cli_cli, ARRAY_LEN(cli_cli));
}

/*!
 * match a word in the CLI entry.
 * returns -1 on mismatch, 0 on match of an optional word,
 * 1 on match of a full word.
 *
 * The pattern can be
 *   any_word           match for equal
 *   [foo|bar|baz]      optionally, one of these words
 *   {foo|bar|baz}      exactly, one of these words
 *   %                  any word
 */
static int word_match(const char *cmd, const char *cli_word)
{
	int l;
	char *pos;

	if (ast_strlen_zero(cmd) || ast_strlen_zero(cli_word))
		return -1;
	if (!strchr(cli_rsvd, cli_word[0])) /* normal match */
		return (strcasecmp(cmd, cli_word) == 0) ? 1 : -1;
	/* regexp match, takes [foo|bar] or {foo|bar} */
	l = strlen(cmd);
	/* wildcard match - will extend in the future */
	if (l > 0 && cli_word[0] == '%') {
		return 1;	/* wildcard */
	}
	pos = strcasestr(cli_word, cmd);
	if (pos == NULL) /* not found, say ok if optional */
		return cli_word[0] == '[' ? 0 : -1;
	if (pos == cli_word)	/* no valid match at the beginning */
		return -1;
	if (strchr(cli_rsvd, pos[-1]) && strchr(cli_rsvd, pos[l]))
		return 1;	/* valid match */
	return -1;	/* not found */
}

/*! \brief if word is a valid prefix for token, returns the pos-th
 * match as a malloced string, or NULL otherwise.
 * Always tell in *actual how many matches we got.
 */
static char *is_prefix(const char *word, const char *token,
	int pos, int *actual)
{
	int lw;
	char *s, *t1;

	*actual = 0;
	if (ast_strlen_zero(token))
		return NULL;
	if (ast_strlen_zero(word))
		word = "";	/* dummy */
	lw = strlen(word);
	if (strcspn(word, cli_rsvd) != lw)
		return NULL;	/* no match if word has reserved chars */
	if (strchr(cli_rsvd, token[0]) == NULL) {	/* regular match */
		if (strncasecmp(token, word, lw))	/* no match */
			return NULL;
		*actual = 1;
		return (pos != 0) ? NULL : ast_strdup(token);
	}
	/* now handle regexp match */

	/* Wildcard always matches, so we never do is_prefix on them */

	t1 = ast_strdupa(token + 1);	/* copy, skipping first char */
	while (pos >= 0 && (s = strsep(&t1, cli_rsvd)) && *s) {
		if (*s == '%')	/* wildcard */
			continue;
		if (strncasecmp(s, word, lw))	/* no match */
			continue;
		(*actual)++;
		if (pos-- == 0)
			return ast_strdup(s);
	}
	return NULL;
}

/*!
 * \internal
 * \brief locate a cli command in the 'helpers' list (which must be locked).
 *     The search compares word by word taking care of regexps in e->cmda
 *     This function will return NULL when nothing is matched, or the ast_cli_entry that matched.
 * \param cmds
 * \param match_type has 3 possible values:
 *      0       returns if the search key is equal or longer than the entry.
 *		            note that trailing optional arguments are skipped.
 *      -1      true if the mismatch is on the last word XXX not true!
 *      1       true only on complete, exact match.
 *
 */
static struct ast_cli_entry *find_cli(const char * const cmds[], int match_type)
{
	int matchlen = -1;	/* length of longest match so far */
	struct ast_cli_entry *cand = NULL, *e=NULL;

	while ( (e = cli_next(e)) ) {
		/* word-by word regexp comparison */
		const char * const *src = cmds;
		const char * const *dst = e->cmda;
		int n = 0;
		for (;; dst++, src += n) {
			n = word_match(*src, *dst);
			if (n < 0)
				break;
		}
		if (ast_strlen_zero(*dst) || ((*dst)[0] == '[' && ast_strlen_zero(dst[1]))) {
			/* no more words in 'e' */
			if (ast_strlen_zero(*src))	/* exact match, cannot do better */
				break;
			/* Here, cmds has more words than the entry 'e' */
			if (match_type != 0)	/* but we look for almost exact match... */
				continue;	/* so we skip this one. */
			/* otherwise we like it (case 0) */
		} else {	/* still words in 'e' */
			if (ast_strlen_zero(*src))
				continue; /* cmds is shorter than 'e', not good */
			/* Here we have leftover words in cmds and 'e',
			 * but there is a mismatch. We only accept this one if match_type == -1
			 * and this is the last word for both.
			 */
			if (match_type != -1 || !ast_strlen_zero(src[1]) ||
			    !ast_strlen_zero(dst[1]))	/* not the one we look for */
				continue;
			/* good, we are in case match_type == -1 and mismatch on last word */
		}
<<<<<<< HEAD
		if (y > matchlen) {	/* remember the candidate */
			matchlen = y;
=======
		if (src - cmds > matchlen) {	/* remember the candidate */
			matchlen = src - cmds;
>>>>>>> 19898f33
			cand = e;
		}
	}

	return e ? e : cand;
}

static char *find_best(const char *argv[])
{
	static char cmdline[80];
	int x;
	/* See how close we get, then print the candidate */
	const char *myargv[AST_MAX_CMD_LEN] = { NULL, };

	AST_RWLIST_RDLOCK(&helpers);
	for (x = 0; argv[x]; x++) {
		myargv[x] = argv[x];
		if (!find_cli(myargv, -1))
			break;
	}
	AST_RWLIST_UNLOCK(&helpers);
	ast_join(cmdline, sizeof(cmdline), myargv);
	return cmdline;
}

static int __ast_cli_unregister(struct ast_cli_entry *e, struct ast_cli_entry *ed)
{
	if (e->inuse) {
		ast_log(LOG_WARNING, "Can't remove command that is in use\n");
	} else {
<<<<<<< HEAD
		AST_LIST_LOCK(&helpers);
		AST_LIST_REMOVE(&helpers, e, list);
		AST_LIST_UNLOCK(&helpers);
		free(e->_full_cmd);
=======
		AST_RWLIST_WRLOCK(&helpers);
		AST_RWLIST_REMOVE(&helpers, e, list);
		AST_RWLIST_UNLOCK(&helpers);
		ast_free(e->_full_cmd);
		e->_full_cmd = NULL;
		if (e->handler) {
			/* this is a new-style entry. Reset fields and free memory. */
			char *cmda = (char *) e->cmda;
			memset(cmda, '\0', sizeof(e->cmda));
			ast_free(e->command);
			e->command = NULL;
			e->usage = NULL;
		}
>>>>>>> 19898f33
	}
	return 0;
}

static int __ast_cli_register(struct ast_cli_entry *e, struct ast_cli_entry *ed)
{
	struct ast_cli_entry *cur;
	int i, lf, ret = -1;

	struct ast_cli_args a;	/* fake argument */
	char **dst = (char **)e->cmda;	/* need to cast as the entry is readonly */
	char *s;

	memset(&a, '\0', sizeof(a));
	e->handler(e, CLI_INIT, &a);
	/* XXX check that usage and command are filled up */
	s = ast_skip_blanks(e->command);
	s = e->command = ast_strdup(s);
	for (i=0; !ast_strlen_zero(s) && i < AST_MAX_CMD_LEN-1; i++) {
		*dst++ = s;	/* store string */
		s = ast_skip_nonblanks(s);
		if (*s == '\0')	/* we are done */
			break;
		*s++ = '\0';
		s = ast_skip_blanks(s);
	}
	*dst++ = NULL;
	
	AST_RWLIST_WRLOCK(&helpers);
	
	if (find_cli(e->cmda, 1)) {
<<<<<<< HEAD
		ast_log(LOG_WARNING, "Command '%s' already registered (or something close enough)\n", fulle);
=======
		ast_log(LOG_WARNING, "Command '%s' already registered (or something close enough)\n", S_OR(e->_full_cmd, e->command));
>>>>>>> 19898f33
		goto done;
	}
	if (set_full_cmd(e))
		goto done;

<<<<<<< HEAD
	if (ed) {
		e->deprecated = 1;
		e->summary = ed->summary;
		e->usage = ed->usage;
		/* XXX If command A deprecates command B, and command B deprecates command C...
		   Do we want to show command A or command B when telling the user to use new syntax?
		   This currently would show command A.
		   To show command B, you just need to always use ed->_full_cmd.
		 */
		e->_deprecated_by = S_OR(ed->_deprecated_by, ed->_full_cmd);
	} else {
		e->deprecated = 0;
	}

	lf = strlen(fulle);
	AST_LIST_TRAVERSE_SAFE_BEGIN(&helpers, cur, list) {
		int len = strlen(cur->_full_cmd);
=======
	lf = e->cmdlen;
	AST_RWLIST_TRAVERSE_SAFE_BEGIN(&helpers, cur, list) {
		int len = cur->cmdlen;
>>>>>>> 19898f33
		if (lf < len)
			len = lf;
		if (strncasecmp(e->_full_cmd, cur->_full_cmd, len) < 0) {
			AST_RWLIST_INSERT_BEFORE_CURRENT(e, list); 
			break;
		}
	}
	AST_RWLIST_TRAVERSE_SAFE_END;

	if (!cur)
		AST_RWLIST_INSERT_TAIL(&helpers, e, list); 
	ret = 0;	/* success */

done:
	AST_RWLIST_UNLOCK(&helpers);

	return ret;
}

/* wrapper function, so we can unregister deprecated commands recursively */
int ast_cli_unregister(struct ast_cli_entry *e)
{
	return __ast_cli_unregister(e, NULL);
}

/* wrapper function, so we can register deprecated commands recursively */
int ast_cli_register(struct ast_cli_entry *e)
{
	return __ast_cli_register(e, NULL);
}

/*
 * register/unregister an array of entries.
 */
int ast_cli_register_multiple(struct ast_cli_entry *e, int len)
{
	int i, res = 0;

	for (i = 0; i < len; i++)
		res |= ast_cli_register(e + i);

	return res;
}

int ast_cli_unregister_multiple(struct ast_cli_entry *e, int len)
{
	int i, res = 0;

	for (i = 0; i < len; i++)
		res |= ast_cli_unregister(e + i);

	return res;
}


<<<<<<< HEAD
/*! \brief helper for help_workhorse and final part of handle_help
 * if locked = 0 it's just help_workhorse, otherwise assume the
 * list is already locked.
=======
/*! \brief helper for final part of handle_help
 *  if locked = 1, assume the list is already locked
>>>>>>> 19898f33
 */
static char *help1(int fd, const char * const match[], int locked)
{
	char matchstr[80] = "";
	struct ast_cli_entry *e = NULL;
	int len = 0;
	int found = 0;

	if (match) {
		ast_join(matchstr, sizeof(matchstr), match);
		len = strlen(matchstr);
	}
	if (!locked)
		AST_RWLIST_RDLOCK(&helpers);
	while ( (e = cli_next(e)) ) {
		/* Hide commands that start with '_' */
		if (e->_full_cmd[0] == '_')
			continue;
		if (match && strncasecmp(matchstr, e->_full_cmd, len))
			continue;
<<<<<<< HEAD
		ast_cli(fd, "%25.25s  %s\n", e->_full_cmd, S_OR(e->summary, ""));
		found++;
	}
	if (!locked)
		AST_LIST_UNLOCK(&helpers);
	if (!found && matchstr[0])
		ast_cli(fd, "No such command '%s'.\n", matchstr);
	return RESULT_SUCCESS;
}

static int help_workhorse(int fd, char *match[])
{
	return help1(fd, match, 0 /* do not print errors */);
=======
		ast_cli(fd, "%30.30s %s\n", e->_full_cmd, S_OR(e->summary, "<no description available>"));
		found++;
	}
	if (!locked)
		AST_RWLIST_UNLOCK(&helpers);
	if (!found && matchstr[0])
		ast_cli(fd, "No such command '%s'.\n", matchstr);
	return CLI_SUCCESS;
>>>>>>> 19898f33
}

static char *handle_help(struct ast_cli_entry *e, int cmd, struct ast_cli_args *a)
{
	char fullcmd[80];
<<<<<<< HEAD
	struct ast_cli_entry *e;
	int res = RESULT_SUCCESS;

	if (argc < 1)
		return RESULT_SHOWUSAGE;
	if (argc == 1)
		return help_workhorse(fd, NULL);

	AST_LIST_LOCK(&helpers);
	e = find_cli(argv + 1, 1);	/* try exact match first */
	if (!e) {
		res = help1(fd, argv + 1, 1 /* locked */);
		AST_LIST_UNLOCK(&helpers);
		return res;
	}
	if (e->usage)
		ast_cli(fd, "%s", e->usage);
=======
	struct ast_cli_entry *my_e;
	char *res = CLI_SUCCESS;

	if (cmd == CLI_INIT) {
		e->command = "core show help";
		e->usage =
			"Usage: core show help [topic]\n"
			"       When called with a topic as an argument, displays usage\n"
			"       information on the given command. If called without a\n"
			"       topic, it provides a list of commands.\n";
		return NULL;

	} else if (cmd == CLI_GENERATE) {
		/* skip first 14 or 15 chars, "core show help " */
		int l = strlen(a->line);

		if (l > 15) {
			l = 15;
		}
		/* XXX watch out, should stop to the non-generator parts */
		return __ast_cli_generator(a->line + l, a->word, a->n, 0);
	}
	if (a->argc == e->args) {
		return help1(a->fd, NULL, 0);
	}

	AST_RWLIST_RDLOCK(&helpers);
	my_e = find_cli(a->argv + 3, 1);	/* try exact match first */
	if (!my_e) {
		res = help1(a->fd, a->argv + 3, 1 /* locked */);
		AST_RWLIST_UNLOCK(&helpers);
		return res;
	}
	if (my_e->usage)
		ast_cli(a->fd, "%s", my_e->usage);
>>>>>>> 19898f33
	else {
		ast_join(fullcmd, sizeof(fullcmd), a->argv + 3);
		ast_cli(a->fd, "No help text available for '%s'.\n", fullcmd);
	}
<<<<<<< HEAD
	AST_LIST_UNLOCK(&helpers);
=======
	AST_RWLIST_UNLOCK(&helpers);
>>>>>>> 19898f33
	return res;
}

static char *parse_args(const char *s, int *argc, const char *argv[], int max, int *trailingwhitespace)
{
	char *duplicate, *cur;
	int x = 0;
	int quoted = 0;
	int escaped = 0;
	int whitespace = 1;
	int dummy = 0;

	if (trailingwhitespace == NULL)
		trailingwhitespace = &dummy;
	*trailingwhitespace = 0;
	if (s == NULL)	/* invalid, though! */
		return NULL;
	/* make a copy to store the parsed string */
	if (!(duplicate = ast_strdup(s)))
		return NULL;

	cur = duplicate;
	/* scan the original string copying into cur when needed */
	for (; *s ; s++) {
		if (x >= max - 1) {
			ast_log(LOG_WARNING, "Too many arguments, truncating at %s\n", s);
			break;
		}
		if (*s == '"' && !escaped) {
			quoted = !quoted;
			if (quoted && whitespace) {
				/* start a quoted string from previous whitespace: new argument */
				argv[x++] = cur;
				whitespace = 0;
			}
		} else if ((*s == ' ' || *s == '\t') && !(quoted || escaped)) {
			/* If we are not already in whitespace, and not in a quoted string or
			   processing an escape sequence, and just entered whitespace, then
			   finalize the previous argument and remember that we are in whitespace
			*/
			if (!whitespace) {
				*cur++ = '\0';
				whitespace = 1;
			}
		} else if (*s == '\\' && !escaped) {
			escaped = 1;
		} else {
			if (whitespace) {
				/* we leave whitespace, and are not quoted. So it's a new argument */
				argv[x++] = cur;
				whitespace = 0;
			}
			*cur++ = *s;
			escaped = 0;
		}
	}
	/* Null terminate */
	*cur++ = '\0';
	/* XXX put a NULL in the last argument, because some functions that take
	 * the array may want a null-terminated array.
	 * argc still reflects the number of non-NULL entries.
	 */
	argv[x] = NULL;
	*argc = x;
	*trailingwhitespace = whitespace;
	return duplicate;
}

/*! \brief Return the number of unique matches for the generator */
int ast_cli_generatornummatches(const char *text, const char *word)
{
	int matches = 0, i = 0;
	char *buf = NULL, *oldbuf = NULL;

	while ((buf = ast_cli_generator(text, word, i++))) {
		if (!oldbuf || strcmp(buf,oldbuf))
			matches++;
		if (oldbuf)
			ast_free(oldbuf);
		oldbuf = buf;
	}
	if (oldbuf)
		ast_free(oldbuf);
	return matches;
}

char **ast_cli_completion_matches(const char *text, const char *word)
{
	char **match_list = NULL, *retstr, *prevstr;
	size_t match_list_len, max_equal, which, i;
	int matches = 0;

	/* leave entry 0 free for the longest common substring */
	match_list_len = 1;
	while ((retstr = ast_cli_generator(text, word, matches)) != NULL) {
		if (matches + 1 >= match_list_len) {
			match_list_len <<= 1;
			if (!(match_list = ast_realloc(match_list, match_list_len * sizeof(*match_list))))
				return NULL;
		}
		match_list[++matches] = retstr;
	}

	if (!match_list)
		return match_list; /* NULL */

	/* Find the longest substring that is common to all results
	 * (it is a candidate for completion), and store a copy in entry 0.
	 */
	prevstr = match_list[1];
	max_equal = strlen(prevstr);
	for (which = 2; which <= matches; which++) {
		for (i = 0; i < max_equal && toupper(prevstr[i]) == toupper(match_list[which][i]); i++)
			continue;
		max_equal = i;
	}

	if (!(retstr = ast_malloc(max_equal + 1)))
		return NULL;
	
	ast_copy_string(retstr, match_list[1], max_equal + 1);
	match_list[0] = retstr;

	/* ensure that the array is NULL terminated */
	if (matches + 1 >= match_list_len) {
		if (!(match_list = ast_realloc(match_list, (match_list_len + 1) * sizeof(*match_list))))
			return NULL;
	}
	match_list[matches + 1] = NULL;

	return match_list;
}

/*! \brief returns true if there are more words to match */
static int more_words (const char * const *dst)
{
	int i;
	for (i = 0; dst[i]; i++) {
		if (dst[i][0] != '[')
			return -1;
	}
	return 0;
}
	
/*
 * generate the entry at position 'state'
 */
static char *__ast_cli_generator(const char *text, const char *word, int state, int lock)
{
	const char *argv[AST_MAX_ARGS];
	struct ast_cli_entry *e = NULL;
	int x = 0, argindex, matchlen;
	int matchnum=0;
	char *ret = NULL;
	char matchstr[80] = "";
	int tws = 0;
	/* Split the argument into an array of words */
	char *duplicate = parse_args(text, &x, argv, ARRAY_LEN(argv), &tws);

	if (!duplicate)	/* malloc error */
		return NULL;

	/* Compute the index of the last argument (could be an empty string) */
	argindex = (!ast_strlen_zero(word) && x>0) ? x-1 : x;

	/* rebuild the command, ignore terminating white space and flatten space */
	ast_join(matchstr, sizeof(matchstr)-1, argv);
	matchlen = strlen(matchstr);
	if (tws) {
		strcat(matchstr, " "); /* XXX */
		if (matchlen)
			matchlen++;
	}
	if (lock)
		AST_RWLIST_RDLOCK(&helpers);
	while ( (e = cli_next(e)) ) {
		/* XXX repeated code */
		int src = 0, dst = 0, n = 0;

		if (e->command[0] == '_')
			continue;

		/*
		 * Try to match words, up to and excluding the last word, which
		 * is either a blank or something that we want to extend.
		 */
		for (;src < argindex; dst++, src += n) {
			n = word_match(argv[src], e->cmda[dst]);
			if (n < 0)
				break;
		}

		if (src != argindex && more_words(e->cmda + dst))	/* not a match */
			continue;
		ret = is_prefix(argv[src], e->cmda[dst], state - matchnum, &n);
		matchnum += n;	/* this many matches here */
		if (ret) {
			/*
			 * argv[src] is a valid prefix of the next word in this
			 * command. If this is also the correct entry, return it.
			 */
			if (matchnum > state)
				break;
			ast_free(ret);
			ret = NULL;
		} else if (ast_strlen_zero(e->cmda[dst])) {
			/*
			 * This entry is a prefix of the command string entered
			 * (only one entry in the list should have this property).
			 * Run the generator if one is available. In any case we are done.
			 */
			if (e->handler) {	/* new style command */
				struct ast_cli_args a = {
					.line = matchstr, .word = word,
					.pos = argindex,
					.n = state - matchnum,
					.argv = argv,
					.argc = x};
				ret = e->handler(e, CLI_GENERATE, &a);
			}
			if (ret)
				break;
		}
	}
	if (lock)
		AST_RWLIST_UNLOCK(&helpers);
	ast_free(duplicate);
	return ret;
}

char *ast_cli_generator(const char *text, const char *word, int state)
{
	return __ast_cli_generator(text, word, state, 1);
}

int ast_cli_command_full(int uid, int gid, int fd, const char *s)
{
	const char *args[AST_MAX_ARGS + 1];
	struct ast_cli_entry *e;
	int x;
	char *duplicate = parse_args(s, &x, args + 1, AST_MAX_ARGS, NULL);
	char tmp[AST_MAX_ARGS + 1];
	char *retval = NULL;
	struct ast_cli_args a = {
		.fd = fd, .argc = x, .argv = args+1 };

	if (duplicate == NULL)
		return -1;

<<<<<<< HEAD
	/* We need at least one entry, or ignore */
	if (x > 0) {
		AST_LIST_LOCK(&helpers);
		e = find_cli(argv, 0);
		if (e)
			e->inuse++;
		AST_LIST_UNLOCK(&helpers);
		if (e) {
			switch(e->handler(fd, x, argv)) {
			case RESULT_SHOWUSAGE:
				if (e->usage)
					ast_cli(fd, "%s", e->usage);
				else
					ast_cli(fd, "Invalid usage, but no usage information available.\n");
				AST_LIST_LOCK(&helpers);
				if (e->deprecated)
					ast_cli(fd, "The '%s' command is deprecated and will be removed in a future release. Please use '%s' instead.\n", e->_full_cmd, e->_deprecated_by);
				AST_LIST_UNLOCK(&helpers);
				break;
			default:
				AST_LIST_LOCK(&helpers);
				if (e->deprecated == 1) {
					ast_cli(fd, "The '%s' command is deprecated and will be removed in a future release. Please use '%s' instead.\n", e->_full_cmd, e->_deprecated_by);
					e->deprecated = 2;
				}
				AST_LIST_UNLOCK(&helpers);
				break;
			}
		} else 
			ast_cli(fd, "No such command '%s' (type 'help %s' for other possible commands)\n", s, find_best(argv));
		if (e)
			ast_atomic_fetchadd_int(&e->inuse, -1);
=======
	if (x < 1)	/* We need at least one entry, otherwise ignore */
		goto done;

	AST_RWLIST_RDLOCK(&helpers);
	e = find_cli(args + 1, 0);
	if (e)
		ast_atomic_fetchadd_int(&e->inuse, 1);
	AST_RWLIST_UNLOCK(&helpers);
	if (e == NULL) {
		ast_cli(fd, "No such command '%s' (type 'core show help %s' for other possible commands)\n", s, find_best(args + 1));
		goto done;
>>>>>>> 19898f33
	}

	ast_join(tmp, sizeof(tmp), args + 1);
	/* Check if the user has rights to run this command. */
	if (!cli_has_permissions(uid, gid, tmp)) {
		ast_cli(fd, "You don't have permissions to run '%s' command\n", tmp);
		ast_free(duplicate);
		return 0;
	}

	/*
	 * Within the handler, argv[-1] contains a pointer to the ast_cli_entry.
	 * Remember that the array returned by parse_args is NULL-terminated.
	 */
	args[0] = (char *)e;

	retval = e->handler(e, CLI_HANDLER, &a);

	if (retval == CLI_SHOWUSAGE) {
		ast_cli(fd, "%s", S_OR(e->usage, "Invalid usage, but no usage information available.\n"));
	} else {
		if (retval == CLI_FAILURE)
			ast_cli(fd, "Command '%s' failed.\n", s);
	}
	ast_atomic_fetchadd_int(&e->inuse, -1);
done:
	ast_free(duplicate);
	return 0;
}

<<<<<<< HEAD
int ast_cli_command_multiple(int fd, size_t size, const char *s)
=======
int ast_cli_command_multiple_full(int uid, int gid, int fd, size_t size, const char *s)
>>>>>>> 19898f33
{
	char cmd[512];
	int x, y = 0, count = 0;

	for (x = 0; x < size; x++) {
		cmd[y] = s[x];
		y++;
		if (s[x] == '\0') {
<<<<<<< HEAD
			ast_cli_command(fd, cmd);
=======
			ast_cli_command_full(uid, gid, fd, cmd);
>>>>>>> 19898f33
			y = 0;
			count++;
		}
	}
	return count;
}<|MERGE_RESOLUTION|>--- conflicted
+++ resolved
@@ -111,91 +111,8 @@
 	res = ast_str_set_va(&buf, 0, fmt, ap);
 	va_end(ap);
 
-<<<<<<< HEAD
-	if (res != AST_DYNSTR_BUILD_FAILED)
-		ast_carefulwrite(fd, buf->str, strlen(buf->str), 100);
-}
-
-static AST_LIST_HEAD_STATIC(helpers, ast_cli_entry);
-
-static char load_help[] = 
-"Usage: module load <module name>\n"
-"       Loads the specified module into Asterisk.\n";
-
-static char unload_help[] = 
-"Usage: module unload [-f|-h] <module name>\n"
-"       Unloads the specified module from Asterisk. The -f\n"
-"       option causes the module to be unloaded even if it is\n"
-"       in use (may cause a crash) and the -h module causes the\n"
-"       module to be unloaded even if the module says it cannot, \n"
-"       which almost always will cause a crash.\n";
-
-static char help_help[] =
-"Usage: help [topic]\n"
-"       When called with a topic as an argument, displays usage\n"
-"       information on the given command. If called without a\n"
-"       topic, it provides a list of commands.\n";
-
-static char chanlist_help[] = 
-"Usage: core show channels [concise|verbose]\n"
-"       Lists currently defined channels and some information about them. If\n"
-"       'concise' is specified, the format is abridged and in a more easily\n"
-"       machine parsable format. If 'verbose' is specified, the output includes\n"
-"       more and longer fields.\n";
-
-static char reload_help[] = 
-"Usage: module reload [module ...]\n"
-"       Reloads configuration files for all listed modules which support\n"
-"       reloading, or for all supported modules if none are listed.\n";
-
-static char verbose_help[] = 
-"Usage: core set verbose <level>\n"
-"       Sets level of verbose messages to be displayed.  0 means\n"
-"       no messages should be displayed. Equivalent to -v[v[v...]]\n"
-"       on startup\n";
-
-static char debug_help[] = 
-"Usage: core set debug <level> [filename]\n"
-"       Sets level of core debug messages to be displayed.  0 means\n"
-"       no messages should be displayed.  Equivalent to -d[d[d...]]\n"
-"       on startup.  If filename is specified, debugging will be\n"
-"       limited to just that file.\n";
-
-static char nodebug_help[] = 
-"Usage: core set debug off\n"
-"       Turns off core debug messages.\n";
-
-static char logger_mute_help[] = 
-"Usage: logger mute\n"
-"       Disables logging output to the current console, making it possible to\n"
-"       gather information without being disturbed by scrolling lines.\n";
-
-static char softhangup_help[] =
-"Usage: soft hangup <channel>\n"
-"       Request that a channel be hung up. The hangup takes effect\n"
-"       the next time the driver reads or writes from the channel\n";
-
-static char group_show_channels_help[] = 
-"Usage: group show channels [pattern]\n"
-"       Lists all currently active channels with channel group(s) specified.\n"
-"       Optional regular expression pattern is matched to group names for each\n"
-"       channel.\n";
-
-static char core_wait_fullybooted_help[] =
-"Usage: core waitfullybooted\n"
-"	Wait until Asterisk has fully booted.\n";
-
-static int handle_load_deprecated(int fd, int argc, char *argv[])
-{
-	if (argc != 2)
-		return RESULT_SHOWUSAGE;
-	if (ast_load_resource(argv[1])) {
-		ast_cli(fd, "Unable to load module %s\n", argv[1]);
-		return RESULT_FAILURE;
-=======
 	if (res != AST_DYNSTR_BUILD_FAILED) {
 		ast_carefulwrite(fd, ast_str_buffer(buf), ast_str_strlen(buf), 100);
->>>>>>> 19898f33
 	}
 }
 
@@ -218,23 +135,6 @@
 
 unsigned int ast_verbose_get_by_module(const char *module) 
 {
-<<<<<<< HEAD
-	int x;
-	int res;
-	if (argc < 1)
-		return RESULT_SHOWUSAGE;
-	if (argc > 1) { 
-		for (x = 1; x < argc; x++) {
-			res = ast_module_reload(argv[x]);
-			switch(res) {
-			case 0:
-				ast_cli(fd, "No such module '%s'\n", argv[x]);
-				break;
-			case 1:
-				ast_cli(fd, "Module '%s' does not support reload\n", argv[x]);
-				break;
-			}
-=======
 	struct module_level *ml;
 	unsigned int res = 0;
 
@@ -243,7 +143,6 @@
 		if (!strcasecmp(ml->module, module)) {
 			res = ml->level;
 			break;
->>>>>>> 19898f33
 		}
 	}
 	AST_RWLIST_UNLOCK(&verbose_modules);
@@ -266,22 +165,6 @@
  */
 static int cli_has_permissions(int uid, int gid, const char *command)
 {
-<<<<<<< HEAD
-	int x;
-	int res;
-	if (argc < 2)
-		return RESULT_SHOWUSAGE;
-	if (argc > 2) { 
-		for (x = 2; x < argc; x++) {
-			res = ast_module_reload(argv[x]);
-			switch(res) {
-			case 0:
-				ast_cli(fd, "No such module '%s'\n", argv[x]);
-				break;
-			case 1:
-				ast_cli(fd, "Module '%s' does not support reload\n", argv[x]);
-				break;
-=======
 	struct usergroup_cli_perm *user_perm;
 	struct cli_perm *perm;
 	/* set to the default permissions general option. */
@@ -323,7 +206,6 @@
 			} else {
 				/* otherwise is a group definition. */
 				isallowg = perm->permit;
->>>>>>> 19898f33
 			}
 		}
 	}
@@ -362,38 +244,6 @@
 
 static char *handle_load(struct ast_cli_entry *e, int cmd, struct ast_cli_args *a)
 {
-<<<<<<< HEAD
-	int oldval = option_verbose;
-	int newlevel;
-	int atleast = 0;
-
-	if ((argc < 4) || (argc > 5))
-		return RESULT_SHOWUSAGE;
-
-	if (!strcasecmp(argv[3], "atleast"))
-		atleast = 1;
-
-	if (!atleast) {
-		if (argc > 4)
-			return RESULT_SHOWUSAGE;
-
-		option_verbose = atoi(argv[3]);
-	} else {
-		if (argc < 5)
-			return RESULT_SHOWUSAGE;
-
-		newlevel = atoi(argv[4]);
-		if (newlevel > option_verbose)
-			option_verbose = newlevel;
-        }
-	if (oldval > 0 && option_verbose == 0)
-		ast_cli(fd, "Verbosity is now OFF\n");
-	else if (option_verbose > 0) {
-		if (oldval == option_verbose)
-			ast_cli(fd, "Verbosity is at least %d\n", option_verbose);
-		else
-			ast_cli(fd, "Verbosity was %d and is now %d\n", oldval, option_verbose);
-=======
 	/* "module load <mod>" */
 	switch (cmd) {
 	case CLI_INIT:
@@ -407,7 +257,6 @@
 		if (a->pos != e->args)
 			return NULL;
 		return complete_fn(a->word, a->n);
->>>>>>> 19898f33
 	}
 	if (a->argc != e->args + 1)
 		return CLI_SHOWUSAGE;
@@ -454,58 +303,6 @@
 	return CLI_SUCCESS;
 }
 
-<<<<<<< HEAD
-static int handle_set_debug(int fd, int argc, char *argv[])
-{
-	int oldval = option_debug;
-	int newlevel;
-	int atleast = 0;
-	char *filename = '\0';
-
-	/* 'core set debug <level>'
-	 * 'core set debug <level> <fn>'
-	 * 'core set debug atleast <level>'
-	 * 'core set debug atleast <level> <fn>'
-	 */
-	if ((argc < 4) || (argc > 6))
-		return RESULT_SHOWUSAGE;
-
-	if (!strcasecmp(argv[3], "atleast"))
-		atleast = 1;
-
-	if (!atleast) {
-		if (argc > 5)
-			return RESULT_SHOWUSAGE;
-
-		if (sscanf(argv[3], "%30d", &newlevel) != 1)
-			return RESULT_SHOWUSAGE;
-
-		if (argc == 4) {
-			debug_filename[0] = '\0';
-		} else {
-			filename = argv[4];
-			ast_copy_string(debug_filename, filename, sizeof(debug_filename));
-		}
-
-		option_debug = newlevel;
-	} else {
-		if (argc < 5 || argc > 6)
-			return RESULT_SHOWUSAGE;
-
-		if (sscanf(argv[4], "%30d", &newlevel) != 1)
-			return RESULT_SHOWUSAGE;
-
-		if (argc == 5) {
-			debug_filename[0] = '\0';
-		} else {
-			filename = argv[5];
-			ast_copy_string(debug_filename, filename, sizeof(debug_filename));
-		}
-
-		if (newlevel > option_debug)
-			option_debug = newlevel;
-	}
-=======
 static char *handle_core_reload(struct ast_cli_entry *e, int cmd, struct ast_cli_args *a)
 {
 	switch (cmd) {
@@ -536,7 +333,6 @@
 {
 	struct module_level *ml;
 	struct module_level_list *mll = debug ? &debug_modules : &verbose_modules;
->>>>>>> 19898f33
 
 	AST_LIST_TRAVERSE(mll, ml, entry) {
 		if (!strcasecmp(ml->module, module))
@@ -548,16 +344,10 @@
 
 static char *complete_number(const char *partial, unsigned int min, unsigned int max, int n)
 {
-<<<<<<< HEAD
-	int oldval = option_debug;
-	if (argc != 4)
-		return RESULT_SHOWUSAGE;
-=======
 	int i, count = 0;
 	unsigned int prospective[2];
 	unsigned int part = strtoul(partial, NULL, 10);
 	char next[12];
->>>>>>> 19898f33
 
 	if (part < min || part > max) {
 		return NULL;
@@ -596,17 +386,6 @@
 {
 	int oldval;
 	int newlevel;
-<<<<<<< HEAD
-	char *filename = "<any>";
-	if ((argc < 3) || (argc > 4))
-		return RESULT_SHOWUSAGE;
-	if (sscanf(argv[2], "%30d", &newlevel) != 1)
-		return RESULT_SHOWUSAGE;
-	option_debug = newlevel;
-	if (argc == 4) {
-		filename = argv[3];
-		ast_copy_string(debug_filename, filename, sizeof(debug_filename));
-=======
 	int atleast = 0;
 	int fd = a->fd;
 	int argc = a->argc;
@@ -675,7 +454,6 @@
 		dst = &option_debug;
 		oldval = option_debug;
 		what = "Core debug";
->>>>>>> 19898f33
 	} else {
 		dst = &option_verbose;
 		oldval = option_verbose;
@@ -685,42 +463,6 @@
 		unsigned int debug = (*what == 'C');
 		newlevel = 0;
 
-<<<<<<< HEAD
-static int handle_logger_mute(int fd, int argc, char *argv[])
-{
-	if (argc < 2 || argc > 3)
-		return RESULT_SHOWUSAGE;
-	if (argc == 3 && !strcasecmp(argv[2], "silent"))
-		ast_console_toggle_mute(fd, 1);
-	else
-		ast_console_toggle_mute(fd, 0);
-	return RESULT_SUCCESS;
-}
-
-static int handle_unload_deprecated(int fd, int argc, char *argv[])
-{
-	int x;
-	int force = AST_FORCE_SOFT;
-	if (argc < 2)
-		return RESULT_SHOWUSAGE;
-	for (x = 1; x < argc; x++) {
-		if (argv[x][0] == '-') {
-			switch(argv[x][1]) {
-			case 'f':
-				force = AST_FORCE_FIRM;
-				break;
-			case 'h':
-				force = AST_FORCE_HARD;
-				break;
-			default:
-				return RESULT_SHOWUSAGE;
-			}
-		} else if (x != argc - 1) 
-			return RESULT_SHOWUSAGE;
-		else if (ast_unload_resource(argv[x], force)) {
-			ast_cli(fd, "Unable to unload resource %s\n", argv[x]);
-			return RESULT_FAILURE;
-=======
 		mll = debug ? &debug_modules : &verbose_modules;
 
 		AST_RWLIST_WRLOCK(mll);
@@ -769,7 +511,6 @@
 		} else if (!(ml = ast_calloc(1, sizeof(*ml) + strlen(mod) + 1))) {
 			AST_RWLIST_UNLOCK(mll);
 			return CLI_FAILURE;
->>>>>>> 19898f33
 		}
 
 		oldval = ml->level;
@@ -831,27 +572,6 @@
 	/* "module unload mod_1 [mod_2 .. mod_N]" */
 	int x;
 	int force = AST_FORCE_SOFT;
-<<<<<<< HEAD
-	if (argc < 3)
-		return RESULT_SHOWUSAGE;
-	for (x = 2; x < argc; x++) {
-		if (argv[x][0] == '-') {
-			switch(argv[x][1]) {
-			case 'f':
-				force = AST_FORCE_FIRM;
-				break;
-			case 'h':
-				force = AST_FORCE_HARD;
-				break;
-			default:
-				return RESULT_SHOWUSAGE;
-			}
-		} else if (x != argc - 1) 
-			return RESULT_SHOWUSAGE;
-		else if (ast_unload_resource(argv[x], force)) {
-			ast_cli(fd, "Unable to unload resource %s\n", argv[x]);
-			return RESULT_FAILURE;
-=======
 	const char *s;
 
 	switch (cmd) {
@@ -889,7 +609,6 @@
 		if (ast_unload_resource(a->argv[x], force)) {
 			ast_cli(a->fd, "Unable to unload resource %s\n", a->argv[x]);
 			return CLI_FAILURE;
->>>>>>> 19898f33
 		}
 		ast_cli(a->fd, "Unloaded %s\n", a->argv[x]);
 	}
@@ -913,20 +632,7 @@
 	return 0;
 }
 
-<<<<<<< HEAD
-static char modlist_help[] =
-"Usage: module show [like <keyword>]\n"
-"       Shows Asterisk modules currently in use, and usage statistics.\n";
-
-static char uptime_help[] =
-"Usage: core show uptime [seconds]\n"
-"       Shows Asterisk uptime information.\n"
-"       The seconds word returns the uptime in seconds only.\n";
-
-static void print_uptimestr(int fd, time_t timeval, const char *prefix, int printsec)
-=======
 static void print_uptimestr(int fd, struct timeval timeval, const char *prefix, int printsec)
->>>>>>> 19898f33
 {
 	int x; /* the main part - years, weeks, etc. */
 	struct ast_str *out;
@@ -977,11 +683,7 @@
 	ast_cli(fd, "%s: %s\n", prefix, ast_str_buffer(out));
 }
 
-<<<<<<< HEAD
-static int handle_showuptime_deprecated(int fd, int argc, char *argv[])
-=======
 static struct ast_cli_entry *cli_next(struct ast_cli_entry *e)
->>>>>>> 19898f33
 {
 	if (e) {
 		return AST_LIST_NEXT(e, list);
@@ -1021,26 +723,7 @@
 	return CLI_SUCCESS;
 }
 
-<<<<<<< HEAD
-static int handle_showuptime(int fd, int argc, char *argv[])
-{
-	/* 'core show uptime [seconds]' */
-	time_t curtime = time(NULL);
-	int printsec = (argc == 4 && !strcasecmp(argv[3],"seconds"));
-
-	if (argc != 3 && !printsec)
-		return RESULT_SHOWUSAGE;
-	if (ast_startuptime)
-		print_uptimestr(fd, curtime - ast_startuptime, "System uptime", printsec);
-	if (ast_lastreloadtime)
-		print_uptimestr(fd, curtime - ast_lastreloadtime, "Last reload", printsec);
-	return RESULT_SUCCESS;
-}
-
-static int handle_modlist(int fd, int argc, char *argv[])
-=======
 static char *handle_modlist(struct ast_cli_entry *e, int cmd, struct ast_cli_args *a)
->>>>>>> 19898f33
 {
 	const char *like;
 
@@ -1079,8 +762,6 @@
 #undef MODLIST_FORMAT
 #undef MODLIST_FORMAT2
 
-<<<<<<< HEAD
-=======
 static char *handle_showcalls(struct ast_cli_entry *e, int cmd, struct ast_cli_args *a)
 {
 	struct timeval curtime = ast_tvnow();
@@ -1138,15 +819,12 @@
 
 static char *handle_chanlist(struct ast_cli_entry *e, int cmd, struct ast_cli_args *a)
 {
->>>>>>> 19898f33
 #define FORMAT_STRING  "%-20.20s %-20.20s %-7.7s %-30.30s\n"
 #define FORMAT_STRING2 "%-20.20s %-20.20s %-7.7s %-30.30s\n"
 #define CONCISE_FORMAT_STRING  "%s!%s!%s!%d!%s!%s!%s!%s!%s!%s!%d!%s!%s!%s\n"
 #define VERBOSE_FORMAT_STRING  "%-20.20s %-20.20s %-16.16s %4d %-7.7s %-12.12s %-25.25s %-15.15s %8.8s %-11.11s %-11.11s %-20.20s\n"
 #define VERBOSE_FORMAT_STRING2 "%-20.20s %-20.20s %-16.16s %-4.4s %-7.7s %-12.12s %-25.25s %-15.15s %8.8s %-11.11s %-11.11s %-20.20s\n"
 
-static int handle_chanlist_deprecated(int fd, int argc, char *argv[])
-{
 	struct ast_channel *c = NULL;
 	int numchans = 0, concise = 0, verbose = 0, count = 0;
 	struct ast_channel_iterator *iter = NULL;
@@ -1263,109 +941,16 @@
 
 		ast_cli(a->fd, "%d call%s processed\n", ast_processed_calls(), ESS(ast_processed_calls()));
 	}
-<<<<<<< HEAD
-	return RESULT_SUCCESS;
-}
-	
-static int handle_chanlist(int fd, int argc, char *argv[])
-{
-	struct ast_channel *c = NULL;
-	char durbuf[10] = "-";
-	char locbuf[40];
-	char appdata[40];
-	int duration;
-	int durh, durm, durs;
-	int numchans = 0, concise = 0, verbose = 0;
-
-	concise = (argc == 4 && (!strcasecmp(argv[3],"concise")));
-	verbose = (argc == 4 && (!strcasecmp(argv[3],"verbose")));
-
-	if (argc < 3 || argc > 4 || (argc == 4 && !concise && !verbose))
-		return RESULT_SHOWUSAGE;
-
-	if (!concise && !verbose)
-		ast_cli(fd, FORMAT_STRING2, "Channel", "Location", "State", "Application(Data)");
-	else if (verbose)
-		ast_cli(fd, VERBOSE_FORMAT_STRING2, "Channel", "Context", "Extension", "Priority", "State", "Application", "Data", 
-		        "CallerID", "Duration", "Accountcode", "BridgedTo");
-
-	while ((c = ast_channel_walk_locked(c)) != NULL) {
-		struct ast_channel *bc = ast_bridged_channel(c);
-		if ((concise || verbose)  && c->cdr && !ast_tvzero(c->cdr->start)) {
-			duration = (int)(ast_tvdiff_ms(ast_tvnow(), c->cdr->start) / 1000);
-			if (verbose) {
-				durh = duration / 3600;
-				durm = (duration % 3600) / 60;
-				durs = duration % 60;
-				snprintf(durbuf, sizeof(durbuf), "%02d:%02d:%02d", durh, durm, durs);
-			} else {
-				snprintf(durbuf, sizeof(durbuf), "%d", duration);
-			}				
-		} else {
-			durbuf[0] = '\0';
-		}
-		if (concise) {
-			ast_cli(fd, CONCISE_FORMAT_STRING, c->name, c->context, c->exten, c->priority, ast_state2str(c->_state),
-			        c->appl ? c->appl : "(None)",
-				S_OR(c->data, ""),	/* XXX different from verbose ? */
-			        S_OR(c->cid.cid_num, ""),
-			        S_OR(c->accountcode, ""),
-				c->amaflags, 
-			        durbuf,
-				bc ? bc->name : "(None)");
-		} else if (verbose) {
-			ast_cli(fd, VERBOSE_FORMAT_STRING, c->name, c->context, c->exten, c->priority, ast_state2str(c->_state),
-			        c->appl ? c->appl : "(None)",
-				c->data ? S_OR(c->data, "(Empty)" ): "(None)",
-			        S_OR(c->cid.cid_num, ""),
-				durbuf,
-			        S_OR(c->accountcode, ""),
-				bc ? bc->name : "(None)");
-		} else {
-			if (!ast_strlen_zero(c->context) && !ast_strlen_zero(c->exten)) 
-				snprintf(locbuf, sizeof(locbuf), "%s@%s:%d", c->exten, c->context, c->priority);
-			else
-				strcpy(locbuf, "(None)");
-			if (c->appl)
-				snprintf(appdata, sizeof(appdata), "%s(%s)", c->appl, c->data ? c->data : "");
-			else
-				strcpy(appdata, "(None)");
-			ast_cli(fd, FORMAT_STRING, c->name, locbuf, ast_state2str(c->_state), appdata);
-		}
-		numchans++;
-		ast_channel_unlock(c);
-	}
-	if (!concise) {
-		ast_cli(fd, "%d active channel%s\n", numchans, ESS(numchans));
-		if (option_maxcalls)
-			ast_cli(fd, "%d of %d max active call%s (%5.2f%% of capacity)\n",
-				ast_active_calls(), option_maxcalls, ESS(ast_active_calls()),
-				((double)ast_active_calls() / (double)option_maxcalls) * 100.0);
-		else
-			ast_cli(fd, "%d active call%s\n", ast_active_calls(), ESS(ast_active_calls()));
-	}
-	return RESULT_SUCCESS;
-}
-=======
 
 	return CLI_SUCCESS;
->>>>>>> 19898f33
 	
 #undef FORMAT_STRING
 #undef FORMAT_STRING2
 #undef CONCISE_FORMAT_STRING
 #undef VERBOSE_FORMAT_STRING
 #undef VERBOSE_FORMAT_STRING2
-
-<<<<<<< HEAD
-static char showchan_help[] = 
-"Usage: core show channel <channel>\n"
-"       Shows lots of information about the specified channel.\n";
-
-static char debugchan_help[] = 
-"Usage: core set debug channel <channel> [off]\n"
-"       Enables/disables debugging on a specific channel.\n";
-=======
+}
+
 static char *handle_softhangup(struct ast_cli_entry *e, int cmd, struct ast_cli_args *a)
 {
 	struct ast_channel *c=NULL;
@@ -1387,7 +972,6 @@
 	if (a->argc != 4) {
 		return CLI_SHOWUSAGE;
 	}
->>>>>>> 19898f33
 
 	if (!strcasecmp(a->argv[3], "all")) {
 		struct ast_channel_iterator *iter = NULL;
@@ -1655,28 +1239,19 @@
 		return CLI_SHOWUSAGE;
 	buf = __ast_cli_generator(a->argv[2], a->argv[3], atoi(a->argv[4]), 0);
 	if (buf) {
-<<<<<<< HEAD
-		ast_cli(fd, "%s", buf);
-		free(buf);
-=======
 		ast_cli(a->fd, "%s", buf);
 		ast_free(buf);
->>>>>>> 19898f33
 	} else
 		ast_cli(a->fd, "NULL\n");
 	return CLI_SUCCESS;
 }
 
-<<<<<<< HEAD
-static int handle_debugchan_deprecated(int fd, int argc, char *argv[])
-=======
 struct channel_set_debug_args {
 	int fd;
 	int is_off;
 };
 
 static int channel_set_debug(void *obj, void *arg, void *data, int flags)
->>>>>>> 19898f33
 {
 	struct ast_channel *chan = obj;
 	struct channel_set_debug_args *args = data;
@@ -1700,22 +1275,6 @@
 	return 0;
 }
 
-<<<<<<< HEAD
-static int handle_core_set_debug_channel(int fd, int argc, char *argv[])
-{
-	struct ast_channel *c = NULL;
-	int is_all, is_off = 0;
-
-	/* 'core set debug channel {all|chan_id}' */
-	if (argc == 6 && strcmp(argv[5], "off") == 0)
-		is_off = 1;
-	else if (argc != 5)
-		return RESULT_SHOWUSAGE;
-
-	is_all = !strcasecmp("all", argv[4]);
-	if (is_all) {
-		if (is_off) {
-=======
 static char *handle_core_set_debug_channel(struct ast_cli_entry *e, int cmd, struct ast_cli_args *a)
 {
 	struct ast_channel *c = NULL;
@@ -1752,31 +1311,12 @@
 
 	if (!strcasecmp("all", a->argv[e->args])) {
 		if (args.is_off) {
->>>>>>> 19898f33
 			global_fin &= ~DEBUGCHAN_FLAG;
 			global_fout &= ~DEBUGCHAN_FLAG;
 		} else {
 			global_fin |= DEBUGCHAN_FLAG;
 			global_fout |= DEBUGCHAN_FLAG;
 		}
-<<<<<<< HEAD
-		c = ast_channel_walk_locked(NULL);
-	} else {
-		c = ast_get_channel_by_name_locked(argv[4]);
-		if (c == NULL)
-			ast_cli(fd, "No such channel %s\n", argv[4]);
-	}
-	while (c) {
-		if (!(c->fin & DEBUGCHAN_FLAG) || !(c->fout & DEBUGCHAN_FLAG)) {
-			if (is_off) {
-				c->fin &= ~DEBUGCHAN_FLAG;
-				c->fout &= ~DEBUGCHAN_FLAG;
-			} else {
-				c->fin |= DEBUGCHAN_FLAG;
-				c->fout |= DEBUGCHAN_FLAG;
-			}
-			ast_cli(fd, "Debugging %s on channel %s\n", is_off ? "disabled" : "enabled", c->name);
-=======
 		ast_channel_callback(channel_set_debug, NULL, &args, OBJ_NODATA | OBJ_MULTIPLE);
 	} else {
 		if ((c = ast_channel_get_by_name(a->argv[e->args]))) {
@@ -1784,42 +1324,8 @@
 			ast_channel_unref(c);
 		} else {
 			ast_cli(a->fd, "No such channel %s\n", a->argv[e->args]);
->>>>>>> 19898f33
-		}
-	}
-<<<<<<< HEAD
-	ast_cli(fd, "Debugging on new channels is %s\n", is_off ? "disabled" : "enabled");
-	return RESULT_SUCCESS;
-}
-
-static int handle_nodebugchan_deprecated(int fd, int argc, char *argv[])
-{
-	struct ast_channel *c=NULL;
-	int is_all;
-	/* 'no debug channel {all|chan_id}' */
-	if (argc != 4)
-		return RESULT_SHOWUSAGE;
-	is_all = !strcasecmp("all", argv[3]);
-	if (is_all) {
-		global_fin &= ~DEBUGCHAN_FLAG;
-		global_fout &= ~DEBUGCHAN_FLAG;
-		c = ast_channel_walk_locked(NULL);
-	} else {
-		c = ast_get_channel_by_name_locked(argv[3]);
-		if (c == NULL)
-			ast_cli(fd, "No such channel %s\n", argv[3]);
-	}
-	while(c) {
-		if ((c->fin & DEBUGCHAN_FLAG) || (c->fout & DEBUGCHAN_FLAG)) {
-			c->fin &= ~DEBUGCHAN_FLAG;
-			c->fout &= ~DEBUGCHAN_FLAG;
-			ast_cli(fd, "Debugging disabled on channel %s\n", c->name);
-		}
-		ast_channel_unlock(c);
-		if (!is_all)
-			break;
-		c = ast_channel_walk_locked(c);
-=======
+		}
+	}
 
 	ast_cli(a->fd, "Debugging on new channels is %s\n", args.is_off ? "disabled" : "enabled");
 
@@ -1839,7 +1345,6 @@
 		break;
 	default:
 		return NULL;
->>>>>>> 19898f33
 	}
 
 	if (a->argc != e->args + 1)
@@ -1854,11 +1359,7 @@
 	return res;
 }
 		
-<<<<<<< HEAD
-static int handle_showchan_deprecated(int fd, int argc, char *argv[])
-=======
 static char *handle_showchan(struct ast_cli_entry *e, int cmd, struct ast_cli_args *a)
->>>>>>> 19898f33
 {
 	struct ast_channel *c=NULL;
 	struct timeval now;
@@ -1937,93 +1438,6 @@
 		"       Priority: %d\n"
 		"     Call Group: %llu\n"
 		"   Pickup Group: %llu\n"
-<<<<<<< HEAD
-		"    Application: %s\n"
-		"           Data: %s\n"
-		"    Blocking in: %s\n",
-		c->name, c->tech->type, c->uniqueid,
-		S_OR(c->cid.cid_num, "(N/A)"),
-		S_OR(c->cid.cid_name, "(N/A)"),
-		S_OR(c->cid.cid_dnid, "(N/A)"), ast_state2str(c->_state), c->_state, c->rings, 
-		ast_getformatname_multiple(nf, sizeof(nf), c->nativeformats), 
-		ast_getformatname_multiple(wf, sizeof(wf), c->writeformat), 
-		ast_getformatname_multiple(rf, sizeof(rf), c->readformat),
-		c->writetrans ? "Yes" : "No",
-		c->readtrans ? "Yes" : "No",
-		c->fds[0],
-		c->fin & ~DEBUGCHAN_FLAG, (c->fin & DEBUGCHAN_FLAG) ? " (DEBUGGED)" : "",
-		c->fout & ~DEBUGCHAN_FLAG, (c->fout & DEBUGCHAN_FLAG) ? " (DEBUGGED)" : "",
-		(long)c->whentohangup,
-		cdrtime, c->_bridge ? c->_bridge->name : "<none>", ast_bridged_channel(c) ? ast_bridged_channel(c)->name : "<none>", 
-		c->context, c->exten, c->priority, c->callgroup, c->pickupgroup, ( c->appl ? c->appl : "(N/A)" ),
-		( c-> data ? S_OR(c->data, "(Empty)") : "(None)"),
-		(ast_test_flag(c, AST_FLAG_BLOCKING) ? c->blockproc : "(Not Blocking)"));
-	
-	if(pbx_builtin_serialize_variables(c,buf,sizeof(buf)))
-		ast_cli(fd,"      Variables:\n%s\n",buf);
-	if(c->cdr && ast_cdr_serialize_variables(c->cdr,buf, sizeof(buf), '=', '\n', 1))
-		ast_cli(fd,"  CDR Variables:\n%s\n",buf);
-	
-	ast_channel_unlock(c);
-	return RESULT_SUCCESS;
-}
-
-static int handle_showchan(int fd, int argc, char *argv[])
-{
-	struct ast_channel *c=NULL;
-	struct timeval now;
-	char buf[2048];
-	char cdrtime[256];
-	char nf[256], wf[256], rf[256];
-	long elapsed_seconds=0;
-	int hour=0, min=0, sec=0;
-	
-	if (argc != 4)
-		return RESULT_SHOWUSAGE;
-	now = ast_tvnow();
-	c = ast_get_channel_by_name_locked(argv[3]);
-	if (!c) {
-		ast_cli(fd, "%s is not a known channel\n", argv[3]);
-		return RESULT_SUCCESS;
-	}
-	if(c->cdr) {
-		elapsed_seconds = now.tv_sec - c->cdr->start.tv_sec;
-		hour = elapsed_seconds / 3600;
-		min = (elapsed_seconds % 3600) / 60;
-		sec = elapsed_seconds % 60;
-		snprintf(cdrtime, sizeof(cdrtime), "%dh%dm%ds", hour, min, sec);
-	} else
-		strcpy(cdrtime, "N/A");
-	ast_cli(fd, 
-		" -- General --\n"
-		"           Name: %s\n"
-		"           Type: %s\n"
-		"       UniqueID: %s\n"
-		"      Caller ID: %s\n"
-		" Caller ID Name: %s\n"
-		"    DNID Digits: %s\n"
-		"          State: %s (%d)\n"
-		"          Rings: %d\n"
-		"  NativeFormats: %s\n"
-		"    WriteFormat: %s\n"
-		"     ReadFormat: %s\n"
-		" WriteTranscode: %s\n"
-		"  ReadTranscode: %s\n"
-		"1st File Descriptor: %d\n"
-		"      Frames in: %d%s\n"
-		"     Frames out: %d%s\n"
-		" Time to Hangup: %ld\n"
-		"   Elapsed Time: %s\n"
-		"  Direct Bridge: %s\n"
-		"Indirect Bridge: %s\n"
-		" --   PBX   --\n"
-		"        Context: %s\n"
-		"      Extension: %s\n"
-		"       Priority: %d\n"
-		"     Call Group: %llu\n"
-		"   Pickup Group: %llu\n"
-=======
->>>>>>> 19898f33
 		"    Application: %s\n"
 		"           Data: %s\n"
 		"    Blocking in: %s\n",
@@ -2086,23 +1500,6 @@
 	return NULL;
 }
 
-<<<<<<< HEAD
-static char *complete_show_channels_deprecated(const char *line, const char *word, int pos, int state)
-{
-	static char *choices[] = { "concise", "verbose", NULL };
-
-	return (pos != 2) ? NULL : ast_cli_complete(word, choices, state);
-}
-
-static char *complete_show_channels(const char *line, const char *word, int pos, int state)
-{
-	static char *choices[] = { "concise", "verbose", NULL };
-
-	return (pos != 3) ? NULL : ast_cli_complete(word, choices, state);
-}
-
-=======
->>>>>>> 19898f33
 char *ast_complete_channels(const char *line, const char *word, int pos, int state, int rpos)
 {
 	struct ast_channel *c = NULL;
@@ -2114,107 +1511,15 @@
 	if (pos != rpos) {
 		return NULL;
 	}
-<<<<<<< HEAD
-	return ret == &notfound ? NULL : ret;
-}
-
-static char *complete_ch_3(const char *line, const char *word, int pos, int state)
-{
-	return ast_complete_channels(line, word, pos, state, 2);
-}
-
-static char *complete_ch_4(const char *line, const char *word, int pos, int state)
-{
-	return ast_complete_channels(line, word, pos, state, 3);
-}
-
-static char *complete_ch_5(const char *line, const char *word, int pos, int state)
-{
-	return ast_complete_channels(line, word, pos, state, 4);
-}
-
-static char *complete_mod_2(const char *line, const char *word, int pos, int state)
-{
-	return ast_module_helper(line, word, pos, state, 1, 1);
-}
-
-static char *complete_mod_2_nr(const char *line, const char *word, int pos, int state)
-{
-        return ast_module_helper(line, word, pos, state, 1, 0);
-}
-
-static char *complete_mod_3_nr(const char *line, const char *word, int pos, int state)
-{
-	return ast_module_helper(line, word, pos, state, 2, 0);
-}
-
-static char *complete_mod_3(const char *line, const char *word, int pos, int state)
-{
-	return ast_module_helper(line, word, pos, state, 2, 1);
-}
-
-static char *complete_mod_4(const char *line, const char *word, int pos, int state)
-{
-	return ast_module_helper(line, word, pos, state, 3, 0);
-}
-
-static char *complete_fn_2(const char *line, const char *word, int pos, int state)
-{
-	char *c, *d;
-	char filename[PATH_MAX];
-=======
 
 	if (ast_strlen_zero(word)) {
 		iter = ast_channel_iterator_all_new();
 	} else {
 		iter = ast_channel_iterator_by_name_new(word, strlen(word));
 	}
->>>>>>> 19898f33
 
 	if (!iter) {
 		return NULL;
-<<<<<<< HEAD
-	
-	if (word[0] == '/')
-		ast_copy_string(filename, word, sizeof(filename));
-	else
-		snprintf(filename, sizeof(filename), "%s/%s", ast_config_AST_MODULE_DIR, word);
-	
-	c = d = filename_completion_function(filename, state);
-	
-	if (c && word[0] != '/')
-		c += (strlen(ast_config_AST_MODULE_DIR) + 1);
-	if (c)
-		c = strdup(c);
-	free(d);
-	
-	return c;
-}
-
-static char *complete_fn_3(const char *line, const char *word, int pos, int state)
-{
-	char *c, *d;
-	char filename[PATH_MAX];
-
-	if (pos != 2)
-		return NULL;
-	
-	if (word[0] == '/')
-		ast_copy_string(filename, word, sizeof(filename));
-	else
-		snprintf(filename, sizeof(filename), "%s/%s", ast_config_AST_MODULE_DIR, word);
-	
-	c = d = filename_completion_function(filename, state);
-	
-	if (c && word[0] != '/')
-		c += (strlen(ast_config_AST_MODULE_DIR) + 1);
-	if (c)
-		c = strdup(c);
-
-	free(d);
-	
-	return c;
-=======
 	}
 
 	while (ret == &notfound && (c = ast_channel_iterator_next(iter))) {
@@ -2229,7 +1534,6 @@
 	ast_channel_iterator_destroy(iter);
 
 	return ret == &notfound ? NULL : ret;
->>>>>>> 19898f33
 }
 
 static char *group_show_channels(struct ast_cli_entry *e, int cmd, struct ast_cli_args *a)
@@ -2263,30 +1567,17 @@
 		havepattern = 1;
 	}
 
-<<<<<<< HEAD
-	ast_cli(fd, FORMAT_STRING, "Channel", "Group", "Category");
-
-	ast_app_group_list_lock();
-=======
 	ast_cli(a->fd, FORMAT_STRING, "Channel", "Group", "Category");
 
 	ast_app_group_list_rdlock();
->>>>>>> 19898f33
 	
 	gi = ast_app_group_list_head();
 	while (gi) {
 		if (!havepattern || !regexec(&regexbuf, gi->group, 0, NULL, 0)) {
-<<<<<<< HEAD
-			ast_cli(fd, FORMAT_STRING, gi->chan->name, gi->group, (ast_strlen_zero(gi->category) ? "(default)" : gi->category));
-			numchans++;
-		}
-		gi = AST_LIST_NEXT(gi, list);
-=======
 			ast_cli(a->fd, FORMAT_STRING, gi->chan->name, gi->group, (ast_strlen_zero(gi->category) ? "(default)" : gi->category));
 			numchans++;
 		}
 		gi = AST_LIST_NEXT(gi, group_list);
->>>>>>> 19898f33
 	}
 	
 	ast_app_group_list_unlock();
@@ -2299,24 +1590,7 @@
 #undef FORMAT_STRING
 }
 
-<<<<<<< HEAD
-static int handle_cli_wait_fullybooted(int fd, int argc, char *argv[])
-{
-	while (!ast_test_flag(&ast_options, AST_OPT_FLAG_FULLY_BOOTED)) {
-		usleep(100);
-	}
-
-	ast_cli(fd, "Asterisk has fully booted.\n");
-
-	return RESULT_SUCCESS;
-}
-
-static int handle_help(int fd, int argc, char *argv[]);
-
-static char * complete_help(const char *text, const char *word, int pos, int state)
-=======
 static char *handle_cli_wait_fullybooted(struct ast_cli_entry *e, int cmd, struct ast_cli_args *a)
->>>>>>> 19898f33
 {
 	switch (cmd) {
 	case CLI_INIT:
@@ -2350,101 +1624,6 @@
 
 	AST_CLI_DEFINE(handle_chanlist, "Display information on channels"),
 
-<<<<<<< HEAD
-static struct ast_cli_entry cli_debug_channel_deprecated = {
-	{ "debug", "channel", NULL },
-	handle_debugchan_deprecated, NULL,
-	NULL, complete_ch_3 };
-
-static struct ast_cli_entry cli_debug_level_deprecated = {
-	{ "debug", "level", NULL },
-	handle_debuglevel_deprecated, NULL,
-	NULL };
-
-static struct ast_cli_entry cli_set_debug_deprecated = {
-	{ "set", "debug", NULL },
-	handle_set_debug_deprecated, NULL,
-	NULL, NULL, &cli_debug_level_deprecated };
-
-static struct ast_cli_entry cli_set_verbose_deprecated = {
-	{ "set", "verbose", NULL },
-	handle_set_verbose_deprecated, NULL,
-	NULL };
-
-static struct ast_cli_entry cli_show_channel_deprecated = {
-	{ "show", "channel", NULL },
-	handle_showchan_deprecated, NULL,
-	NULL, complete_ch_3 };
-
-static struct ast_cli_entry cli_show_channels_deprecated = {
-	{ "show", "channels", NULL },
-	handle_chanlist_deprecated, NULL,
-	NULL, complete_show_channels_deprecated };
-
-static struct ast_cli_entry cli_show_modules_deprecated = {
-	{ "show", "modules", NULL },
-	handle_modlist, NULL,
-	NULL };
-
-static struct ast_cli_entry cli_show_modules_like_deprecated = {
-	{ "show", "modules", "like", NULL },
-	handle_modlist, NULL,
-	NULL, complete_mod_4 };
-
-static struct ast_cli_entry cli_module_load_deprecated = {
-	{ "load", NULL },
-	handle_load_deprecated, NULL,
-	NULL, complete_fn_2 };
-
-static struct ast_cli_entry cli_module_reload_deprecated = {
-	{ "reload", NULL },
-	handle_reload_deprecated, NULL,
-	NULL, complete_mod_2 };
-
-static struct ast_cli_entry cli_module_unload_deprecated = {
-	{ "unload", NULL },
-	handle_unload_deprecated, NULL,
-	NULL, complete_mod_2_nr };
-
-static struct ast_cli_entry cli_show_uptime_deprecated = {
-	{ "show", "uptime", NULL },
-	handle_showuptime_deprecated, "Show uptime information",
-	NULL };
-
-static struct ast_cli_entry cli_cli[] = {
-	/* Deprecated, but preferred command is now consolidated (and already has a deprecated command for it). */
-	{ { "no", "debug", "channel", NULL },
-	handle_nodebugchan_deprecated, NULL,
-	NULL, complete_ch_4 },
-
-	{ { "core", "show", "channels", NULL },
-	handle_chanlist, "Display information on channels",
-	chanlist_help, complete_show_channels, &cli_show_channels_deprecated },
-
-	{ { "core", "show", "channel", NULL },
-	handle_showchan, "Display information on a specific channel",
-	showchan_help, complete_ch_4, &cli_show_channel_deprecated },
-
-	{ { "core", "set", "debug", "channel", NULL },
-	handle_core_set_debug_channel, "Enable/disable debugging on a channel",
-	debugchan_help, complete_ch_5, &cli_debug_channel_deprecated },
-
-	{ { "core", "set", "debug", NULL },
-	handle_set_debug, "Set level of debug chattiness",
-	debug_help, NULL, &cli_set_debug_deprecated },
-
-	{ { "core", "set", "debug", "off", NULL },
-	handle_nodebug, "Turns off debug chattiness",
-	nodebug_help },
-
-	{ { "core", "set", "verbose", NULL },
-	handle_verbose, "Set level of verboseness",
-	verbose_help, NULL, &cli_set_verbose_deprecated },
-
-	{ { "group", "show", "channels", NULL },
-	group_show_channels, "Display active channels with group(s)",
-	group_show_channels_help },
-=======
 	AST_CLI_DEFINE(handle_showcalls, "Display information on calls"),
 
 	AST_CLI_DEFINE(handle_showchan, "Display information on a specific channel"),
@@ -2462,45 +1641,11 @@
 	AST_CLI_DEFINE(handle_modlist, "List modules and info"),
 
 	AST_CLI_DEFINE(handle_load, "Load a module by name"),
->>>>>>> 19898f33
 
 	AST_CLI_DEFINE(handle_reload, "Reload configuration for a module"),
 
 	AST_CLI_DEFINE(handle_core_reload, "Global reload"),
 
-<<<<<<< HEAD
-	{ { "module", "show", NULL },
-	handle_modlist, "List modules and info",
-	modlist_help, NULL, &cli_show_modules_deprecated },
-
-	{ { "module", "show", "like", NULL },
-	handle_modlist, "List modules and info",
-	modlist_help, complete_mod_4, &cli_show_modules_like_deprecated },
-
-	{ { "module", "load", NULL },
-	handle_load, "Load a module by name",
-	load_help, complete_fn_3, &cli_module_load_deprecated },
-
-	{ { "module", "reload", NULL },
-	handle_reload, "Reload configuration",
-	reload_help, complete_mod_3, &cli_module_reload_deprecated },
-
-	{ { "module", "unload", NULL },
-	handle_unload, "Unload a module by name",
-	unload_help, complete_mod_3_nr, &cli_module_unload_deprecated },
-
- 	{ { "core", "show", "uptime", NULL },
-	handle_showuptime, "Show uptime information",
-	uptime_help, NULL, &cli_show_uptime_deprecated },
-
-	{ { "soft", "hangup", NULL },
-	handle_softhangup, "Request a hangup on a given channel",
-	softhangup_help, complete_ch_3 },
-
-	{ { "core", "waitfullybooted", NULL },
-	handle_cli_wait_fullybooted, "Wait until Asterisk has fully booted.",
-	core_wait_fullybooted_help },
-=======
 	AST_CLI_DEFINE(handle_unload, "Unload a module by name"),
 
 	AST_CLI_DEFINE(handle_showuptime, "Show uptime information"),
@@ -2514,7 +1659,6 @@
 	AST_CLI_DEFINE(handle_cli_check_permissions, "Try a permissions config for a user"),
 
 	AST_CLI_DEFINE(handle_cli_wait_fullybooted, "Wait for Asterisk to be fully booted"),
->>>>>>> 19898f33
 };
 
 /*!
@@ -2814,13 +1958,8 @@
 				continue;
 			/* good, we are in case match_type == -1 and mismatch on last word */
 		}
-<<<<<<< HEAD
-		if (y > matchlen) {	/* remember the candidate */
-			matchlen = y;
-=======
 		if (src - cmds > matchlen) {	/* remember the candidate */
 			matchlen = src - cmds;
->>>>>>> 19898f33
 			cand = e;
 		}
 	}
@@ -2851,12 +1990,6 @@
 	if (e->inuse) {
 		ast_log(LOG_WARNING, "Can't remove command that is in use\n");
 	} else {
-<<<<<<< HEAD
-		AST_LIST_LOCK(&helpers);
-		AST_LIST_REMOVE(&helpers, e, list);
-		AST_LIST_UNLOCK(&helpers);
-		free(e->_full_cmd);
-=======
 		AST_RWLIST_WRLOCK(&helpers);
 		AST_RWLIST_REMOVE(&helpers, e, list);
 		AST_RWLIST_UNLOCK(&helpers);
@@ -2870,7 +2003,6 @@
 			e->command = NULL;
 			e->usage = NULL;
 		}
->>>>>>> 19898f33
 	}
 	return 0;
 }
@@ -2902,39 +2034,15 @@
 	AST_RWLIST_WRLOCK(&helpers);
 	
 	if (find_cli(e->cmda, 1)) {
-<<<<<<< HEAD
-		ast_log(LOG_WARNING, "Command '%s' already registered (or something close enough)\n", fulle);
-=======
 		ast_log(LOG_WARNING, "Command '%s' already registered (or something close enough)\n", S_OR(e->_full_cmd, e->command));
->>>>>>> 19898f33
 		goto done;
 	}
 	if (set_full_cmd(e))
 		goto done;
 
-<<<<<<< HEAD
-	if (ed) {
-		e->deprecated = 1;
-		e->summary = ed->summary;
-		e->usage = ed->usage;
-		/* XXX If command A deprecates command B, and command B deprecates command C...
-		   Do we want to show command A or command B when telling the user to use new syntax?
-		   This currently would show command A.
-		   To show command B, you just need to always use ed->_full_cmd.
-		 */
-		e->_deprecated_by = S_OR(ed->_deprecated_by, ed->_full_cmd);
-	} else {
-		e->deprecated = 0;
-	}
-
-	lf = strlen(fulle);
-	AST_LIST_TRAVERSE_SAFE_BEGIN(&helpers, cur, list) {
-		int len = strlen(cur->_full_cmd);
-=======
 	lf = e->cmdlen;
 	AST_RWLIST_TRAVERSE_SAFE_BEGIN(&helpers, cur, list) {
 		int len = cur->cmdlen;
->>>>>>> 19898f33
 		if (lf < len)
 			len = lf;
 		if (strncasecmp(e->_full_cmd, cur->_full_cmd, len) < 0) {
@@ -2990,14 +2098,8 @@
 }
 
 
-<<<<<<< HEAD
-/*! \brief helper for help_workhorse and final part of handle_help
- * if locked = 0 it's just help_workhorse, otherwise assume the
- * list is already locked.
-=======
 /*! \brief helper for final part of handle_help
  *  if locked = 1, assume the list is already locked
->>>>>>> 19898f33
  */
 static char *help1(int fd, const char * const match[], int locked)
 {
@@ -3018,21 +2120,6 @@
 			continue;
 		if (match && strncasecmp(matchstr, e->_full_cmd, len))
 			continue;
-<<<<<<< HEAD
-		ast_cli(fd, "%25.25s  %s\n", e->_full_cmd, S_OR(e->summary, ""));
-		found++;
-	}
-	if (!locked)
-		AST_LIST_UNLOCK(&helpers);
-	if (!found && matchstr[0])
-		ast_cli(fd, "No such command '%s'.\n", matchstr);
-	return RESULT_SUCCESS;
-}
-
-static int help_workhorse(int fd, char *match[])
-{
-	return help1(fd, match, 0 /* do not print errors */);
-=======
 		ast_cli(fd, "%30.30s %s\n", e->_full_cmd, S_OR(e->summary, "<no description available>"));
 		found++;
 	}
@@ -3041,31 +2128,11 @@
 	if (!found && matchstr[0])
 		ast_cli(fd, "No such command '%s'.\n", matchstr);
 	return CLI_SUCCESS;
->>>>>>> 19898f33
 }
 
 static char *handle_help(struct ast_cli_entry *e, int cmd, struct ast_cli_args *a)
 {
 	char fullcmd[80];
-<<<<<<< HEAD
-	struct ast_cli_entry *e;
-	int res = RESULT_SUCCESS;
-
-	if (argc < 1)
-		return RESULT_SHOWUSAGE;
-	if (argc == 1)
-		return help_workhorse(fd, NULL);
-
-	AST_LIST_LOCK(&helpers);
-	e = find_cli(argv + 1, 1);	/* try exact match first */
-	if (!e) {
-		res = help1(fd, argv + 1, 1 /* locked */);
-		AST_LIST_UNLOCK(&helpers);
-		return res;
-	}
-	if (e->usage)
-		ast_cli(fd, "%s", e->usage);
-=======
 	struct ast_cli_entry *my_e;
 	char *res = CLI_SUCCESS;
 
@@ -3101,16 +2168,11 @@
 	}
 	if (my_e->usage)
 		ast_cli(a->fd, "%s", my_e->usage);
->>>>>>> 19898f33
 	else {
 		ast_join(fullcmd, sizeof(fullcmd), a->argv + 3);
 		ast_cli(a->fd, "No help text available for '%s'.\n", fullcmd);
 	}
-<<<<<<< HEAD
-	AST_LIST_UNLOCK(&helpers);
-=======
 	AST_RWLIST_UNLOCK(&helpers);
->>>>>>> 19898f33
 	return res;
 }
 
@@ -3360,40 +2422,6 @@
 	if (duplicate == NULL)
 		return -1;
 
-<<<<<<< HEAD
-	/* We need at least one entry, or ignore */
-	if (x > 0) {
-		AST_LIST_LOCK(&helpers);
-		e = find_cli(argv, 0);
-		if (e)
-			e->inuse++;
-		AST_LIST_UNLOCK(&helpers);
-		if (e) {
-			switch(e->handler(fd, x, argv)) {
-			case RESULT_SHOWUSAGE:
-				if (e->usage)
-					ast_cli(fd, "%s", e->usage);
-				else
-					ast_cli(fd, "Invalid usage, but no usage information available.\n");
-				AST_LIST_LOCK(&helpers);
-				if (e->deprecated)
-					ast_cli(fd, "The '%s' command is deprecated and will be removed in a future release. Please use '%s' instead.\n", e->_full_cmd, e->_deprecated_by);
-				AST_LIST_UNLOCK(&helpers);
-				break;
-			default:
-				AST_LIST_LOCK(&helpers);
-				if (e->deprecated == 1) {
-					ast_cli(fd, "The '%s' command is deprecated and will be removed in a future release. Please use '%s' instead.\n", e->_full_cmd, e->_deprecated_by);
-					e->deprecated = 2;
-				}
-				AST_LIST_UNLOCK(&helpers);
-				break;
-			}
-		} else 
-			ast_cli(fd, "No such command '%s' (type 'help %s' for other possible commands)\n", s, find_best(argv));
-		if (e)
-			ast_atomic_fetchadd_int(&e->inuse, -1);
-=======
 	if (x < 1)	/* We need at least one entry, otherwise ignore */
 		goto done;
 
@@ -3405,7 +2433,6 @@
 	if (e == NULL) {
 		ast_cli(fd, "No such command '%s' (type 'core show help %s' for other possible commands)\n", s, find_best(args + 1));
 		goto done;
->>>>>>> 19898f33
 	}
 
 	ast_join(tmp, sizeof(tmp), args + 1);
@@ -3436,11 +2463,7 @@
 	return 0;
 }
 
-<<<<<<< HEAD
-int ast_cli_command_multiple(int fd, size_t size, const char *s)
-=======
 int ast_cli_command_multiple_full(int uid, int gid, int fd, size_t size, const char *s)
->>>>>>> 19898f33
 {
 	char cmd[512];
 	int x, y = 0, count = 0;
@@ -3449,11 +2472,7 @@
 		cmd[y] = s[x];
 		y++;
 		if (s[x] == '\0') {
-<<<<<<< HEAD
-			ast_cli_command(fd, cmd);
-=======
 			ast_cli_command_full(uid, gid, fd, cmd);
->>>>>>> 19898f33
 			y = 0;
 			count++;
 		}

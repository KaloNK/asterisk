--- conflicted
+++ resolved
@@ -145,13 +145,6 @@
 
 #include "asterisk.h"
 
-<<<<<<< HEAD
-#if !defined(STANDALONE_AEL)
-ASTERISK_FILE_VERSION(__FILE__, "$Revision$")
-#endif
-
-=======
->>>>>>> 19898f33
 #include <sys/types.h>
 #include <stdio.h>
 
@@ -341,11 +334,7 @@
 #include <unistd.h>
 #include <ctype.h>
 #if !defined(SOLARIS) && !defined(__CYGWIN__)
-<<<<<<< HEAD
-/* #include <err.h> */
-=======
 	/* #include <err.h> */
->>>>>>> 19898f33
 #else
 #define quad_t int64_t
 #endif
@@ -503,11 +492,7 @@
 	struct expr_node *arglist;
 }
 /* Line 187 of yacc.c.  */
-<<<<<<< HEAD
-#line 293 "ast_expr2.c"
-=======
 #line 496 "ast_expr2.c"
->>>>>>> 19898f33
 	YYSTYPE;
 # define yystype YYSTYPE /* obsolescent; will be withdrawn */
 # define YYSTYPE_IS_DECLARED 1
@@ -2536,14 +2521,6 @@
 
 #ifdef STANDALONE2
 
-void ast_register_file_version(const char *file, const char *version)
-{
-}
-
-void ast_unregister_file_version(const char *file)
-{
-}
-
 void ast_log(int level, const char *file, int line, const char *function, const char *fmt, ...)
 {
 	va_list vars;

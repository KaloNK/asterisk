/*
 * abstract_jb: common implementation-independent jitterbuffer stuff
 *
 * Copyright (C) 2005, Attractel OOD
 *
 * Contributors:
 * Slav Klenov <slav@securax.org>
 *
 * See http://www.asterisk.org for more information about
 * the Asterisk project. Please do not directly contact
 * any of the maintainers of this project for assistance;
 * the project provides a web site, mailing lists and IRC
 * channels for your use.
 *
 * This program is free software, distributed under the terms of
 * the GNU General Public License Version 2. See the LICENSE file
 * at the top of the source tree.
 *
 * A license has been granted to Digium (via disclaimer) for the use of
 * this code.
 */

/*! \file
 *
 * \brief Common implementation-independent jitterbuffer stuff.
 *
 * \author Slav Klenov <slav@securax.org>
 *
 *
 */

/*** MODULEINFO
	<support_level>core</support_level>
 ***/

#include "asterisk.h"

ASTERISK_FILE_VERSION(__FILE__, "$Revision$")

#include "asterisk/frame.h"
#include "asterisk/channel.h"
#include "asterisk/term.h"
#include "asterisk/utils.h"

#include "asterisk/abstract_jb.h"
#include "fixedjitterbuf.h"
#include "jitterbuf.h"

/*! Internal jb flags */
enum {
	JB_USE =                  (1 << 0),
	JB_TIMEBASE_INITIALIZED = (1 << 1),
	JB_CREATED =              (1 << 2)
};

/* Hooks for the abstract jb implementation */

/*! \brief Create */
typedef void * (*jb_create_impl)(struct ast_jb_conf *general_config, long resynch_threshold);
/*! \brief Destroy */
typedef void (*jb_destroy_impl)(void *jb);
/*! \brief Put first frame */
typedef int (*jb_put_first_impl)(void *jb, struct ast_frame *fin, long now);
/*! \brief Put frame */
typedef int (*jb_put_impl)(void *jb, struct ast_frame *fin, long now);
/*! \brief Get frame for now */
typedef int (*jb_get_impl)(void *jb, struct ast_frame **fout, long now, long interpl);
/*! \brief Get next */
typedef long (*jb_next_impl)(void *jb);
/*! \brief Remove first frame */
typedef int (*jb_remove_impl)(void *jb, struct ast_frame **fout);
/*! \brief Force resynch */
typedef void (*jb_force_resynch_impl)(void *jb);
/*! \brief Empty and reset jb */
typedef void (*jb_empty_and_reset_impl)(void *jb);

/*!
 * \brief Jitterbuffer implementation private struct.
 */
struct ast_jb_impl
{
	char name[AST_JB_IMPL_NAME_SIZE];
	jb_create_impl create;
	jb_destroy_impl destroy;
	jb_put_first_impl put_first;
	jb_put_impl put;
	jb_get_impl get;
	jb_next_impl next;
	jb_remove_impl remove;
	jb_force_resynch_impl force_resync;
	jb_empty_and_reset_impl empty_and_reset;
};

/* Implementation functions */
/* fixed */
static void *jb_create_fixed(struct ast_jb_conf *general_config, long resynch_threshold);
static void jb_destroy_fixed(void *jb);
static int jb_put_first_fixed(void *jb, struct ast_frame *fin, long now);
static int jb_put_fixed(void *jb, struct ast_frame *fin, long now);
static int jb_get_fixed(void *jb, struct ast_frame **fout, long now, long interpl);
static long jb_next_fixed(void *jb);
static int jb_remove_fixed(void *jb, struct ast_frame **fout);
static void jb_force_resynch_fixed(void *jb);
static void jb_empty_and_reset_fixed(void *jb);
/* adaptive */
static void * jb_create_adaptive(struct ast_jb_conf *general_config, long resynch_threshold);
static void jb_destroy_adaptive(void *jb);
static int jb_put_first_adaptive(void *jb, struct ast_frame *fin, long now);
static int jb_put_adaptive(void *jb, struct ast_frame *fin, long now);
static int jb_get_adaptive(void *jb, struct ast_frame **fout, long now, long interpl);
static long jb_next_adaptive(void *jb);
static int jb_remove_adaptive(void *jb, struct ast_frame **fout);
static void jb_force_resynch_adaptive(void *jb);
static void jb_empty_and_reset_adaptive(void *jb);

/* Available jb implementations */
static const struct ast_jb_impl avail_impl[] = {
	{
		.name = "fixed",
		.create = jb_create_fixed,
		.destroy = jb_destroy_fixed,
		.put_first = jb_put_first_fixed,
		.put = jb_put_fixed,
		.get = jb_get_fixed,
		.next = jb_next_fixed,
		.remove = jb_remove_fixed,
		.force_resync = jb_force_resynch_fixed,
		.empty_and_reset = jb_empty_and_reset_fixed,
	},
	{
		.name = "adaptive",
		.create = jb_create_adaptive,
		.destroy = jb_destroy_adaptive,
		.put_first = jb_put_first_adaptive,
		.put = jb_put_adaptive,
		.get = jb_get_adaptive,
		.next = jb_next_adaptive,
		.remove = jb_remove_adaptive,
		.force_resync = jb_force_resynch_adaptive,
		.empty_and_reset = jb_empty_and_reset_adaptive,
	}
};

static int default_impl = 0;


/*! Abstract return codes */
enum {
	JB_IMPL_OK,
	JB_IMPL_DROP,
	JB_IMPL_INTERP,
	JB_IMPL_NOFRAME
};

/* Translations between impl and abstract return codes */
static const int fixed_to_abstract_code[] =
	{JB_IMPL_OK, JB_IMPL_DROP, JB_IMPL_INTERP, JB_IMPL_NOFRAME};
static const int adaptive_to_abstract_code[] =
	{JB_IMPL_OK, JB_IMPL_NOFRAME, JB_IMPL_NOFRAME, JB_IMPL_INTERP, JB_IMPL_DROP, JB_IMPL_OK};

/* JB_GET actions (used only for the frames log) */
static const char * const jb_get_actions[] = {"Delivered", "Dropped", "Interpolated", "No"};

/*! \brief Macros for the frame log files */
#define jb_framelog(...) do { \
	if (jb->logfile) { \
		fprintf(jb->logfile, __VA_ARGS__); \
		fflush(jb->logfile); \
	} \
} while (0)


/* Internal utility functions */
static void jb_choose_impl(struct ast_channel *chan);
static void jb_get_and_deliver(struct ast_channel *chan);
static int create_jb(struct ast_channel *chan, struct ast_frame *first_frame);
static long get_now(struct ast_jb *jb, struct timeval *tv);


/* Interface ast jb functions impl */


static void jb_choose_impl(struct ast_channel *chan)
{
	struct ast_jb *jb = &chan->jb;
	struct ast_jb_conf *jbconf = &jb->conf;
	const struct ast_jb_impl *test_impl;
	int i, avail_impl_count = ARRAY_LEN(avail_impl);

	jb->impl = &avail_impl[default_impl];

	if (ast_strlen_zero(jbconf->impl)) {
		return;
	}

	for (i = 0; i < avail_impl_count; i++) {
		test_impl = &avail_impl[i];
		if (!strcasecmp(jbconf->impl, test_impl->name)) {
			jb->impl = test_impl;
			return;
		}
	}
}

int ast_jb_do_usecheck(struct ast_channel *c0, struct ast_channel *c1)
{
	struct ast_jb *jb0 = &c0->jb;
	struct ast_jb *jb1 = &c1->jb;
	struct ast_jb_conf *conf0 = &jb0->conf;
	struct ast_jb_conf *conf1 = &jb1->conf;
	int c0_wants_jitter = c0->tech->properties & AST_CHAN_TP_WANTSJITTER;
	int c0_creates_jitter = c0->tech->properties & AST_CHAN_TP_CREATESJITTER;
	int c0_jb_enabled = ast_test_flag(conf0, AST_JB_ENABLED);
	int c0_force_jb = ast_test_flag(conf0, AST_JB_FORCED);
	int c0_jb_timebase_initialized = ast_test_flag(jb0, JB_TIMEBASE_INITIALIZED);
	int c0_jb_created = ast_test_flag(jb0, JB_CREATED);
	int c1_wants_jitter = c1->tech->properties & AST_CHAN_TP_WANTSJITTER;
	int c1_creates_jitter = c1->tech->properties & AST_CHAN_TP_CREATESJITTER;
	int c1_jb_enabled = ast_test_flag(conf1, AST_JB_ENABLED);
	int c1_force_jb = ast_test_flag(conf1, AST_JB_FORCED);
	int c1_jb_timebase_initialized = ast_test_flag(jb1, JB_TIMEBASE_INITIALIZED);
	int c1_jb_created = ast_test_flag(jb1, JB_CREATED);
	int inuse = 0;

	/* Determine whether audio going to c0 needs a jitter buffer */
	if (((!c0_wants_jitter && c1_creates_jitter) || (c0_force_jb && c1_creates_jitter)) && c0_jb_enabled) {
		ast_set_flag(jb0, JB_USE);
		if (!c0_jb_timebase_initialized) {
			if (c1_jb_timebase_initialized) {
				memcpy(&jb0->timebase, &jb1->timebase, sizeof(struct timeval));
			} else {
				gettimeofday(&jb0->timebase, NULL);
			}
			ast_set_flag(jb0, JB_TIMEBASE_INITIALIZED);
		}
<<<<<<< HEAD
	
=======

>>>>>>> 5cf67a7a
		if (!c0_jb_created) {
			jb_choose_impl(c0);
		}

		inuse = 1;
	}

	/* Determine whether audio going to c1 needs a jitter buffer */
	if (((!c1_wants_jitter && c0_creates_jitter) || (c1_force_jb && c0_creates_jitter)) && c1_jb_enabled) {
		ast_set_flag(jb1, JB_USE);
		if (!c1_jb_timebase_initialized) {
			if (c0_jb_timebase_initialized) {
				memcpy(&jb1->timebase, &jb0->timebase, sizeof(struct timeval));
			} else {
				gettimeofday(&jb1->timebase, NULL);
			}
			ast_set_flag(jb1, JB_TIMEBASE_INITIALIZED);
		}

		if (!c1_jb_created) {
			jb_choose_impl(c1);
		}

		inuse = 1;
	}

	return inuse;
}

int ast_jb_get_when_to_wakeup(struct ast_channel *c0, struct ast_channel *c1, int time_left)
{
	struct ast_jb *jb0 = &c0->jb;
	struct ast_jb *jb1 = &c1->jb;
	int c0_use_jb = ast_test_flag(jb0, JB_USE);
	int c0_jb_is_created = ast_test_flag(jb0, JB_CREATED);
	int c1_use_jb = ast_test_flag(jb1, JB_USE);
	int c1_jb_is_created = ast_test_flag(jb1, JB_CREATED);
	int wait, wait0, wait1;
	struct timeval tv_now;

	if (time_left == 0) {
		/* No time left - the bridge will be retried */
		/* TODO: Test disable this */
		/*return 0;*/
	}

	if (time_left < 0) {
		time_left = INT_MAX;
	}

	gettimeofday(&tv_now, NULL);

	wait0 = (c0_use_jb && c0_jb_is_created) ? jb0->next - get_now(jb0, &tv_now) : time_left;
	wait1 = (c1_use_jb && c1_jb_is_created) ? jb1->next - get_now(jb1, &tv_now) : time_left;

	wait = wait0 < wait1 ? wait0 : wait1;
	wait = wait < time_left ? wait : time_left;

	if (wait == INT_MAX) {
		wait = -1;
	} else if (wait < 1) {
		/* don't let wait=0, because this can cause the pbx thread to loop without any sleeping at all */
		wait = 1;
	}

	return wait;
}


int ast_jb_put(struct ast_channel *chan, struct ast_frame *f)
{
	struct ast_jb *jb = &chan->jb;
	const struct ast_jb_impl *jbimpl = jb->impl;
	void *jbobj = jb->jbobj;
	struct ast_frame *frr;
	long now = 0;

	if (!ast_test_flag(jb, JB_USE))
		return -1;

	if (f->frametype != AST_FRAME_VOICE) {
		if (f->frametype == AST_FRAME_DTMF && ast_test_flag(jb, JB_CREATED)) {
			jb_framelog("JB_PUT {now=%ld}: Received DTMF frame. Force resynching jb...\n", now);
			jbimpl->force_resync(jbobj);
		}

		return -1;
	}

	/* We consider an enabled jitterbuffer should receive frames with valid timing info. */
	if (!ast_test_flag(f, AST_FRFLAG_HAS_TIMING_INFO) || f->len < 2 || f->ts < 0) {
		ast_log(LOG_WARNING, "%s received frame with invalid timing info: "
			"has_timing_info=%d, len=%ld, ts=%ld, src=%s\n",
			chan->name, ast_test_flag(f, AST_FRFLAG_HAS_TIMING_INFO), f->len, f->ts, f->src);
		return -1;
	}

	frr = ast_frdup(f);

	if (!frr) {
		ast_log(LOG_ERROR, "Failed to isolate frame for the jitterbuffer on channel '%s'\n", chan->name);
		return -1;
	}

	if (!ast_test_flag(jb, JB_CREATED)) {
		if (create_jb(chan, frr)) {
			ast_frfree(frr);
			/* Disable the jitterbuffer */
			ast_clear_flag(jb, JB_USE);
			return -1;
		}

		ast_set_flag(jb, JB_CREATED);
		return 0;
	} else {
		now = get_now(jb, NULL);
		if (jbimpl->put(jbobj, frr, now) != JB_IMPL_OK) {
			jb_framelog("JB_PUT {now=%ld}: Dropped frame with ts=%ld and len=%ld\n", now, frr->ts, frr->len);
			ast_frfree(frr);
			/*return -1;*/
			/* TODO: Check this fix - should return 0 here, because the dropped frame shouldn't
			   be delivered at all */
			return 0;
		}

		jb->next = jbimpl->next(jbobj);

		jb_framelog("JB_PUT {now=%ld}: Queued frame with ts=%ld and len=%ld\n", now, frr->ts, frr->len);

		return 0;
	}
}


void ast_jb_get_and_deliver(struct ast_channel *c0, struct ast_channel *c1)
{
	struct ast_jb *jb0 = &c0->jb;
	struct ast_jb *jb1 = &c1->jb;
	int c0_use_jb = ast_test_flag(jb0, JB_USE);
	int c0_jb_is_created = ast_test_flag(jb0, JB_CREATED);
	int c1_use_jb = ast_test_flag(jb1, JB_USE);
	int c1_jb_is_created = ast_test_flag(jb1, JB_CREATED);

	if (c0_use_jb && c0_jb_is_created)
		jb_get_and_deliver(c0);

	if (c1_use_jb && c1_jb_is_created)
		jb_get_and_deliver(c1);
}


static void jb_get_and_deliver(struct ast_channel *chan)
{
	struct ast_jb *jb = &chan->jb;
	const struct ast_jb_impl *jbimpl = jb->impl;
	void *jbobj = jb->jbobj;
	struct ast_frame *f, finterp = { .frametype = AST_FRAME_VOICE, };
	long now;
	int interpolation_len, res;

	now = get_now(jb, NULL);
	jb->next = jbimpl->next(jbobj);
	if (now < jb->next) {
		jb_framelog("\tJB_GET {now=%ld}: now < next=%ld\n", now, jb->next);
		return;
	}

	while (now >= jb->next) {
		interpolation_len = ast_codec_interp_len(jb->last_format);

		res = jbimpl->get(jbobj, &f, now, interpolation_len);

		switch (res) {
		case JB_IMPL_OK:
			/* deliver the frame */
			ast_write(chan, f);
			/* Fall through intentionally */
		case JB_IMPL_DROP:
			jb_framelog("\tJB_GET {now=%ld}: %s frame with ts=%ld and len=%ld\n",
				now, jb_get_actions[res], f->ts, f->len);
			jb->last_format = f->subclass.codec;
			ast_frfree(f);
			break;
		case JB_IMPL_INTERP:
			/* interpolate a frame */
			f = &finterp;
<<<<<<< HEAD
			f->subclass = jb->last_format;
=======
			f->subclass.codec = jb->last_format;
>>>>>>> 5cf67a7a
			f->samples  = interpolation_len * 8;
			f->src  = "JB interpolation";
			f->delivery = ast_tvadd(jb->timebase, ast_samp2tv(jb->next, 1000));
			f->offset = AST_FRIENDLY_OFFSET;
			/* deliver the interpolated frame */
			ast_write(chan, f);
			jb_framelog("\tJB_GET {now=%ld}: Interpolated frame with len=%d\n", now, interpolation_len);
			break;
		case JB_IMPL_NOFRAME:
			ast_log(LOG_WARNING,
				"JB_IMPL_NOFRAME is returned from the %s jb when now=%ld >= next=%ld, jbnext=%ld!\n",
				jbimpl->name, now, jb->next, jbimpl->next(jbobj));
			jb_framelog("\tJB_GET {now=%ld}: No frame for now!?\n", now);
			return;
		default:
			ast_log(LOG_ERROR, "This should never happen!\n");
			ast_assert("JB type unknown" == NULL);
			break;
		}

		jb->next = jbimpl->next(jbobj);
	}
}


static int create_jb(struct ast_channel *chan, struct ast_frame *frr)
{
	struct ast_jb *jb = &chan->jb;
	struct ast_jb_conf *jbconf = &jb->conf;
	const struct ast_jb_impl *jbimpl = jb->impl;
	void *jbobj;
	struct ast_channel *bridged;
	long now;
	char logfile_pathname[20 + AST_JB_IMPL_NAME_SIZE + 2*AST_CHANNEL_NAME + 1];
	char name1[AST_CHANNEL_NAME], name2[AST_CHANNEL_NAME], *tmp;
	int res;

	jbobj = jb->jbobj = jbimpl->create(jbconf, jbconf->resync_threshold);
	if (!jbobj) {
		ast_log(LOG_WARNING, "Failed to create jitterbuffer on channel '%s'\n", chan->name);
		return -1;
	}

	now = get_now(jb, NULL);
	res = jbimpl->put_first(jbobj, frr, now);

	/* The result of putting the first frame should not differ from OK. However, its possible
	   some implementations (i.e. adaptive's when resynch_threshold is specified) to drop it. */
	if (res != JB_IMPL_OK) {
		ast_log(LOG_WARNING, "Failed to put first frame in the jitterbuffer on channel '%s'\n", chan->name);
		/*
		jbimpl->destroy(jbobj);
		return -1;
		*/
	}

	/* Init next */
	jb->next = jbimpl->next(jbobj);

	/* Init last format for a first time. */
	jb->last_format = frr->subclass.codec;

	/* Create a frame log file */
	if (ast_test_flag(jbconf, AST_JB_LOG)) {
		char safe_logfile[30] = "/tmp/logfile-XXXXXX";
		int safe_fd;
		snprintf(name2, sizeof(name2), "%s", chan->name);
		if ((tmp = strchr(name2, '/'))) {
			*tmp = '#';
<<<<<<< HEAD
		
=======
		}

>>>>>>> 5cf67a7a
		bridged = ast_bridged_channel(chan);
		/* We should always have bridged chan if a jitterbuffer is in use */
		ast_assert(bridged != NULL);

		snprintf(name1, sizeof(name1), "%s", bridged->name);
		if ((tmp = strchr(name1, '/'))) {
			*tmp = '#';
		}

		snprintf(logfile_pathname, sizeof(logfile_pathname),
			"/tmp/ast_%s_jb_%s--%s.log", jbimpl->name, name1, name2);
		unlink(logfile_pathname);
		safe_fd = mkstemp(safe_logfile);
		if (safe_fd < 0 || link(safe_logfile, logfile_pathname) || unlink(safe_logfile) || !(jb->logfile = fdopen(safe_fd, "w+b"))) {
			ast_log(LOG_ERROR, "Failed to create frame log file with pathname '%s': %s\n", logfile_pathname, strerror(errno));
			jb->logfile = NULL;
			if (safe_fd > -1) {
				close(safe_fd);
			}
		}

		if (res == JB_IMPL_OK) {
			jb_framelog("JB_PUT_FIRST {now=%ld}: Queued frame with ts=%ld and len=%ld\n",
				now, frr->ts, frr->len);
		} else {
			jb_framelog("JB_PUT_FIRST {now=%ld}: Dropped frame with ts=%ld and len=%ld\n",
				now, frr->ts, frr->len);
		}
	}

	ast_verb(3, "%s jitterbuffer created on channel %s\n", jbimpl->name, chan->name);

	/* Free the frame if it has not been queued in the jb */
	if (res != JB_IMPL_OK) {
		ast_frfree(frr);
	}

	return 0;
}


void ast_jb_destroy(struct ast_channel *chan)
{
	struct ast_jb *jb = &chan->jb;
	const struct ast_jb_impl *jbimpl = jb->impl;
	void *jbobj = jb->jbobj;
	struct ast_frame *f;

	if (jb->logfile) {
		fclose(jb->logfile);
		jb->logfile = NULL;
	}

	if (ast_test_flag(jb, JB_CREATED)) {
		/* Remove and free all frames still queued in jb */
		while (jbimpl->remove(jbobj, &f) == JB_IMPL_OK) {
			ast_frfree(f);
		}

		jbimpl->destroy(jbobj);
		jb->jbobj = NULL;

		ast_clear_flag(jb, JB_CREATED);

		ast_verb(3, "%s jitterbuffer destroyed on channel %s\n", jbimpl->name, chan->name);
	}
}


static long get_now(struct ast_jb *jb, struct timeval *when)
{
	struct timeval now;

	if (!when) {
		when = &now;
		gettimeofday(when, NULL);
	}

	return ast_tvdiff_ms(*when, jb->timebase);
}


int ast_jb_read_conf(struct ast_jb_conf *conf, const char *varname, const char *value)
{
	int prefixlen = sizeof(AST_JB_CONF_PREFIX) - 1;
	const char *name;
	int tmp;

	if (strncasecmp(AST_JB_CONF_PREFIX, varname, prefixlen)) {
		return -1;
	}

	name = varname + prefixlen;

	if (!strcasecmp(name, AST_JB_CONF_ENABLE)) {
		ast_set2_flag(conf, ast_true(value), AST_JB_ENABLED);
	} else if (!strcasecmp(name, AST_JB_CONF_FORCE)) {
		ast_set2_flag(conf, ast_true(value), AST_JB_FORCED);
	} else if (!strcasecmp(name, AST_JB_CONF_MAX_SIZE)) {
		if ((tmp = atoi(value)) > 0)
			conf->max_size = tmp;
	} else if (!strcasecmp(name, AST_JB_CONF_RESYNCH_THRESHOLD)) {
		if ((tmp = atoi(value)) > 0)
			conf->resync_threshold = tmp;
	} else if (!strcasecmp(name, AST_JB_CONF_IMPL)) {
		if (!ast_strlen_zero(value))
			snprintf(conf->impl, sizeof(conf->impl), "%s", value);
	} else if (!strcasecmp(name, AST_JB_CONF_TARGET_EXTRA)) {
		if (sscanf(value, "%30d", &tmp) == 1) {
			conf->target_extra = tmp;
		}
	} else if (!strcasecmp(name, AST_JB_CONF_LOG)) {
		ast_set2_flag(conf, ast_true(value), AST_JB_LOG);
	} else {
		return -1;
	}

	return 0;
}


void ast_jb_configure(struct ast_channel *chan, const struct ast_jb_conf *conf)
{
	memcpy(&chan->jb.conf, conf, sizeof(*conf));
}


void ast_jb_get_config(const struct ast_channel *chan, struct ast_jb_conf *conf)
{
	memcpy(conf, &chan->jb.conf, sizeof(*conf));
}

void ast_jb_empty_and_reset(struct ast_channel *c0, struct ast_channel *c1)
{
	struct ast_jb *jb0 = &c0->jb;
	struct ast_jb *jb1 = &c1->jb;
	int c0_use_jb = ast_test_flag(jb0, JB_USE);
	int c0_jb_is_created = ast_test_flag(jb0, JB_CREATED);
	int c1_use_jb = ast_test_flag(jb1, JB_USE);
	int c1_jb_is_created = ast_test_flag(jb1, JB_CREATED);

	if (c0_use_jb && c0_jb_is_created && jb0->impl->empty_and_reset) {
		jb0->impl->empty_and_reset(jb0->jbobj);
	}

	if (c1_use_jb && c1_jb_is_created && jb1->impl->empty_and_reset) {
		jb1->impl->empty_and_reset(jb1->jbobj);
	}
}

/* Implementation functions */

/* fixed */
static void * jb_create_fixed(struct ast_jb_conf *general_config, long resynch_threshold)
{
	struct fixed_jb_conf conf;

	conf.jbsize = general_config->max_size;
	conf.resync_threshold = resynch_threshold;

	return fixed_jb_new(&conf);
}

static void jb_destroy_fixed(void *jb)
{
	struct fixed_jb *fixedjb = (struct fixed_jb *) jb;

	/* destroy the jb */
	fixed_jb_destroy(fixedjb);
}


static int jb_put_first_fixed(void *jb, struct ast_frame *fin, long now)
{
	struct fixed_jb *fixedjb = (struct fixed_jb *) jb;
	int res;

	res = fixed_jb_put_first(fixedjb, fin, fin->len, fin->ts, now);

	return fixed_to_abstract_code[res];
}


static int jb_put_fixed(void *jb, struct ast_frame *fin, long now)
{
	struct fixed_jb *fixedjb = (struct fixed_jb *) jb;
	int res;

	res = fixed_jb_put(fixedjb, fin, fin->len, fin->ts, now);

	return fixed_to_abstract_code[res];
}


static int jb_get_fixed(void *jb, struct ast_frame **fout, long now, long interpl)
{
	struct fixed_jb *fixedjb = (struct fixed_jb *) jb;
	struct fixed_jb_frame frame;
	int res;

	res = fixed_jb_get(fixedjb, &frame, now, interpl);
	*fout = frame.data;

	return fixed_to_abstract_code[res];
}


static long jb_next_fixed(void *jb)
{
	struct fixed_jb *fixedjb = (struct fixed_jb *) jb;

	return fixed_jb_next(fixedjb);
}


static int jb_remove_fixed(void *jb, struct ast_frame **fout)
{
	struct fixed_jb *fixedjb = (struct fixed_jb *) jb;
	struct fixed_jb_frame frame;
	int res;

	res = fixed_jb_remove(fixedjb, &frame);
	*fout = frame.data;

	return fixed_to_abstract_code[res];
}


static void jb_force_resynch_fixed(void *jb)
{
	struct fixed_jb *fixedjb = (struct fixed_jb *) jb;

	fixed_jb_set_force_resynch(fixedjb);
}

static void jb_empty_and_reset_fixed(void *jb)
{
	struct fixed_jb *fixedjb = jb;
	struct fixed_jb_frame f;

	while (fixed_jb_remove(fixedjb, &f) == FIXED_JB_OK) {
		ast_frfree(f.data);
	}
}

/* adaptive */

static void *jb_create_adaptive(struct ast_jb_conf *general_config, long resynch_threshold)
{
	jb_conf jbconf;
	jitterbuf *adaptivejb;

	adaptivejb = jb_new();
	if (adaptivejb) {
		jbconf.max_jitterbuf = general_config->max_size;
		jbconf.resync_threshold = general_config->resync_threshold;
		jbconf.max_contig_interp = 10;
		jbconf.target_extra = general_config->target_extra;
		jb_setconf(adaptivejb, &jbconf);
	}

	return adaptivejb;
}


static void jb_destroy_adaptive(void *jb)
{
	jitterbuf *adaptivejb = (jitterbuf *) jb;

	jb_destroy(adaptivejb);
}


static int jb_put_first_adaptive(void *jb, struct ast_frame *fin, long now)
{
	jitterbuf *adaptivejb = (jitterbuf *) jb;

	/* Initialize the offset to that of the first frame's timestamp */
	adaptivejb->info.resync_offset = fin->ts;

	return jb_put_adaptive(jb, fin, now);
}


static int jb_put_adaptive(void *jb, struct ast_frame *fin, long now)
{
	jitterbuf *adaptivejb = (jitterbuf *) jb;
	int res;

	res = jb_put(adaptivejb, fin, JB_TYPE_VOICE, fin->len, fin->ts, now);

	return adaptive_to_abstract_code[res];
}


static int jb_get_adaptive(void *jb, struct ast_frame **fout, long now, long interpl)
{
	jitterbuf *adaptivejb = (jitterbuf *) jb;
	jb_frame frame;
	int res;

	res = jb_get(adaptivejb, &frame, now, interpl);
	*fout = frame.data;

	return adaptive_to_abstract_code[res];
}


static long jb_next_adaptive(void *jb)
{
	jitterbuf *adaptivejb = (jitterbuf *) jb;

	return jb_next(adaptivejb);
}


static int jb_remove_adaptive(void *jb, struct ast_frame **fout)
{
	jitterbuf *adaptivejb = (jitterbuf *) jb;
	jb_frame frame;
	int res;

	res = jb_getall(adaptivejb, &frame);
	*fout = frame.data;

	return adaptive_to_abstract_code[res];
}


static void jb_force_resynch_adaptive(void *jb)
{
}

static void jb_empty_and_reset_adaptive(void *jb)
{
	jitterbuf *adaptivejb = jb;
	jb_frame f;

	while (jb_getall(adaptivejb, &f) == JB_OK) {
		ast_frfree(f.data);
	}

	jb_reset(adaptivejb);
}<|MERGE_RESOLUTION|>--- conflicted
+++ resolved
@@ -233,11 +233,7 @@
 			}
 			ast_set_flag(jb0, JB_TIMEBASE_INITIALIZED);
 		}
-<<<<<<< HEAD
-	
-=======
-
->>>>>>> 5cf67a7a
+
 		if (!c0_jb_created) {
 			jb_choose_impl(c0);
 		}
@@ -424,11 +420,7 @@
 		case JB_IMPL_INTERP:
 			/* interpolate a frame */
 			f = &finterp;
-<<<<<<< HEAD
-			f->subclass = jb->last_format;
-=======
 			f->subclass.codec = jb->last_format;
->>>>>>> 5cf67a7a
 			f->samples  = interpolation_len * 8;
 			f->src  = "JB interpolation";
 			f->delivery = ast_tvadd(jb->timebase, ast_samp2tv(jb->next, 1000));
@@ -498,12 +490,8 @@
 		snprintf(name2, sizeof(name2), "%s", chan->name);
 		if ((tmp = strchr(name2, '/'))) {
 			*tmp = '#';
-<<<<<<< HEAD
-		
-=======
-		}
-
->>>>>>> 5cf67a7a
+		}
+
 		bridged = ast_bridged_channel(chan);
 		/* We should always have bridged chan if a jitterbuffer is in use */
 		ast_assert(bridged != NULL);

/*
 * Asterisk -- An open source telephony toolkit.
 *
 * Copyright (C) 2006, Digium, Inc.
 *
 * Joshua Colp <jcolp@digium.com>
 *
 * See http://www.asterisk.org for more information about
 * the Asterisk project. Please do not directly contact
 * any of the maintainers of this project for assistance;
 * the project provides a web site, mailing lists and IRC
 * channels for your use.
 *
 * This program is free software, distributed under the terms of
 * the GNU General Public License Version 2. See the LICENSE file
 * at the top of the source tree.
 */

/*! \file
 *
 * \brief Generic Speech Recognition API
 *
 * \author Joshua Colp <jcolp@digium.com>
 */

#include "asterisk.h"

ASTERISK_FILE_VERSION(__FILE__, "$Revision$");

#include "asterisk/channel.h"
#include "asterisk/module.h"
#include "asterisk/lock.h"
#include "asterisk/linkedlists.h"
#include "asterisk/cli.h"
#include "asterisk/term.h"
#include "asterisk/speech.h"


static AST_RWLIST_HEAD_STATIC(engines, ast_speech_engine);
static struct ast_speech_engine *default_engine = NULL;

/*! \brief Find a speech recognition engine of specified name, if NULL then use the default one */
static struct ast_speech_engine *find_engine(const char *engine_name)
{
	struct ast_speech_engine *engine = NULL;

	/* If no name is specified -- use the default engine */
	if (ast_strlen_zero(engine_name))
		return default_engine;

	AST_RWLIST_RDLOCK(&engines);
	AST_RWLIST_TRAVERSE(&engines, engine, list) {
		if (!strcasecmp(engine->name, engine_name)) {
			break;
		}
	}
	AST_RWLIST_UNLOCK(&engines);

	return engine;
}

/*! \brief Activate a loaded (either local or global) grammar */
int ast_speech_grammar_activate(struct ast_speech *speech, const char *grammar_name)
{
	return (speech->engine->activate ? speech->engine->activate(speech, grammar_name) : -1);
}

/*! \brief Deactivate a loaded grammar on a speech structure */
int ast_speech_grammar_deactivate(struct ast_speech *speech, const char *grammar_name)
{
	return (speech->engine->deactivate ? speech->engine->deactivate(speech, grammar_name) : -1);
}

/*! \brief Load a local grammar on a speech structure */
int ast_speech_grammar_load(struct ast_speech *speech, const char *grammar_name, const char *grammar)
{
	return (speech->engine->load ? speech->engine->load(speech, grammar_name, grammar) : -1);
}

/*! \brief Unload a local grammar from a speech structure */
int ast_speech_grammar_unload(struct ast_speech *speech, const char *grammar_name)
{
	return (speech->engine->unload ? speech->engine->unload(speech, grammar_name) : -1);
}

/*! \brief Return the results of a recognition from the speech structure */
struct ast_speech_result *ast_speech_results_get(struct ast_speech *speech)
{
	return (speech->engine->get ? speech->engine->get(speech) : NULL);
}

/*! \brief Free a list of results */
int ast_speech_results_free(struct ast_speech_result *result)
{
	struct ast_speech_result *current_result = result, *prev_result = NULL;
	int res = 0;

	while (current_result != NULL) {
		prev_result = current_result;
		/* Deallocate what we can */
		if (current_result->text != NULL) {
			ast_free(current_result->text);
			current_result->text = NULL;
		}
		if (current_result->grammar != NULL) {
			ast_free(current_result->grammar);
			current_result->grammar = NULL;
		}
		/* Move on and then free ourselves */
		current_result = AST_LIST_NEXT(current_result, list);
		ast_free(prev_result);
		prev_result = NULL;
	}

	return res;
}

/*! \brief Start speech recognition on a speech structure */
void ast_speech_start(struct ast_speech *speech)
{

	/* Clear any flags that may affect things */
	ast_clear_flag(speech, AST_SPEECH_SPOKE);
	ast_clear_flag(speech, AST_SPEECH_QUIET);
	ast_clear_flag(speech, AST_SPEECH_HAVE_RESULTS);

	/* If results are on the structure, free them since we are starting again */
	if (speech->results) {
		ast_speech_results_free(speech->results);
		speech->results = NULL;
	}

	/* If the engine needs to start stuff up, do it */
	if (speech->engine->start)
		speech->engine->start(speech);

	return;
}

/*! \brief Write in signed linear audio to be recognized */
int ast_speech_write(struct ast_speech *speech, void *data, int len)
{
	/* Make sure the speech engine is ready to accept audio */
	if (speech->state != AST_SPEECH_STATE_READY)
		return -1;

	return speech->engine->write(speech, data, len);
}

/*! \brief Signal to the engine that DTMF was received */
int ast_speech_dtmf(struct ast_speech *speech, const char *dtmf)
<<<<<<< HEAD
{
	int res = 0;

	if (speech->state != AST_SPEECH_STATE_READY)
		return -1;

	if (speech->engine->dtmf != NULL) {
		res = speech->engine->dtmf(speech, dtmf);
	}

	return res;
}

/*! \brief Change an engine specific attribute */
int ast_speech_change(struct ast_speech *speech, char *name, const char *value)
=======
>>>>>>> 19898f33
{
	int res = 0;

	if (speech->state != AST_SPEECH_STATE_READY)
		return -1;

	if (speech->engine->dtmf != NULL) {
		res = speech->engine->dtmf(speech, dtmf);
	}

	return res;
}

/*! \brief Change an engine specific attribute */
int ast_speech_change(struct ast_speech *speech, const char *name, const char *value)
{
	return (speech->engine->change ? speech->engine->change(speech, name, value) : -1);
}

/*! \brief Create a new speech structure using the engine specified */
struct ast_speech *ast_speech_new(const char *engine_name, int formats)
{
	struct ast_speech_engine *engine = NULL;
	struct ast_speech *new_speech = NULL;
	int format = AST_FORMAT_SLINEAR;

	/* Try to find the speech recognition engine that was requested */
	if (!(engine = find_engine(engine_name)))
		return NULL;

	/* Before even allocating the memory below do some codec negotiation, we choose the best codec possible and fall back to signed linear if possible */
	if ((format = (engine->formats & formats)))
		format = ast_best_codec(format);
	else if ((engine->formats & AST_FORMAT_SLINEAR))
		format = AST_FORMAT_SLINEAR;
	else
		return NULL;

	/* Allocate our own speech structure, and try to allocate a structure from the engine too */
	if (!(new_speech = ast_calloc(1, sizeof(*new_speech))))
		return NULL;

	/* Initialize the lock */
	ast_mutex_init(&new_speech->lock);

	/* Make sure no results are present */
	new_speech->results = NULL;

	/* Copy over our engine pointer */
	new_speech->engine = engine;

	/* Can't forget the format audio is going to be in */
	new_speech->format = format;

	/* We are not ready to accept audio yet */
	ast_speech_change_state(new_speech, AST_SPEECH_STATE_NOT_READY);

	/* Pass ourselves to the engine so they can set us up some more and if they error out then do not create a structure */
<<<<<<< HEAD
	if (engine->create(new_speech)) {
		ast_mutex_destroy(&new_speech->lock);
		free(new_speech);
=======
	if (engine->create(new_speech, format)) {
		ast_mutex_destroy(&new_speech->lock);
		ast_free(new_speech);
>>>>>>> 19898f33
		new_speech = NULL;
	}

	return new_speech;
}

/*! \brief Destroy a speech structure */
int ast_speech_destroy(struct ast_speech *speech)
{
	int res = 0;

	/* Call our engine so we are destroyed properly */
	speech->engine->destroy(speech);

	/* Deinitialize the lock */
	ast_mutex_destroy(&speech->lock);

	/* If results exist on the speech structure, destroy them */
	if (speech->results)
		ast_speech_results_free(speech->results);

	/* If a processing sound is set - free the memory used by it */
	if (speech->processing_sound)
		ast_free(speech->processing_sound);

	/* Aloha we are done */
	ast_free(speech);

	return res;
}

/*! \brief Change state of a speech structure */
int ast_speech_change_state(struct ast_speech *speech, int state)
{
	int res = 0;

	switch (state) {
	case AST_SPEECH_STATE_WAIT:
		/* The engine heard audio, so they spoke */
		ast_set_flag(speech, AST_SPEECH_SPOKE);
	default:
		speech->state = state;
		break;
	}

	return res;
}

/*! \brief Change the type of results we want */
int ast_speech_change_results_type(struct ast_speech *speech, enum ast_speech_results_type results_type)
{
<<<<<<< HEAD
	int res = 0;

	speech->results_type = results_type;

	if (speech->engine->change_results_type)
		res = speech->engine->change_results_type(speech, results_type);

	return res;
=======
	speech->results_type = results_type;

	return (speech->engine->change_results_type ? speech->engine->change_results_type(speech, results_type) : 0);
>>>>>>> 19898f33
}

/*! \brief Register a speech recognition engine */
int ast_speech_register(struct ast_speech_engine *engine)
{
	struct ast_speech_engine *existing_engine = NULL;
	int res = 0;

	/* Confirm the engine meets the minimum API requirements */
	if (!engine->create || !engine->write || !engine->destroy) {
		ast_log(LOG_WARNING, "Speech recognition engine '%s' did not meet minimum API requirements.\n", engine->name);
		return -1;
	}

	/* If an engine is already loaded with this name, error out */
	if ((existing_engine = find_engine(engine->name))) {
		ast_log(LOG_WARNING, "Speech recognition engine '%s' already exists.\n", engine->name);
		return -1;
	}

	ast_verb(2, "Registered speech recognition engine '%s'\n", engine->name);

	/* Add to the engine linked list and make default if needed */
	AST_RWLIST_WRLOCK(&engines);
	AST_RWLIST_INSERT_HEAD(&engines, engine, list);
	if (!default_engine) {
		default_engine = engine;
		ast_verb(2, "Made '%s' the default speech recognition engine\n", engine->name);
	}
	AST_RWLIST_UNLOCK(&engines);

	return res;
}

/*! \brief Unregister a speech recognition engine */
int ast_speech_unregister(const char *engine_name)
{
	struct ast_speech_engine *engine = NULL;
	int res = -1;

	if (ast_strlen_zero(engine_name))
		return -1;

	AST_RWLIST_WRLOCK(&engines);
	AST_RWLIST_TRAVERSE_SAFE_BEGIN(&engines, engine, list) {
		if (!strcasecmp(engine->name, engine_name)) {
			/* We have our engine... removed it */
			AST_RWLIST_REMOVE_CURRENT(list);
			/* If this was the default engine, we need to pick a new one */
			if (engine == default_engine) {
				default_engine = AST_RWLIST_FIRST(&engines);
			}
			ast_verb(2, "Unregistered speech recognition engine '%s'\n", engine_name);
			/* All went well */
			res = 0;
			break;
		}
	}
	AST_RWLIST_TRAVERSE_SAFE_END;
	AST_RWLIST_UNLOCK(&engines);

	return res;
}

static int unload_module(void)
{
	/* We can not be unloaded */
	return -1;
}

static int load_module(void)
{
	return AST_MODULE_LOAD_SUCCESS;
}

AST_MODULE_INFO(ASTERISK_GPL_KEY, AST_MODFLAG_GLOBAL_SYMBOLS | AST_MODFLAG_LOAD_ORDER, "Generic Speech Recognition API",
		.load = load_module,
		.unload = unload_module,
		.load_pri = AST_MODPRI_APP_DEPEND,
		);<|MERGE_RESOLUTION|>--- conflicted
+++ resolved
@@ -149,24 +149,6 @@
 
 /*! \brief Signal to the engine that DTMF was received */
 int ast_speech_dtmf(struct ast_speech *speech, const char *dtmf)
-<<<<<<< HEAD
-{
-	int res = 0;
-
-	if (speech->state != AST_SPEECH_STATE_READY)
-		return -1;
-
-	if (speech->engine->dtmf != NULL) {
-		res = speech->engine->dtmf(speech, dtmf);
-	}
-
-	return res;
-}
-
-/*! \brief Change an engine specific attribute */
-int ast_speech_change(struct ast_speech *speech, char *name, const char *value)
-=======
->>>>>>> 19898f33
 {
 	int res = 0;
 
@@ -225,15 +207,9 @@
 	ast_speech_change_state(new_speech, AST_SPEECH_STATE_NOT_READY);
 
 	/* Pass ourselves to the engine so they can set us up some more and if they error out then do not create a structure */
-<<<<<<< HEAD
-	if (engine->create(new_speech)) {
-		ast_mutex_destroy(&new_speech->lock);
-		free(new_speech);
-=======
 	if (engine->create(new_speech, format)) {
 		ast_mutex_destroy(&new_speech->lock);
 		ast_free(new_speech);
->>>>>>> 19898f33
 		new_speech = NULL;
 	}
 
@@ -285,20 +261,9 @@
 /*! \brief Change the type of results we want */
 int ast_speech_change_results_type(struct ast_speech *speech, enum ast_speech_results_type results_type)
 {
-<<<<<<< HEAD
-	int res = 0;
-
 	speech->results_type = results_type;
 
-	if (speech->engine->change_results_type)
-		res = speech->engine->change_results_type(speech, results_type);
-
-	return res;
-=======
-	speech->results_type = results_type;
-
 	return (speech->engine->change_results_type ? speech->engine->change_results_type(speech, results_type) : 0);
->>>>>>> 19898f33
 }
 
 /*! \brief Register a speech recognition engine */

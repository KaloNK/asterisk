--- conflicted
+++ resolved
@@ -72,49 +72,6 @@
 	int cost;
 	char *file_in = NULL, *file_out = NULL;
 	char *name_in, *ext_in, *name_out, *ext_out;
-<<<<<<< HEAD
-	
-	/* ugly, can be removed when CLI entries have ast_module pointers */
-	ast_module_ref(ast_module_info->self);
-
-	if (argc != 3 || ast_strlen_zero(argv[1]) || ast_strlen_zero(argv[2])) {
-		ret = RESULT_SHOWUSAGE;
-		goto fail_out;	
-	}
-
-	file_in = ast_strdupa(argv[1]);
-	file_out = ast_strdupa(argv[2]);
-
-	if (split_ext(file_in, &name_in, &ext_in)) {
-		ast_cli(fd, "'%s' is an invalid filename!\n", argv[1]);
-		goto fail_out;
-	}
-	if (!(fs_in = ast_readfile(name_in, ext_in, NULL, O_RDONLY, 0, 0))) {
-		ast_cli(fd, "Unable to open input file: %s\n", argv[1]);
-		goto fail_out;
-	}
-	
-	if (split_ext(file_out, &name_out, &ext_out)) {
-		ast_cli(fd, "'%s' is an invalid filename!\n", argv[2]);
-		goto fail_out;
-	}
-	if (!(fs_out = ast_writefile(name_out, ext_out, NULL, O_CREAT|O_TRUNC|O_WRONLY, 0, 0644))) {
-		ast_cli(fd, "Unable to open output file: %s\n", argv[2]);
-		goto fail_out;
-	}
-
-	start = ast_tvnow();
-	
-	while ((f = ast_readframe(fs_in))) {
-		if (ast_writestream(fs_out, f)) {
-			ast_frfree(f);
-			ast_cli(fd, "Failed to convert %s.%s to %s.%s!\n", name_in, ext_in, name_out, ext_out);
-			goto fail_out;
-		}
-		ast_frfree(f);
-	}
-=======
->>>>>>> 5cf67a7a
 
 	switch (cmd) {
 	case CLI_INIT:
@@ -165,11 +122,7 @@
 	while ((f = ast_readframe(fs_in))) {
 		if (ast_writestream(fs_out, f)) {
 			ast_frfree(f);
-<<<<<<< HEAD
-			ast_cli(fd, "Failed to convert %s.%s to %s.%s!\n", name_in, ext_in, name_out, ext_out);
-=======
 			ast_cli(a->fd, "Failed to convert %s.%s to %s.%s!\n", name_in, ext_in, name_out, ext_out);
->>>>>>> 5cf67a7a
 			goto fail_out;
 		}
 		ast_frfree(f);

/*
 * Asterisk -- An open source telephony toolkit.
 *
 * Copyright (C) 1999 - 2010, Digium, Inc.
 *
 * Mark Spencer <markster@digium.com>
 *
 * Copyright (C) 2004 - 2005 Anthony Minessale II <anthmct@yahoo.com>
 *
 * See http://www.asterisk.org for more information about
 * the Asterisk project. Please do not directly contact
 * any of the maintainers of this project for assistance;
 * the project provides a web site, mailing lists and IRC
 * channels for your use.
 *
 * This program is free software, distributed under the terms of
 * the GNU General Public License Version 2. See the LICENSE file
 * at the top of the source tree.
 */

/*! \file
 *
 * \brief odbc+odbc plugin for portable configuration engine
 *
 * \author Mark Spencer <markster@digium.com>
 * \author Anthony Minessale II <anthmct@yahoo.com>
 *
 * \arg http://www.unixodbc.org
 */

/*** MODULEINFO
<<<<<<< HEAD
	<depend>unixodbc</depend>
	<depend>ltdl</depend>
	<depend>res_odbc</depend>
=======
	<depend>res_odbc</depend>
	<support_level>core</support_level>
>>>>>>> 5cf67a7a
 ***/

#include "asterisk.h"

ASTERISK_FILE_VERSION(__FILE__, "$Revision$")

#include "asterisk/file.h"
#include "asterisk/channel.h"
#include "asterisk/pbx.h"
#include "asterisk/config.h"
#include "asterisk/module.h"
#include "asterisk/lock.h"
#include "asterisk/res_odbc.h"
#include "asterisk/utils.h"
#include "asterisk/stringfields.h"

<<<<<<< HEAD
=======
AST_THREADSTORAGE(sql_buf);

>>>>>>> 5cf67a7a
struct custom_prepare_struct {
	const char *sql;
	const char *extra;
	AST_DECLARE_STRING_FIELDS(
		AST_STRING_FIELD(encoding)[256];
	);
	va_list ap;
<<<<<<< HEAD
=======
	unsigned long long skip;
>>>>>>> 5cf67a7a
};

static void decode_chunk(char *chunk)
{
	for (; *chunk; chunk++) {
		if (*chunk == '^' && strchr("0123456789ABCDEF", chunk[1]) && strchr("0123456789ABCDEF", chunk[2])) {
			sscanf(chunk + 1, "%02hhX", chunk);
			memmove(chunk + 1, chunk + 3, strlen(chunk + 3) + 1);
		}
	}
}

static SQLHSTMT custom_prepare(struct odbc_obj *obj, void *data)
{
<<<<<<< HEAD
	int res, x = 1;
=======
	int res, x = 1, count = 0;
>>>>>>> 5cf67a7a
	struct custom_prepare_struct *cps = data;
	const char *newparam, *newval;
	char encodebuf[1024];
	SQLHSTMT stmt;
	va_list ap;

<<<<<<< HEAD
	va_copy(ap, cps->ap);

=======
>>>>>>> 5cf67a7a
	res = SQLAllocHandle(SQL_HANDLE_STMT, obj->con, &stmt);
	if ((res != SQL_SUCCESS) && (res != SQL_SUCCESS_WITH_INFO)) {
		ast_log(LOG_WARNING, "SQL Alloc Handle failed!\n");
		return NULL;
	}

<<<<<<< HEAD
=======
	ast_debug(1, "Skip: %lld; SQL: %s\n", cps->skip, cps->sql);

>>>>>>> 5cf67a7a
	res = SQLPrepare(stmt, (unsigned char *)cps->sql, SQL_NTS);
	if ((res != SQL_SUCCESS) && (res != SQL_SUCCESS_WITH_INFO)) {
		ast_log(LOG_WARNING, "SQL Prepare failed![%s]\n", cps->sql);
		SQLFreeHandle (SQL_HANDLE_STMT, stmt);
		return NULL;
	}
<<<<<<< HEAD

	while ((newparam = va_arg(ap, const char *))) {
		newval = va_arg(ap, const char *);
		if (strchr(newval, ';') || strchr(newval, '^')) {
			char *eptr = encodebuf;
			const char *vptr = newval;
			for (; *vptr && eptr < encodebuf + sizeof(encodebuf); vptr++) {
				if (strchr("^;", *vptr)) {
					/* We use ^XX, instead of %XX because '%' is a special character in SQL */
					snprintf(eptr, encodebuf + sizeof(encodebuf) - eptr, "^%02hhX", *vptr);
					eptr += 3;
				} else {
					*eptr++ = *vptr;
				}
			}
			if (eptr < encodebuf + sizeof(encodebuf)) {
				*eptr = '\0';
			} else {
				encodebuf[sizeof(encodebuf) - 1] = '\0';
			}
			ast_string_field_set(cps, encoding[x], encodebuf);
			newval = cps->encoding[x];
		}
		SQLBindParameter(stmt, x++, SQL_PARAM_INPUT, SQL_C_CHAR, SQL_CHAR, strlen(newval), 0, (void *)newval, 0, NULL);
	}
	va_end(ap);

	if (!ast_strlen_zero(cps->extra))
		SQLBindParameter(stmt, x++, SQL_PARAM_INPUT, SQL_C_CHAR, SQL_CHAR, strlen(cps->extra), 0, (void *)cps->extra, 0, NULL);
	return stmt;
}
=======
>>>>>>> 5cf67a7a

	va_copy(ap, cps->ap);
	while ((newparam = va_arg(ap, const char *))) {
		newval = va_arg(ap, const char *);
		if ((1LL << count++) & cps->skip) {
			ast_debug(1, "Skipping field '%s'='%s' (%llo/%llo)\n", newparam, newval, 1LL << (count - 1), cps->skip);
			continue;
		}
		ast_debug(1, "Parameter %d ('%s') = '%s'\n", x, newparam, newval);
		if (strchr(newval, ';') || strchr(newval, '^')) {
			char *eptr = encodebuf;
			const char *vptr = newval;
			for (; *vptr && eptr < encodebuf + sizeof(encodebuf); vptr++) {
				if (strchr("^;", *vptr)) {
					/* We use ^XX, instead of %XX because '%' is a special character in SQL */
					snprintf(eptr, encodebuf + sizeof(encodebuf) - eptr, "^%02hhX", *vptr);
					eptr += 3;
				} else {
					*eptr++ = *vptr;
				}
			}
			if (eptr < encodebuf + sizeof(encodebuf)) {
				*eptr = '\0';
			} else {
				encodebuf[sizeof(encodebuf) - 1] = '\0';
			}
			ast_string_field_set(cps, encoding[x], encodebuf);
			newval = cps->encoding[x];
		}
		SQLBindParameter(stmt, x++, SQL_PARAM_INPUT, SQL_C_CHAR, SQL_CHAR, strlen(newval), 0, (void *)newval, 0, NULL);
	}
	va_end(ap);

	if (!ast_strlen_zero(cps->extra))
		SQLBindParameter(stmt, x++, SQL_PARAM_INPUT, SQL_C_CHAR, SQL_CHAR, strlen(cps->extra), 0, (void *)cps->extra, 0, NULL);
	return stmt;
}

/*!
 * \brief Excute an SQL query and return ast_variable list
 * \param database
 * \param table
 * \param ap list containing one or more field/operator/value set.
 *
 * Select database and preform query on table, prepare the sql statement
 * Sub-in the values to the prepared statement and execute it. Return results
 * as a ast_variable list.
 *
 * \retval var on success
 * \retval NULL on failure
*/
static struct ast_variable *realtime_odbc(const char *database, const char *table, va_list ap)
{
	struct odbc_obj *obj;
	SQLHSTMT stmt;
	char sql[1024];
	char coltitle[256];
	char rowdata[2048];
	char *op;
	const char *newparam;
	char *stringp;
	char *chunk;
	SQLSMALLINT collen;
	int res;
	int x;
	struct ast_variable *var=NULL, *prev=NULL;
	SQLULEN colsize;
	SQLSMALLINT colcount=0;
	SQLSMALLINT datatype;
	SQLSMALLINT decimaldigits;
	SQLSMALLINT nullable;
	SQLLEN indicator;
	va_list aq;
	struct custom_prepare_struct cps = { .sql = sql };
<<<<<<< HEAD

	if (ast_string_field_init(&cps, 256)) {
		return NULL;
	}
	va_copy(cps.ap, ap);
	va_copy(aq, ap);

	if (!table) {
		ast_string_field_free_memory(&cps);
		return NULL;
	}

	obj = ast_odbc_request_obj(database, 0);

=======
	struct ast_flags connected_flag = { RES_ODBC_CONNECTED };

	if (ast_string_field_init(&cps, 256)) {
		return NULL;
	}

	if (!table) {
		ast_string_field_free_memory(&cps);
		return NULL;
	}

	obj = ast_odbc_request_obj2(database, connected_flag);

>>>>>>> 5cf67a7a
	if (!obj) {
		ast_log(LOG_ERROR, "No database handle available with the name of '%s' (check res_odbc.conf)\n", database);
		ast_string_field_free_memory(&cps);
		return NULL;
	}

	va_copy(aq, ap);
	newparam = va_arg(aq, const char *);
	if (!newparam) {
<<<<<<< HEAD
=======
		va_end(aq);
>>>>>>> 5cf67a7a
		ast_odbc_release_obj(obj);
		ast_string_field_free_memory(&cps);
		return NULL;
	}
<<<<<<< HEAD
	newval = va_arg(aq, const char *);
=======
	va_arg(aq, const char *);
>>>>>>> 5cf67a7a
	op = !strchr(newparam, ' ') ? " =" : "";
	snprintf(sql, sizeof(sql), "SELECT * FROM %s WHERE %s%s ?%s", table, newparam, op,
		strcasestr(newparam, "LIKE") && !ast_odbc_backslash_is_escape(obj) ? " ESCAPE '\\'" : "");
	while((newparam = va_arg(aq, const char *))) {
		op = !strchr(newparam, ' ') ? " =" : "";
		snprintf(sql + strlen(sql), sizeof(sql) - strlen(sql), " AND %s%s ?%s", newparam, op,
			strcasestr(newparam, "LIKE") && !ast_odbc_backslash_is_escape(obj) ? " ESCAPE '\\'" : "");
<<<<<<< HEAD
		newval = va_arg(aq, const char *);
	}
	va_end(aq);

	stmt = ast_odbc_prepare_and_execute(obj, custom_prepare, &cps);
=======
		va_arg(aq, const char *);
	}
	va_end(aq);

	va_copy(cps.ap, ap);
	stmt = ast_odbc_prepare_and_execute(obj, custom_prepare, &cps);
	va_end(cps.ap);
>>>>>>> 5cf67a7a

	if (!stmt) {
		ast_odbc_release_obj(obj);
		ast_string_field_free_memory(&cps);
		return NULL;
	}

	res = SQLNumResultCols(stmt, &colcount);
	if ((res != SQL_SUCCESS) && (res != SQL_SUCCESS_WITH_INFO)) {
		ast_log(LOG_WARNING, "SQL Column Count error!\n[%s]\n\n", sql);
		SQLFreeHandle (SQL_HANDLE_STMT, stmt);
		ast_odbc_release_obj(obj);
		ast_string_field_free_memory(&cps);
		return NULL;
	}

	res = SQLFetch(stmt);
	if (res == SQL_NO_DATA) {
		SQLFreeHandle (SQL_HANDLE_STMT, stmt);
		ast_odbc_release_obj(obj);
		ast_string_field_free_memory(&cps);
		return NULL;
	}
	if ((res != SQL_SUCCESS) && (res != SQL_SUCCESS_WITH_INFO)) {
		ast_log(LOG_WARNING, "SQL Fetch error!\n[%s]\n\n", sql);
		SQLFreeHandle (SQL_HANDLE_STMT, stmt);
		ast_odbc_release_obj(obj);
		ast_string_field_free_memory(&cps);
		return NULL;
	}
	for (x = 0; x < colcount; x++) {
		rowdata[0] = '\0';
		colsize = 0;
		collen = sizeof(coltitle);
		res = SQLDescribeCol(stmt, x + 1, (unsigned char *)coltitle, sizeof(coltitle), &collen, 
					&datatype, &colsize, &decimaldigits, &nullable);
		if ((res != SQL_SUCCESS) && (res != SQL_SUCCESS_WITH_INFO)) {
			ast_log(LOG_WARNING, "SQL Describe Column error!\n[%s]\n\n", sql);
			if (var)
				ast_variables_destroy(var);
			ast_odbc_release_obj(obj);
			ast_string_field_free_memory(&cps);
			return NULL;
		}

		indicator = 0;
		res = SQLGetData(stmt, x + 1, SQL_CHAR, rowdata, sizeof(rowdata), &indicator);
		if (indicator == SQL_NULL_DATA)
			rowdata[0] = '\0';
		else if (ast_strlen_zero(rowdata)) {
			/* Because we encode the empty string for a NULL, we will encode
			 * actual empty strings as a string containing a single whitespace. */
			ast_copy_string(rowdata, " ", sizeof(rowdata));
		}

		if ((res != SQL_SUCCESS) && (res != SQL_SUCCESS_WITH_INFO)) {
			ast_log(LOG_WARNING, "SQL Get Data error!\n[%s]\n\n", sql);
			if (var)
				ast_variables_destroy(var);
			ast_odbc_release_obj(obj);
			return NULL;
		}
		stringp = rowdata;
		while (stringp) {
			chunk = strsep(&stringp, ";");
			if (!ast_strlen_zero(ast_strip(chunk))) {
				if (strchr(chunk, '^')) {
					decode_chunk(chunk);
				}
				if (prev) {
<<<<<<< HEAD
					prev->next = ast_variable_new(coltitle, chunk);
=======
					prev->next = ast_variable_new(coltitle, chunk, "");
>>>>>>> 5cf67a7a
					if (prev->next) {
						prev = prev->next;
					}
				} else {
<<<<<<< HEAD
					prev = var = ast_variable_new(coltitle, chunk);
=======
					prev = var = ast_variable_new(coltitle, chunk, "");
>>>>>>> 5cf67a7a
				}
			}
		}
	}


	SQLFreeHandle(SQL_HANDLE_STMT, stmt);
	ast_odbc_release_obj(obj);
	ast_string_field_free_memory(&cps);
	return var;
}

/*!
 * \brief Excute an Select query and return ast_config list
 * \param database
 * \param table
 * \param ap list containing one or more field/operator/value set.
 *
 * Select database and preform query on table, prepare the sql statement
 * Sub-in the values to the prepared statement and execute it. 
 * Execute this prepared query against several ODBC connected databases.
 * Return results as an ast_config variable.
 *
 * \retval var on success
 * \retval NULL on failure
*/
static struct ast_config *realtime_multi_odbc(const char *database, const char *table, va_list ap)
{
	struct odbc_obj *obj;
	SQLHSTMT stmt;
	char sql[1024];
	char coltitle[256];
	char rowdata[2048];
	const char *initfield;
	char *op;
	const char *newparam;
	char *stringp;
	char *chunk;
	SQLSMALLINT collen;
	int res;
	int x;
	struct ast_variable *var=NULL;
	struct ast_config *cfg=NULL;
	struct ast_category *cat=NULL;
	struct ast_flags connected_flag = { RES_ODBC_CONNECTED };
	SQLULEN colsize;
	SQLSMALLINT colcount=0;
	SQLSMALLINT datatype;
	SQLSMALLINT decimaldigits;
	SQLSMALLINT nullable;
	SQLLEN indicator;
	struct custom_prepare_struct cps = { .sql = sql };
	va_list aq;
<<<<<<< HEAD

	if (!table || ast_string_field_init(&cps, 256)) {
		return NULL;
	}
	va_copy(cps.ap, ap);
	va_copy(aq, ap);

	memset(&ra, 0, sizeof(ra));

	obj = ast_odbc_request_obj(database, 0);
=======

	if (!table || ast_string_field_init(&cps, 256)) {
		return NULL;
	}


	obj = ast_odbc_request_obj2(database, connected_flag);
>>>>>>> 5cf67a7a
	if (!obj) {
		ast_string_field_free_memory(&cps);
		return NULL;
	}

	va_copy(aq, ap);
	newparam = va_arg(aq, const char *);
	if (!newparam)  {
<<<<<<< HEAD
=======
		va_end(aq);
>>>>>>> 5cf67a7a
		ast_odbc_release_obj(obj);
		ast_string_field_free_memory(&cps);
		return NULL;
	}

	initfield = ast_strdupa(newparam);
	if ((op = strchr(initfield, ' '))) {
		*op = '\0';
<<<<<<< HEAD
	newval = va_arg(aq, const char *);
=======
	}

	va_arg(aq, const char *);
>>>>>>> 5cf67a7a
	op = !strchr(newparam, ' ') ? " =" : "";
	snprintf(sql, sizeof(sql), "SELECT * FROM %s WHERE %s%s ?%s", table, newparam, op,
		strcasestr(newparam, "LIKE") && !ast_odbc_backslash_is_escape(obj) ? " ESCAPE '\\'" : "");
	while((newparam = va_arg(aq, const char *))) {
		op = !strchr(newparam, ' ') ? " =" : "";
		snprintf(sql + strlen(sql), sizeof(sql) - strlen(sql), " AND %s%s ?%s", newparam, op,
			strcasestr(newparam, "LIKE") && !ast_odbc_backslash_is_escape(obj) ? " ESCAPE '\\'" : "");
<<<<<<< HEAD
		newval = va_arg(aq, const char *);
=======
		va_arg(aq, const char *);
>>>>>>> 5cf67a7a
	}
	va_end(aq);

<<<<<<< HEAD
	stmt = ast_odbc_prepare_and_execute(obj, custom_prepare, &cps);

=======
	snprintf(sql + strlen(sql), sizeof(sql) - strlen(sql), " ORDER BY %s", initfield);

	va_copy(cps.ap, ap);
	stmt = ast_odbc_prepare_and_execute(obj, custom_prepare, &cps);
	va_end(cps.ap);

>>>>>>> 5cf67a7a
	if (!stmt) {
		ast_odbc_release_obj(obj);
		ast_string_field_free_memory(&cps);
		return NULL;
	}

	res = SQLNumResultCols(stmt, &colcount);
	if ((res != SQL_SUCCESS) && (res != SQL_SUCCESS_WITH_INFO)) {
		ast_log(LOG_WARNING, "SQL Column Count error!\n[%s]\n\n", sql);
		SQLFreeHandle(SQL_HANDLE_STMT, stmt);
		ast_odbc_release_obj(obj);
		ast_string_field_free_memory(&cps);
		return NULL;
	}

	cfg = ast_config_new();
	if (!cfg) {
		ast_log(LOG_WARNING, "Out of memory!\n");
		SQLFreeHandle(SQL_HANDLE_STMT, stmt);
		ast_odbc_release_obj(obj);
		ast_string_field_free_memory(&cps);
		return NULL;
	}

	while ((res=SQLFetch(stmt)) != SQL_NO_DATA) {
		var = NULL;
		if ((res != SQL_SUCCESS) && (res != SQL_SUCCESS_WITH_INFO)) {
			ast_log(LOG_WARNING, "SQL Fetch error!\n[%s]\n\n", sql);
			continue;
		}
		cat = ast_category_new("","",99999);
		if (!cat) {
			ast_log(LOG_WARNING, "Out of memory!\n");
			continue;
		}
		for (x=0;x<colcount;x++) {
			rowdata[0] = '\0';
			colsize = 0;
			collen = sizeof(coltitle);
			res = SQLDescribeCol(stmt, x + 1, (unsigned char *)coltitle, sizeof(coltitle), &collen, 
						&datatype, &colsize, &decimaldigits, &nullable);
			if ((res != SQL_SUCCESS) && (res != SQL_SUCCESS_WITH_INFO)) {
				ast_log(LOG_WARNING, "SQL Describe Column error!\n[%s]\n\n", sql);
				ast_category_destroy(cat);
				goto next_sql_fetch;
			}

			indicator = 0;
			res = SQLGetData(stmt, x + 1, SQL_CHAR, rowdata, sizeof(rowdata), &indicator);
			if (indicator == SQL_NULL_DATA)
				continue;

			if ((res != SQL_SUCCESS) && (res != SQL_SUCCESS_WITH_INFO)) {
				ast_log(LOG_WARNING, "SQL Get Data error!\n[%s]\n\n", sql);
				ast_category_destroy(cat);
				goto next_sql_fetch;
			}
			stringp = rowdata;
			while (stringp) {
				chunk = strsep(&stringp, ";");
				if (!ast_strlen_zero(ast_strip(chunk))) {
					if (strchr(chunk, '^')) {
						decode_chunk(chunk);
					}
<<<<<<< HEAD
					if (initfield && !strcmp(initfield, coltitle)) {
						ast_category_rename(cat, chunk);
					}
					var = ast_variable_new(coltitle, chunk);
=======
					if (!strcmp(initfield, coltitle)) {
						ast_category_rename(cat, chunk);
					}
					var = ast_variable_new(coltitle, chunk, "");
>>>>>>> 5cf67a7a
					ast_variable_append(cat, var);
				}
			}
		}
		ast_category_append(cfg, cat);
next_sql_fetch:;
	}

	SQLFreeHandle(SQL_HANDLE_STMT, stmt);
	ast_odbc_release_obj(obj);
	ast_string_field_free_memory(&cps);
	return cfg;
}

/*!
 * \brief Excute an UPDATE query
 * \param database
 * \param table
 * \param keyfield where clause field
 * \param lookup value of field for where clause
 * \param ap list containing one or more field/value set(s).
 *
 * Update a database table, prepare the sql statement using keyfield and lookup
 * control the number of records to change. All values to be changed are stored in ap list.
 * Sub-in the values to the prepared statement and execute it.
 *
 * \retval number of rows affected
 * \retval -1 on failure
*/
static int update_odbc(const char *database, const char *table, const char *keyfield, const char *lookup, va_list ap)
{
	struct odbc_obj *obj;
	SQLHSTMT stmt;
	char sql[256];
	SQLLEN rowcount=0;
<<<<<<< HEAD
	const char *newparam, *newval;
	int res;
	va_list aq;
	struct custom_prepare_struct cps = { .sql = sql, .extra = lookup };

	if (!table || ast_string_field_init(&cps, 256)) {
		return -1;
	}
	va_copy(cps.ap, ap);
	va_copy(aq, ap);

	if (!(obj = ast_odbc_request_obj(database, 0))) {
=======
	const char *newparam;
	int res, count = 1;
	va_list aq;
	struct custom_prepare_struct cps = { .sql = sql, .extra = lookup };
	struct odbc_cache_tables *tableptr;
	struct odbc_cache_columns *column = NULL;
	struct ast_flags connected_flag = { RES_ODBC_CONNECTED };

	if (!table) {
		return -1;
	}

	if (ast_string_field_init(&cps, 256)) {
		return -1;
	}

	tableptr = ast_odbc_find_table(database, table);
	if (!(obj = ast_odbc_request_obj2(database, connected_flag))) {
		ast_odbc_release_table(tableptr);
>>>>>>> 5cf67a7a
		ast_string_field_free_memory(&cps);
		return -1;
	}

	va_copy(aq, ap);
	newparam = va_arg(aq, const char *);
	if (!newparam)  {
<<<<<<< HEAD
		ast_odbc_release_obj(obj);
=======
		va_end(aq);
		ast_odbc_release_obj(obj);
		ast_odbc_release_table(tableptr);
>>>>>>> 5cf67a7a
		ast_string_field_free_memory(&cps);
		return -1;
	}
	va_arg(aq, const char *);

	if (tableptr && !ast_odbc_find_column(tableptr, newparam)) {
		ast_log(LOG_WARNING, "Key field '%s' does not exist in table '%s@%s'.  Update will fail\n", newparam, table, database);
	}

	snprintf(sql, sizeof(sql), "UPDATE %s SET %s=?", table, newparam);
	while((newparam = va_arg(aq, const char *))) {
		va_arg(aq, const char *);
		if ((tableptr && (column = ast_odbc_find_column(tableptr, newparam))) || count > 63) {
			/* NULL test for integer-based columns */
			if (ast_strlen_zero(newparam) && tableptr && column && column->nullable && count < 64 &&
				(column->type == SQL_INTEGER || column->type == SQL_BIGINT ||
				 column->type == SQL_SMALLINT || column->type == SQL_TINYINT ||
				 column->type == SQL_NUMERIC || column->type == SQL_DECIMAL)) {
				snprintf(sql + strlen(sql), sizeof(sql) - strlen(sql), ", %s=NULL", newparam);
				cps.skip |= (1LL << count);
			} else {
				snprintf(sql + strlen(sql), sizeof(sql) - strlen(sql), ", %s=?", newparam);
			}
		} else { /* the column does not exist in the table */
			cps.skip |= (1LL << count);
		}
		count++;
	}
	va_end(aq);
	snprintf(sql + strlen(sql), sizeof(sql) - strlen(sql), " WHERE %s=?", keyfield);
<<<<<<< HEAD

	stmt = ast_odbc_prepare_and_execute(obj, custom_prepare, &cps);

=======
	ast_odbc_release_table(tableptr);

	va_copy(cps.ap, ap);
	stmt = ast_odbc_prepare_and_execute(obj, custom_prepare, &cps);
	va_end(cps.ap);

	if (!stmt) {
		ast_odbc_release_obj(obj);
		ast_string_field_free_memory(&cps);
		return -1;
	}

	res = SQLRowCount(stmt, &rowcount);
	SQLFreeHandle (SQL_HANDLE_STMT, stmt);
	ast_odbc_release_obj(obj);
	ast_string_field_free_memory(&cps);

	if ((res != SQL_SUCCESS) && (res != SQL_SUCCESS_WITH_INFO)) {
		ast_log(LOG_WARNING, "SQL Row Count error!\n[%s]\n\n", sql);
		return -1;
	}

	if (rowcount >= 0) {
		return (int) rowcount;
	}

	return -1;
}

struct update2_prepare_struct {
	const char *database;
	const char *table;
	va_list ap;
};

static SQLHSTMT update2_prepare(struct odbc_obj *obj, void *data)
{
	int res, x = 1, first = 1;
	struct update2_prepare_struct *ups = data;
	const char *newparam, *newval;
	struct ast_str *sql = ast_str_thread_get(&sql_buf, 16);
	SQLHSTMT stmt;
	va_list ap;
	struct odbc_cache_tables *tableptr = ast_odbc_find_table(ups->database, ups->table);

	if (!sql) {
		if (tableptr) {
			ast_odbc_release_table(tableptr);
		}
		return NULL;
	}

	if (!tableptr) {
		ast_log(LOG_ERROR, "Could not retrieve metadata for table '%s@%s'.  Update will fail!\n", ups->table, ups->database);
		return NULL;
	}

	res = SQLAllocHandle(SQL_HANDLE_STMT, obj->con, &stmt);
	if ((res != SQL_SUCCESS) && (res != SQL_SUCCESS_WITH_INFO)) {
		ast_log(LOG_WARNING, "SQL Alloc Handle failed!\n");
		ast_odbc_release_table(tableptr);
		return NULL;
	}

	ast_str_set(&sql, 0, "UPDATE %s SET ", ups->table);

	/* Start by finding the second set of parameters */
	va_copy(ap, ups->ap);

	while ((newparam = va_arg(ap, const char *))) {
		newval = va_arg(ap, const char *);
	}

	while ((newparam = va_arg(ap, const char *))) {
		newval = va_arg(ap, const char *);
		if (ast_odbc_find_column(tableptr, newparam)) {
			ast_str_append(&sql, 0, "%s%s=? ", first ? "" : ", ", newparam);
			SQLBindParameter(stmt, x++, SQL_PARAM_INPUT, SQL_C_CHAR, SQL_CHAR, strlen(newval), 0, (void *)newval, 0, NULL);
			first = 0;
		} else {
			ast_log(LOG_NOTICE, "Not updating column '%s' in '%s@%s' because that column does not exist!\n", newparam, ups->table, ups->database);
		}
	}
	va_end(ap);

	ast_str_append(&sql, 0, "WHERE");
	first = 1;

	/* Restart search, because we need to add the search parameters */
	va_copy(ap, ups->ap);

	while ((newparam = va_arg(ap, const char *))) {
		newval = va_arg(ap, const char *);
		if (!ast_odbc_find_column(tableptr, newparam)) {
			va_end(ap);
			ast_log(LOG_ERROR, "One or more of the criteria columns '%s' on '%s@%s' for this update does not exist!\n", newparam, ups->table, ups->database);
			ast_odbc_release_table(tableptr);
			SQLFreeHandle(SQL_HANDLE_STMT, stmt);
			return NULL;
		}
		ast_str_append(&sql, 0, "%s %s=?", first ? "" : " AND", newparam);
		SQLBindParameter(stmt, x++, SQL_PARAM_INPUT, SQL_C_CHAR, SQL_CHAR, strlen(newval), 0, (void *)newval, 0, NULL);
		first = 0;
	}
	va_end(ap);

	/* Done with the table metadata */
	ast_odbc_release_table(tableptr);

	res = SQLPrepare(stmt, (unsigned char *)ast_str_buffer(sql), SQL_NTS);
	if ((res != SQL_SUCCESS) && (res != SQL_SUCCESS_WITH_INFO)) {
		ast_log(LOG_WARNING, "SQL Prepare failed![%s]\n", ast_str_buffer(sql));
		SQLFreeHandle(SQL_HANDLE_STMT, stmt);
		return NULL;
	}

	return stmt;
}

/*!
 * \brief Execute an UPDATE query
 * \param database
 * \param table
 * \param ap list containing one or more field/value set(s).
 *
 * Update a database table, preparing the sql statement from a list of
 * key/value pairs specified in ap.  The lookup pairs are specified first
 * and are separated from the update pairs by a sentinel value.
 * Sub-in the values to the prepared statement and execute it.
 *
 * \retval number of rows affected
 * \retval -1 on failure
*/
static int update2_odbc(const char *database, const char *table, va_list ap)
{
	struct odbc_obj *obj;
	SQLHSTMT stmt;
	struct update2_prepare_struct ups = { .database = database, .table = table, };
	struct ast_str *sql;
	int res;
	SQLLEN rowcount = 0;

	if (!(obj = ast_odbc_request_obj(database, 0))) {
		return -1;
	}

	va_copy(ups.ap, ap);
	if (!(stmt = ast_odbc_prepare_and_execute(obj, update2_prepare, &ups))) {
		va_end(ups.ap);
		ast_odbc_release_obj(obj);
		return -1;
	}
	va_end(ups.ap);

	res = SQLRowCount(stmt, &rowcount);
	SQLFreeHandle(SQL_HANDLE_STMT, stmt);
	ast_odbc_release_obj(obj);

	if ((res != SQL_SUCCESS) && (res != SQL_SUCCESS_WITH_INFO)) {
		/* Since only a single thread can access this memory, we can retrieve what would otherwise be lost. */
		sql = ast_str_thread_get(&sql_buf, 16);
		ast_log(LOG_WARNING, "SQL Row Count error!\n[%s]\n", ast_str_buffer(sql));
		return -1;
	}

	if (rowcount >= 0) {
		return (int)rowcount;
	}

	return -1;
}

/*!
 * \brief Excute an INSERT query
 * \param database
 * \param table
 * \param ap list containing one or more field/value set(s)
 *
 * Insert a new record into database table, prepare the sql statement.
 * All values to be changed are stored in ap list.
 * Sub-in the values to the prepared statement and execute it.
 *
 * \retval number of rows affected
 * \retval -1 on failure
*/
static int store_odbc(const char *database, const char *table, va_list ap)
{
	struct odbc_obj *obj;
	SQLHSTMT stmt;
	char sql[256];
	char keys[256];
	char vals[256];
	SQLLEN rowcount=0;
	const char *newparam;
	int res;
	va_list aq;
	struct custom_prepare_struct cps = { .sql = sql, .extra = NULL };
	struct ast_flags connected_flag = { RES_ODBC_CONNECTED };

	if (!table) {
		return -1;
	}

	obj = ast_odbc_request_obj2(database, connected_flag);
	if (!obj) {
		return -1;
	}

	va_copy(aq, ap);

	newparam = va_arg(aq, const char *);
	if (!newparam)  {
		va_end(aq);
		ast_odbc_release_obj(obj);
		return -1;
	}
	va_arg(aq, const char *);
	snprintf(keys, sizeof(keys), "%s", newparam);
	ast_copy_string(vals, "?", sizeof(vals));
	while ((newparam = va_arg(aq, const char *))) {
		snprintf(keys + strlen(keys), sizeof(keys) - strlen(keys), ", %s", newparam);
		snprintf(vals + strlen(vals), sizeof(vals) - strlen(vals), ", ?");
		va_arg(aq, const char *);
	}
	va_end(aq);
	snprintf(sql, sizeof(sql), "INSERT INTO %s (%s) VALUES (%s)", table, keys, vals);


	va_copy(cps.ap, ap);
	stmt = ast_odbc_prepare_and_execute(obj, custom_prepare, &cps);
	va_end(cps.ap);

>>>>>>> 5cf67a7a
	if (!stmt) {
		ast_odbc_release_obj(obj);
		ast_string_field_free_memory(&cps);
		return -1;
	}

	res = SQLRowCount(stmt, &rowcount);
	SQLFreeHandle (SQL_HANDLE_STMT, stmt);
	ast_odbc_release_obj(obj);
	ast_string_field_free_memory(&cps);

	if ((res != SQL_SUCCESS) && (res != SQL_SUCCESS_WITH_INFO)) {
		ast_log(LOG_WARNING, "SQL Row Count error!\n[%s]\n\n", sql);
		return -1;
	}

	if (rowcount >= 0) {
		return (int) rowcount;
	}

	return -1;
}

/*!
 * \brief Excute an DELETE query
 * \param database
 * \param table
 * \param keyfield where clause field
 * \param lookup value of field for where clause
 * \param ap list containing one or more field/value set(s)
 *
 * Delete a row from a database table, prepare the sql statement using keyfield and lookup
 * control the number of records to change. Additional params to match rows are stored in ap list.
 * Sub-in the values to the prepared statement and execute it.
 *
 * \retval number of rows affected
 * \retval -1 on failure
*/
static int destroy_odbc(const char *database, const char *table, const char *keyfield, const char *lookup, va_list ap)
{
	struct odbc_obj *obj;
	SQLHSTMT stmt;
	char sql[256];
	SQLLEN rowcount=0;
	const char *newparam;
	int res;
	va_list aq;
	struct custom_prepare_struct cps = { .sql = sql, .extra = lookup };
	struct ast_flags connected_flag = { RES_ODBC_CONNECTED };

	if (!table) {
		return -1;
	}

	obj = ast_odbc_request_obj2(database, connected_flag);
	if (!obj) {
		return -1;
	}

	snprintf(sql, sizeof(sql), "DELETE FROM %s WHERE ", table);

	va_copy(aq, ap);
	while((newparam = va_arg(aq, const char *))) {
		snprintf(sql + strlen(sql), sizeof(sql) - strlen(sql), "%s=? AND ", newparam);
		va_arg(aq, const char *);
	}
	va_end(aq);
	snprintf(sql + strlen(sql), sizeof(sql) - strlen(sql), "%s=?", keyfield);

	va_copy(cps.ap, ap);
	stmt = ast_odbc_prepare_and_execute(obj, custom_prepare, &cps);
	va_end(cps.ap);

	if (!stmt) {
		ast_odbc_release_obj(obj);
		return -1;
	}

	res = SQLRowCount(stmt, &rowcount);
	SQLFreeHandle (SQL_HANDLE_STMT, stmt);
	ast_odbc_release_obj(obj);

	if ((res != SQL_SUCCESS) && (res != SQL_SUCCESS_WITH_INFO)) {
		ast_log(LOG_WARNING, "SQL Row Count error!\n[%s]\n\n", sql);
		return -1;
	}

	if (rowcount >= 0)
		return (int)rowcount;

	return -1;
}


struct config_odbc_obj {
	char *sql;
	unsigned long cat_metric;
	char category[128];
	char var_name[128];
	char var_val[1024]; /* changed from 128 to 1024 via bug 8251 */
	SQLLEN err;
};

static SQLHSTMT config_odbc_prepare(struct odbc_obj *obj, void *data)
{
	struct config_odbc_obj *q = data;
	SQLHSTMT sth;
	int res;

	res = SQLAllocHandle(SQL_HANDLE_STMT, obj->con, &sth);
	if ((res != SQL_SUCCESS) && (res != SQL_SUCCESS_WITH_INFO)) {
		ast_verb(4, "Failure in AllocStatement %d\n", res);
		return NULL;
	}

	res = SQLPrepare(sth, (unsigned char *)q->sql, SQL_NTS);
	if ((res != SQL_SUCCESS) && (res != SQL_SUCCESS_WITH_INFO)) {
		ast_verb(4, "Error in PREPARE %d\n", res);
		SQLFreeHandle(SQL_HANDLE_STMT, sth);
		return NULL;
	}

	SQLBindCol(sth, 1, SQL_C_ULONG, &q->cat_metric, sizeof(q->cat_metric), &q->err);
	SQLBindCol(sth, 2, SQL_C_CHAR, q->category, sizeof(q->category), &q->err);
	SQLBindCol(sth, 3, SQL_C_CHAR, q->var_name, sizeof(q->var_name), &q->err);
	SQLBindCol(sth, 4, SQL_C_CHAR, q->var_val, sizeof(q->var_val), &q->err);

	return sth;
}

static struct ast_config *config_odbc(const char *database, const char *table, const char *file, struct ast_config *cfg, struct ast_flags flags, const char *sugg_incl, const char *who_asked)
{
	struct ast_variable *new_v;
	struct ast_category *cur_cat;
	int res = 0;
	struct odbc_obj *obj;
	char sqlbuf[1024] = "";
	char *sql = sqlbuf;
	size_t sqlleft = sizeof(sqlbuf);
	unsigned int last_cat_metric = 0;
	SQLSMALLINT rowcount = 0;
	SQLHSTMT stmt;
	char last[128] = "";
	struct config_odbc_obj q;
	struct ast_flags loader_flags = { 0 };
	struct ast_flags connected_flag = { RES_ODBC_CONNECTED };

	memset(&q, 0, sizeof(q));

	if (!file || !strcmp (file, "res_config_odbc.conf"))
		return NULL;		/* cant configure myself with myself ! */

	obj = ast_odbc_request_obj2(database, connected_flag);
	if (!obj)
		return NULL;

	ast_build_string(&sql, &sqlleft, "SELECT cat_metric, category, var_name, var_val FROM %s ", table);
	ast_build_string(&sql, &sqlleft, "WHERE filename='%s' AND commented=0 ", file);
	ast_build_string(&sql, &sqlleft, "ORDER BY cat_metric DESC, var_metric ASC, category, var_name ");
	q.sql = sqlbuf;

	stmt = ast_odbc_prepare_and_execute(obj, config_odbc_prepare, &q);

	if (!stmt) {
		ast_log(LOG_WARNING, "SQL select error!\n[%s]\n\n", sql);
		ast_odbc_release_obj(obj);
		return NULL;
	}

	res = SQLNumResultCols(stmt, &rowcount);

	if ((res != SQL_SUCCESS) && (res != SQL_SUCCESS_WITH_INFO)) {
		ast_log(LOG_WARNING, "SQL NumResultCols error!\n[%s]\n\n", sql);
		SQLFreeHandle(SQL_HANDLE_STMT, stmt);
		ast_odbc_release_obj(obj);
		return NULL;
	}

	if (!rowcount) {
		ast_log(LOG_NOTICE, "found nothing\n");
		ast_odbc_release_obj(obj);
		return cfg;
	}

	cur_cat = ast_config_get_current_category(cfg);

	while ((res = SQLFetch(stmt)) != SQL_NO_DATA) {
		if (!strcmp (q.var_name, "#include")) {
			if (!ast_config_internal_load(q.var_val, cfg, loader_flags, "", who_asked)) {
				SQLFreeHandle(SQL_HANDLE_STMT, stmt);
				ast_odbc_release_obj(obj);
				return NULL;
			}
			continue;
		} 
		if (strcmp(last, q.category) || last_cat_metric != q.cat_metric) {
			cur_cat = ast_category_new(q.category, "", 99999);
			if (!cur_cat) {
				ast_log(LOG_WARNING, "Out of memory!\n");
				break;
			}
			strcpy(last, q.category);
			last_cat_metric	= q.cat_metric;
			ast_category_append(cfg, cur_cat);
		}

		new_v = ast_variable_new(q.var_name, q.var_val, "");
		ast_variable_append(cur_cat, new_v);
	}

	SQLFreeHandle(SQL_HANDLE_STMT, stmt);
	ast_odbc_release_obj(obj);
	return cfg;
}

#define warn_length(col, size)	ast_log(LOG_WARNING, "Realtime table %s@%s: column '%s' is not long enough to contain realtime data (needs %d)\n", table, database, col->name, size)
#define warn_type(col, type)	ast_log(LOG_WARNING, "Realtime table %s@%s: column '%s' is of the incorrect type (%d) to contain the required realtime data\n", table, database, col->name, col->type)

static int require_odbc(const char *database, const char *table, va_list ap)
{
	struct odbc_cache_tables *tableptr = ast_odbc_find_table(database, table);
	struct odbc_cache_columns *col;
	char *elm;
	int type, size;

	if (!tableptr) {
		return -1;
	}

	while ((elm = va_arg(ap, char *))) {
		type = va_arg(ap, require_type);
		size = va_arg(ap, int);
		/* Check if the field matches the criteria */
		AST_RWLIST_TRAVERSE(&tableptr->columns, col, list) {
			if (strcmp(col->name, elm) == 0) {
				/* Type check, first.  Some fields are more particular than others */
				switch (col->type) {
				case SQL_CHAR:
				case SQL_VARCHAR:
				case SQL_LONGVARCHAR:
#ifdef HAVE_ODBC_WCHAR
				case SQL_WCHAR:
				case SQL_WVARCHAR:
				case SQL_WLONGVARCHAR:
#endif
				case SQL_BINARY:
				case SQL_VARBINARY:
				case SQL_LONGVARBINARY:
				case SQL_GUID:
#define CHECK_SIZE(n) \
						if (col->size < n) {      \
							warn_length(col, n);  \
						}                         \
						break;
					switch (type) {
					case RQ_UINTEGER1: CHECK_SIZE(3)  /*         255 */
					case RQ_INTEGER1:  CHECK_SIZE(4)  /*        -128 */
					case RQ_UINTEGER2: CHECK_SIZE(5)  /*       65535 */
					case RQ_INTEGER2:  CHECK_SIZE(6)  /*      -32768 */
					case RQ_UINTEGER3:                /*    16777215 */
					case RQ_INTEGER3:  CHECK_SIZE(8)  /*    -8388608 */
					case RQ_DATE:                     /*  2008-06-09 */
					case RQ_UINTEGER4: CHECK_SIZE(10) /*  4200000000 */
					case RQ_INTEGER4:  CHECK_SIZE(11) /* -2100000000 */
					case RQ_DATETIME:                 /* 2008-06-09 16:03:47 */
					case RQ_UINTEGER8: CHECK_SIZE(19) /* trust me    */
					case RQ_INTEGER8:  CHECK_SIZE(20) /* ditto       */
					case RQ_FLOAT:
					case RQ_CHAR:      CHECK_SIZE(size)
					}
#undef CHECK_SIZE
					break;
				case SQL_TYPE_DATE:
					if (type != RQ_DATE) {
						warn_type(col, type);
					}
					break;
				case SQL_TYPE_TIMESTAMP:
				case SQL_TIMESTAMP:
					if (type != RQ_DATE && type != RQ_DATETIME) {
						warn_type(col, type);
					}
					break;
				case SQL_BIT:
					warn_length(col, size);
					break;
#define WARN_TYPE_OR_LENGTH(n)	\
						if (!ast_rq_is_int(type)) {  \
							warn_type(col, type);    \
						} else {                     \
							warn_length(col, n);  \
						}
				case SQL_TINYINT:
					if (type != RQ_UINTEGER1) {
						WARN_TYPE_OR_LENGTH(size)
					}
					break;
				case SQL_C_STINYINT:
					if (type != RQ_INTEGER1) {
						WARN_TYPE_OR_LENGTH(size)
					}
					break;
				case SQL_C_USHORT:
					if (type != RQ_UINTEGER1 && type != RQ_INTEGER1 && type != RQ_UINTEGER2) {
						WARN_TYPE_OR_LENGTH(size)
					}
					break;
				case SQL_SMALLINT:
				case SQL_C_SSHORT:
					if (type != RQ_UINTEGER1 && type != RQ_INTEGER1 && type != RQ_INTEGER2) {
						WARN_TYPE_OR_LENGTH(size)
					}
					break;
				case SQL_C_ULONG:
					if (type != RQ_UINTEGER1 && type != RQ_INTEGER1 &&
						type != RQ_UINTEGER2 && type != RQ_INTEGER2 &&
						type != RQ_UINTEGER3 && type != RQ_INTEGER3 &&
						type != RQ_INTEGER4) {
						WARN_TYPE_OR_LENGTH(size)
					}
					break;
				case SQL_INTEGER:
				case SQL_C_SLONG:
					if (type != RQ_UINTEGER1 && type != RQ_INTEGER1 &&
						type != RQ_UINTEGER2 && type != RQ_INTEGER2 &&
						type != RQ_UINTEGER3 && type != RQ_INTEGER3 &&
						type != RQ_INTEGER4) {
						WARN_TYPE_OR_LENGTH(size)
					}
					break;
				case SQL_C_UBIGINT:
					if (type != RQ_UINTEGER1 && type != RQ_INTEGER1 &&
						type != RQ_UINTEGER2 && type != RQ_INTEGER2 &&
						type != RQ_UINTEGER3 && type != RQ_INTEGER3 &&
						type != RQ_UINTEGER4 && type != RQ_INTEGER4 &&
						type != RQ_INTEGER8) {
						WARN_TYPE_OR_LENGTH(size)
					}
					break;
				case SQL_BIGINT:
				case SQL_C_SBIGINT:
					if (type != RQ_UINTEGER1 && type != RQ_INTEGER1 &&
						type != RQ_UINTEGER2 && type != RQ_INTEGER2 &&
						type != RQ_UINTEGER3 && type != RQ_INTEGER3 &&
						type != RQ_UINTEGER4 && type != RQ_INTEGER4 &&
						type != RQ_INTEGER8) {
						WARN_TYPE_OR_LENGTH(size)
					}
					break;
#undef WARN_TYPE_OR_LENGTH
				case SQL_NUMERIC:
				case SQL_DECIMAL:
				case SQL_FLOAT:
				case SQL_REAL:
				case SQL_DOUBLE:
					if (!ast_rq_is_int(type) && type != RQ_FLOAT) {
						warn_type(col, type);
					}
					break;
				default:
					ast_log(LOG_WARNING, "Realtime table %s@%s: column type (%d) unrecognized for column '%s'\n", table, database, col->type, elm);
				}
				break;
			}
		}
		if (!col) {
			ast_log(LOG_WARNING, "Realtime table %s@%s requires column '%s', but that column does not exist!\n", table, database, elm);
		}
	}
	AST_RWLIST_UNLOCK(&tableptr->columns);
	return 0;
}
#undef warn_length
#undef warn_type

static int unload_odbc(const char *a, const char *b)
{
	return ast_odbc_clear_cache(a, b);
}

static struct ast_config_engine odbc_engine = {
	.name = "odbc",
	.load_func = config_odbc,
	.realtime_func = realtime_odbc,
	.realtime_multi_func = realtime_multi_odbc,
	.store_func = store_odbc,
	.destroy_func = destroy_odbc,
	.update_func = update_odbc,
	.update2_func = update2_odbc,
	.require_func = require_odbc,
	.unload_func = unload_odbc,
};

static int unload_module (void)
{
	ast_config_engine_deregister(&odbc_engine);

	ast_verb(1, "res_config_odbc unloaded.\n");
	return 0;
}

static int load_module (void)
{
	ast_config_engine_register(&odbc_engine);
	ast_verb(1, "res_config_odbc loaded.\n");
	return 0;
}

static int reload_module(void)
{
	return 0;
}

<<<<<<< HEAD
AST_MODULE_INFO(ASTERISK_GPL_KEY, AST_MODFLAG_DEFAULT, "ODBC Configuration",
=======
AST_MODULE_INFO(ASTERISK_GPL_KEY, AST_MODFLAG_LOAD_ORDER, "Realtime ODBC configuration",
>>>>>>> 5cf67a7a
		.load = load_module,
		.unload = unload_module,
		.reload = reload_module,
		.load_pri = AST_MODPRI_REALTIME_DRIVER,
		);<|MERGE_RESOLUTION|>--- conflicted
+++ resolved
@@ -29,14 +29,8 @@
  */
 
 /*** MODULEINFO
-<<<<<<< HEAD
-	<depend>unixodbc</depend>
-	<depend>ltdl</depend>
-	<depend>res_odbc</depend>
-=======
 	<depend>res_odbc</depend>
 	<support_level>core</support_level>
->>>>>>> 5cf67a7a
  ***/
 
 #include "asterisk.h"
@@ -53,11 +47,8 @@
 #include "asterisk/utils.h"
 #include "asterisk/stringfields.h"
 
-<<<<<<< HEAD
-=======
 AST_THREADSTORAGE(sql_buf);
 
->>>>>>> 5cf67a7a
 struct custom_prepare_struct {
 	const char *sql;
 	const char *extra;
@@ -65,10 +56,7 @@
 		AST_STRING_FIELD(encoding)[256];
 	);
 	va_list ap;
-<<<<<<< HEAD
-=======
 	unsigned long long skip;
->>>>>>> 5cf67a7a
 };
 
 static void decode_chunk(char *chunk)
@@ -83,73 +71,27 @@
 
 static SQLHSTMT custom_prepare(struct odbc_obj *obj, void *data)
 {
-<<<<<<< HEAD
-	int res, x = 1;
-=======
 	int res, x = 1, count = 0;
->>>>>>> 5cf67a7a
 	struct custom_prepare_struct *cps = data;
 	const char *newparam, *newval;
 	char encodebuf[1024];
 	SQLHSTMT stmt;
 	va_list ap;
 
-<<<<<<< HEAD
-	va_copy(ap, cps->ap);
-
-=======
->>>>>>> 5cf67a7a
 	res = SQLAllocHandle(SQL_HANDLE_STMT, obj->con, &stmt);
 	if ((res != SQL_SUCCESS) && (res != SQL_SUCCESS_WITH_INFO)) {
 		ast_log(LOG_WARNING, "SQL Alloc Handle failed!\n");
 		return NULL;
 	}
 
-<<<<<<< HEAD
-=======
 	ast_debug(1, "Skip: %lld; SQL: %s\n", cps->skip, cps->sql);
 
->>>>>>> 5cf67a7a
 	res = SQLPrepare(stmt, (unsigned char *)cps->sql, SQL_NTS);
 	if ((res != SQL_SUCCESS) && (res != SQL_SUCCESS_WITH_INFO)) {
 		ast_log(LOG_WARNING, "SQL Prepare failed![%s]\n", cps->sql);
 		SQLFreeHandle (SQL_HANDLE_STMT, stmt);
 		return NULL;
 	}
-<<<<<<< HEAD
-
-	while ((newparam = va_arg(ap, const char *))) {
-		newval = va_arg(ap, const char *);
-		if (strchr(newval, ';') || strchr(newval, '^')) {
-			char *eptr = encodebuf;
-			const char *vptr = newval;
-			for (; *vptr && eptr < encodebuf + sizeof(encodebuf); vptr++) {
-				if (strchr("^;", *vptr)) {
-					/* We use ^XX, instead of %XX because '%' is a special character in SQL */
-					snprintf(eptr, encodebuf + sizeof(encodebuf) - eptr, "^%02hhX", *vptr);
-					eptr += 3;
-				} else {
-					*eptr++ = *vptr;
-				}
-			}
-			if (eptr < encodebuf + sizeof(encodebuf)) {
-				*eptr = '\0';
-			} else {
-				encodebuf[sizeof(encodebuf) - 1] = '\0';
-			}
-			ast_string_field_set(cps, encoding[x], encodebuf);
-			newval = cps->encoding[x];
-		}
-		SQLBindParameter(stmt, x++, SQL_PARAM_INPUT, SQL_C_CHAR, SQL_CHAR, strlen(newval), 0, (void *)newval, 0, NULL);
-	}
-	va_end(ap);
-
-	if (!ast_strlen_zero(cps->extra))
-		SQLBindParameter(stmt, x++, SQL_PARAM_INPUT, SQL_C_CHAR, SQL_CHAR, strlen(cps->extra), 0, (void *)cps->extra, 0, NULL);
-	return stmt;
-}
-=======
->>>>>>> 5cf67a7a
 
 	va_copy(ap, cps->ap);
 	while ((newparam = va_arg(ap, const char *))) {
@@ -224,36 +166,19 @@
 	SQLLEN indicator;
 	va_list aq;
 	struct custom_prepare_struct cps = { .sql = sql };
-<<<<<<< HEAD
+	struct ast_flags connected_flag = { RES_ODBC_CONNECTED };
 
 	if (ast_string_field_init(&cps, 256)) {
 		return NULL;
 	}
-	va_copy(cps.ap, ap);
-	va_copy(aq, ap);
 
 	if (!table) {
 		ast_string_field_free_memory(&cps);
 		return NULL;
 	}
 
-	obj = ast_odbc_request_obj(database, 0);
-
-=======
-	struct ast_flags connected_flag = { RES_ODBC_CONNECTED };
-
-	if (ast_string_field_init(&cps, 256)) {
-		return NULL;
-	}
-
-	if (!table) {
-		ast_string_field_free_memory(&cps);
-		return NULL;
-	}
-
 	obj = ast_odbc_request_obj2(database, connected_flag);
 
->>>>>>> 5cf67a7a
 	if (!obj) {
 		ast_log(LOG_ERROR, "No database handle available with the name of '%s' (check res_odbc.conf)\n", database);
 		ast_string_field_free_memory(&cps);
@@ -263,19 +188,12 @@
 	va_copy(aq, ap);
 	newparam = va_arg(aq, const char *);
 	if (!newparam) {
-<<<<<<< HEAD
-=======
 		va_end(aq);
->>>>>>> 5cf67a7a
-		ast_odbc_release_obj(obj);
-		ast_string_field_free_memory(&cps);
-		return NULL;
-	}
-<<<<<<< HEAD
-	newval = va_arg(aq, const char *);
-=======
+		ast_odbc_release_obj(obj);
+		ast_string_field_free_memory(&cps);
+		return NULL;
+	}
 	va_arg(aq, const char *);
->>>>>>> 5cf67a7a
 	op = !strchr(newparam, ' ') ? " =" : "";
 	snprintf(sql, sizeof(sql), "SELECT * FROM %s WHERE %s%s ?%s", table, newparam, op,
 		strcasestr(newparam, "LIKE") && !ast_odbc_backslash_is_escape(obj) ? " ESCAPE '\\'" : "");
@@ -283,13 +201,6 @@
 		op = !strchr(newparam, ' ') ? " =" : "";
 		snprintf(sql + strlen(sql), sizeof(sql) - strlen(sql), " AND %s%s ?%s", newparam, op,
 			strcasestr(newparam, "LIKE") && !ast_odbc_backslash_is_escape(obj) ? " ESCAPE '\\'" : "");
-<<<<<<< HEAD
-		newval = va_arg(aq, const char *);
-	}
-	va_end(aq);
-
-	stmt = ast_odbc_prepare_and_execute(obj, custom_prepare, &cps);
-=======
 		va_arg(aq, const char *);
 	}
 	va_end(aq);
@@ -297,7 +208,6 @@
 	va_copy(cps.ap, ap);
 	stmt = ast_odbc_prepare_and_execute(obj, custom_prepare, &cps);
 	va_end(cps.ap);
->>>>>>> 5cf67a7a
 
 	if (!stmt) {
 		ast_odbc_release_obj(obj);
@@ -368,20 +278,12 @@
 					decode_chunk(chunk);
 				}
 				if (prev) {
-<<<<<<< HEAD
-					prev->next = ast_variable_new(coltitle, chunk);
-=======
 					prev->next = ast_variable_new(coltitle, chunk, "");
->>>>>>> 5cf67a7a
 					if (prev->next) {
 						prev = prev->next;
 					}
 				} else {
-<<<<<<< HEAD
-					prev = var = ast_variable_new(coltitle, chunk);
-=======
 					prev = var = ast_variable_new(coltitle, chunk, "");
->>>>>>> 5cf67a7a
 				}
 			}
 		}
@@ -435,26 +337,13 @@
 	SQLLEN indicator;
 	struct custom_prepare_struct cps = { .sql = sql };
 	va_list aq;
-<<<<<<< HEAD
 
 	if (!table || ast_string_field_init(&cps, 256)) {
 		return NULL;
 	}
-	va_copy(cps.ap, ap);
-	va_copy(aq, ap);
-
-	memset(&ra, 0, sizeof(ra));
-
-	obj = ast_odbc_request_obj(database, 0);
-=======
-
-	if (!table || ast_string_field_init(&cps, 256)) {
-		return NULL;
-	}
 
 
 	obj = ast_odbc_request_obj2(database, connected_flag);
->>>>>>> 5cf67a7a
 	if (!obj) {
 		ast_string_field_free_memory(&cps);
 		return NULL;
@@ -463,10 +352,7 @@
 	va_copy(aq, ap);
 	newparam = va_arg(aq, const char *);
 	if (!newparam)  {
-<<<<<<< HEAD
-=======
 		va_end(aq);
->>>>>>> 5cf67a7a
 		ast_odbc_release_obj(obj);
 		ast_string_field_free_memory(&cps);
 		return NULL;
@@ -475,13 +361,9 @@
 	initfield = ast_strdupa(newparam);
 	if ((op = strchr(initfield, ' '))) {
 		*op = '\0';
-<<<<<<< HEAD
-	newval = va_arg(aq, const char *);
-=======
 	}
 
 	va_arg(aq, const char *);
->>>>>>> 5cf67a7a
 	op = !strchr(newparam, ' ') ? " =" : "";
 	snprintf(sql, sizeof(sql), "SELECT * FROM %s WHERE %s%s ?%s", table, newparam, op,
 		strcasestr(newparam, "LIKE") && !ast_odbc_backslash_is_escape(obj) ? " ESCAPE '\\'" : "");
@@ -489,25 +371,16 @@
 		op = !strchr(newparam, ' ') ? " =" : "";
 		snprintf(sql + strlen(sql), sizeof(sql) - strlen(sql), " AND %s%s ?%s", newparam, op,
 			strcasestr(newparam, "LIKE") && !ast_odbc_backslash_is_escape(obj) ? " ESCAPE '\\'" : "");
-<<<<<<< HEAD
-		newval = va_arg(aq, const char *);
-=======
 		va_arg(aq, const char *);
->>>>>>> 5cf67a7a
 	}
 	va_end(aq);
 
-<<<<<<< HEAD
-	stmt = ast_odbc_prepare_and_execute(obj, custom_prepare, &cps);
-
-=======
 	snprintf(sql + strlen(sql), sizeof(sql) - strlen(sql), " ORDER BY %s", initfield);
 
 	va_copy(cps.ap, ap);
 	stmt = ast_odbc_prepare_and_execute(obj, custom_prepare, &cps);
 	va_end(cps.ap);
 
->>>>>>> 5cf67a7a
 	if (!stmt) {
 		ast_odbc_release_obj(obj);
 		ast_string_field_free_memory(&cps);
@@ -572,17 +445,10 @@
 					if (strchr(chunk, '^')) {
 						decode_chunk(chunk);
 					}
-<<<<<<< HEAD
-					if (initfield && !strcmp(initfield, coltitle)) {
-						ast_category_rename(cat, chunk);
-					}
-					var = ast_variable_new(coltitle, chunk);
-=======
 					if (!strcmp(initfield, coltitle)) {
 						ast_category_rename(cat, chunk);
 					}
 					var = ast_variable_new(coltitle, chunk, "");
->>>>>>> 5cf67a7a
 					ast_variable_append(cat, var);
 				}
 			}
@@ -618,20 +484,6 @@
 	SQLHSTMT stmt;
 	char sql[256];
 	SQLLEN rowcount=0;
-<<<<<<< HEAD
-	const char *newparam, *newval;
-	int res;
-	va_list aq;
-	struct custom_prepare_struct cps = { .sql = sql, .extra = lookup };
-
-	if (!table || ast_string_field_init(&cps, 256)) {
-		return -1;
-	}
-	va_copy(cps.ap, ap);
-	va_copy(aq, ap);
-
-	if (!(obj = ast_odbc_request_obj(database, 0))) {
-=======
 	const char *newparam;
 	int res, count = 1;
 	va_list aq;
@@ -651,7 +503,6 @@
 	tableptr = ast_odbc_find_table(database, table);
 	if (!(obj = ast_odbc_request_obj2(database, connected_flag))) {
 		ast_odbc_release_table(tableptr);
->>>>>>> 5cf67a7a
 		ast_string_field_free_memory(&cps);
 		return -1;
 	}
@@ -659,13 +510,9 @@
 	va_copy(aq, ap);
 	newparam = va_arg(aq, const char *);
 	if (!newparam)  {
-<<<<<<< HEAD
-		ast_odbc_release_obj(obj);
-=======
 		va_end(aq);
 		ast_odbc_release_obj(obj);
 		ast_odbc_release_table(tableptr);
->>>>>>> 5cf67a7a
 		ast_string_field_free_memory(&cps);
 		return -1;
 	}
@@ -696,11 +543,6 @@
 	}
 	va_end(aq);
 	snprintf(sql + strlen(sql), sizeof(sql) - strlen(sql), " WHERE %s=?", keyfield);
-<<<<<<< HEAD
-
-	stmt = ast_odbc_prepare_and_execute(obj, custom_prepare, &cps);
-
-=======
 	ast_odbc_release_table(tableptr);
 
 	va_copy(cps.ap, ap);
@@ -933,26 +775,22 @@
 	stmt = ast_odbc_prepare_and_execute(obj, custom_prepare, &cps);
 	va_end(cps.ap);
 
->>>>>>> 5cf67a7a
 	if (!stmt) {
 		ast_odbc_release_obj(obj);
-		ast_string_field_free_memory(&cps);
 		return -1;
 	}
 
 	res = SQLRowCount(stmt, &rowcount);
 	SQLFreeHandle (SQL_HANDLE_STMT, stmt);
 	ast_odbc_release_obj(obj);
-	ast_string_field_free_memory(&cps);
 
 	if ((res != SQL_SUCCESS) && (res != SQL_SUCCESS_WITH_INFO)) {
 		ast_log(LOG_WARNING, "SQL Row Count error!\n[%s]\n\n", sql);
 		return -1;
 	}
 
-	if (rowcount >= 0) {
-		return (int) rowcount;
-	}
+	if (rowcount >= 0)
+		return (int)rowcount;
 
 	return -1;
 }
@@ -1347,11 +1185,7 @@
 	return 0;
 }
 
-<<<<<<< HEAD
-AST_MODULE_INFO(ASTERISK_GPL_KEY, AST_MODFLAG_DEFAULT, "ODBC Configuration",
-=======
 AST_MODULE_INFO(ASTERISK_GPL_KEY, AST_MODFLAG_LOAD_ORDER, "Realtime ODBC configuration",
->>>>>>> 5cf67a7a
 		.load = load_module,
 		.unload = unload_module,
 		.reload = reload_module,

/*
 * Asterisk -- A telephony toolkit for Linux.
 *
 * Copyright (C) 1999-2010, Digium, Inc.
 *
<<<<<<< HEAD
 * Manuel Guesdon <mguesdon@oxymium.net> - Postgresql RealTime Driver Author/Adaptor
=======
 * Manuel Guesdon <mguesdon@oxymium.net> - PostgreSQL RealTime Driver Author/Adaptor
>>>>>>> 5cf67a7a
 * Mark Spencer <markster@digium.com>  - Asterisk Author
 * Matthew Boehm <mboehm@cytelcom.com> - MySQL RealTime Driver Author
 *
 * res_config_pgsql.c <PostgreSQL plugin for RealTime configuration engine>
 *
 * v1.0   - (07-11-05) - Initial version based on res_config_mysql v2.0
 */

/*! \file
 *
 * \brief PostgreSQL plugin for Asterisk RealTime Architecture
 *
 * \author Mark Spencer <markster@digium.com>
 * \author Manuel Guesdon <mguesdon@oxymium.net> - PostgreSQL RealTime Driver Author/Adaptor
 *
 * \extref PostgreSQL http://www.postgresql.org
 */

/*** MODULEINFO
	<depend>pgsql</depend>
	<support_level>extended</support_level>
 ***/

#include "asterisk.h"

ASTERISK_FILE_VERSION(__FILE__, "$Revision$")

#include <libpq-fe.h>			/* PostgreSQL */

#include "asterisk/file.h"
#include "asterisk/channel.h"
#include "asterisk/pbx.h"
#include "asterisk/config.h"
#include "asterisk/module.h"
#include "asterisk/lock.h"
#include "asterisk/utils.h"
#include "asterisk/cli.h"

AST_MUTEX_DEFINE_STATIC(pgsql_lock);
AST_THREADSTORAGE(sql_buf);
AST_THREADSTORAGE(findtable_buf);
AST_THREADSTORAGE(where_buf);
AST_THREADSTORAGE(escapebuf_buf);
AST_THREADSTORAGE(semibuf_buf);

#define RES_CONFIG_PGSQL_CONF "res_pgsql.conf"

static PGconn *pgsqlConn = NULL;
static int version;
#define has_schema_support	(version > 70300 ? 1 : 0)

#define MAX_DB_OPTION_SIZE 64

struct columns {
	char *name;
	char *type;
	int len;
	unsigned int notnull:1;
	unsigned int hasdefault:1;
	AST_LIST_ENTRY(columns) list;
};

struct tables {
	ast_rwlock_t lock;
	AST_LIST_HEAD_NOLOCK(psql_columns, columns) columns;
	AST_LIST_ENTRY(tables) list;
	char name[0];
};

static AST_LIST_HEAD_STATIC(psql_tables, tables);

static char dbhost[MAX_DB_OPTION_SIZE] = "";
static char dbuser[MAX_DB_OPTION_SIZE] = "";
static char dbpass[MAX_DB_OPTION_SIZE] = "";
static char dbname[MAX_DB_OPTION_SIZE] = "";
static char dbsock[MAX_DB_OPTION_SIZE] = "";
static int dbport = 5432;
static time_t connect_time = 0;

static int parse_config(int reload);
static int pgsql_reconnect(const char *database);
static char *handle_cli_realtime_pgsql_status(struct ast_cli_entry *e, int cmd, struct ast_cli_args *a);
static char *handle_cli_realtime_pgsql_cache(struct ast_cli_entry *e, int cmd, struct ast_cli_args *a);

static enum { RQ_WARN, RQ_CREATECLOSE, RQ_CREATECHAR } requirements;

static struct ast_cli_entry cli_realtime[] = {
	AST_CLI_DEFINE(handle_cli_realtime_pgsql_status, "Shows connection information for the PostgreSQL RealTime driver"),
	AST_CLI_DEFINE(handle_cli_realtime_pgsql_cache, "Shows cached tables within the PostgreSQL realtime driver"),
};

<<<<<<< HEAD
static char *encode_chunk(const char *chunk, char *buf, size_t len)
{
	char *cptr = buf;
	for (; *chunk && cptr < buf + len; chunk++) {
		if (strchr(";^", *chunk)) {
			snprintf(cptr, buf + len - cptr, "^%02hhX", *chunk);
			cptr += 3;
		} else {
			*cptr++ = *chunk;
		}
	}
	if (cptr < buf + len) {
		*cptr = '\0';
	} else {
		buf[len - 1] = '\0';
	}
	return buf;
}

static char *decode_chunk(char *chunk)
{
	char *orig = chunk;
	for (; *chunk; chunk++) {
		if (*chunk == '^' && strchr("0123456789ABCDEFabcdef", chunk[1]) && strchr("0123456789ABCDEFabcdef", chunk[2])) {
			sscanf(chunk + 1, "%02hhX", chunk);
			memmove(chunk + 1, chunk + 3, strlen(chunk + 3) + 1);
		}
	}
	return orig;
}

static struct ast_variable *realtime_pgsql(const char *database, const char *table, va_list ap)
{
	PGresult *result = NULL;
	int num_rows = 0, pgerror;
	char sql[256], escapebuf[2049], semibuf[1024];
=======
#define ESCAPE_STRING(buffer, stringname) \
	do { \
		int len = strlen(stringname); \
		struct ast_str *semi = ast_str_thread_get(&semibuf_buf, len * 3 + 1); \
		const char *chunk = stringname; \
		ast_str_reset(semi); \
		for (; *chunk; chunk++) { \
			if (strchr(";^", *chunk)) { \
				ast_str_append(&semi, 0, "^%02hhX", *chunk); \
			} else { \
				ast_str_append(&semi, 0, "%c", *chunk); \
			} \
		} \
		if (ast_str_strlen(semi) > (ast_str_size(buffer) - 1) / 2) { \
			ast_str_make_space(&buffer, ast_str_strlen(semi) * 2 + 1); \
		} \
		PQescapeStringConn(pgsqlConn, ast_str_buffer(buffer), ast_str_buffer(semi), ast_str_size(buffer), &pgresult); \
	} while (0)

static void destroy_table(struct tables *table)
{
	struct columns *column;
	ast_rwlock_wrlock(&table->lock);
	while ((column = AST_LIST_REMOVE_HEAD(&table->columns, list))) {
		ast_free(column);
	}
	ast_rwlock_unlock(&table->lock);
	ast_rwlock_destroy(&table->lock);
	ast_free(table);
}

static struct tables *find_table(const char *database, const char *orig_tablename)
{
	struct columns *column;
	struct tables *table;
	struct ast_str *sql = ast_str_thread_get(&findtable_buf, 330);
	char *pgerror;
	PGresult *result;
	char *fname, *ftype, *flen, *fnotnull, *fdef;
	int i, rows;

	AST_LIST_LOCK(&psql_tables);
	AST_LIST_TRAVERSE(&psql_tables, table, list) {
		if (!strcasecmp(table->name, orig_tablename)) {
			ast_debug(1, "Found table in cache; now locking\n");
			ast_rwlock_rdlock(&table->lock);
			ast_debug(1, "Lock cached table; now returning\n");
			AST_LIST_UNLOCK(&psql_tables);
			return table;
		}
	}

	ast_debug(1, "Table '%s' not found in cache, querying now\n", orig_tablename);

	/* Not found, scan the table */
	if (has_schema_support) {
		char *schemaname, *tablename;
		if (strchr(orig_tablename, '.')) {
			schemaname = ast_strdupa(orig_tablename);
			tablename = strchr(schemaname, '.');
			*tablename++ = '\0';
		} else {
			schemaname = "";
			tablename = ast_strdupa(orig_tablename);
		}

		/* Escape special characters in schemaname */
		if (strchr(schemaname, '\\') || strchr(schemaname, '\'')) {
			char *tmp = schemaname, *ptr;

			ptr = schemaname = ast_alloca(strlen(tmp) * 2 + 1);
			for (; *tmp; tmp++) {
				if (strchr("\\'", *tmp)) {
					*ptr++ = *tmp;
				}
				*ptr++ = *tmp;
			}
			*ptr = '\0';
		}
		/* Escape special characters in tablename */
		if (strchr(tablename, '\\') || strchr(tablename, '\'')) {
			char *tmp = tablename, *ptr;

			ptr = tablename = ast_alloca(strlen(tmp) * 2 + 1);
			for (; *tmp; tmp++) {
				if (strchr("\\'", *tmp)) {
					*ptr++ = *tmp;
				}
				*ptr++ = *tmp;
			}
			*ptr = '\0';
		}

		ast_str_set(&sql, 0, "SELECT a.attname, t.typname, a.attlen, a.attnotnull, d.adsrc, a.atttypmod FROM (((pg_catalog.pg_class c INNER JOIN pg_catalog.pg_namespace n ON n.oid = c.relnamespace AND c.relname = '%s' AND n.nspname = %s%s%s) INNER JOIN pg_catalog.pg_attribute a ON (NOT a.attisdropped) AND a.attnum > 0 AND a.attrelid = c.oid) INNER JOIN pg_catalog.pg_type t ON t.oid = a.atttypid) LEFT OUTER JOIN pg_attrdef d ON a.atthasdef AND d.adrelid = a.attrelid AND d.adnum = a.attnum ORDER BY n.nspname, c.relname, attnum",
			tablename,
			ast_strlen_zero(schemaname) ? "" : "'", ast_strlen_zero(schemaname) ? "current_schema()" : schemaname, ast_strlen_zero(schemaname) ? "" : "'");
	} else {
		/* Escape special characters in tablename */
		if (strchr(orig_tablename, '\\') || strchr(orig_tablename, '\'')) {
			const char *tmp = orig_tablename;
			char *ptr;

			orig_tablename = ptr = ast_alloca(strlen(tmp) * 2 + 1);
			for (; *tmp; tmp++) {
				if (strchr("\\'", *tmp)) {
					*ptr++ = *tmp;
				}
				*ptr++ = *tmp;
			}
			*ptr = '\0';
		}

		ast_str_set(&sql, 0, "SELECT a.attname, t.typname, a.attlen, a.attnotnull, d.adsrc, a.atttypmod FROM pg_class c, pg_type t, pg_attribute a LEFT OUTER JOIN pg_attrdef d ON a.atthasdef AND d.adrelid = a.attrelid AND d.adnum = a.attnum WHERE c.oid = a.attrelid AND a.atttypid = t.oid AND (a.attnum > 0) AND c.relname = '%s' ORDER BY c.relname, attnum", orig_tablename);
	}

	ast_mutex_lock(&pgsql_lock);
	if (!pgsql_reconnect(database)) {
		AST_LIST_UNLOCK(&psql_tables);
		ast_mutex_unlock(&pgsql_lock);
		return NULL;
	}

	result = PQexec(pgsqlConn, ast_str_buffer(sql));
	ast_debug(1, "Query of table structure complete.  Now retrieving results.\n");
	if (PQresultStatus(result) != PGRES_TUPLES_OK) {
		pgerror = PQresultErrorMessage(result);
		ast_log(LOG_ERROR, "Failed to query database columns: %s\n", pgerror);
		PQclear(result);
		AST_LIST_UNLOCK(&psql_tables);
		ast_mutex_unlock(&pgsql_lock);
		return NULL;
	}

	if (!(table = ast_calloc(1, sizeof(*table) + strlen(orig_tablename) + 1))) {
		ast_log(LOG_ERROR, "Unable to allocate memory for new table structure\n");
		PQclear(result);
		AST_LIST_UNLOCK(&psql_tables);
		ast_mutex_unlock(&pgsql_lock);
		return NULL;
	}
	strcpy(table->name, orig_tablename); /* SAFE */
	ast_rwlock_init(&table->lock);
	AST_LIST_HEAD_INIT_NOLOCK(&table->columns);

	rows = PQntuples(result);
	for (i = 0; i < rows; i++) {
		fname = PQgetvalue(result, i, 0);
		ftype = PQgetvalue(result, i, 1);
		flen = PQgetvalue(result, i, 2);
		fnotnull = PQgetvalue(result, i, 3);
		fdef = PQgetvalue(result, i, 4);
		ast_verb(4, "Found column '%s' of type '%s'\n", fname, ftype);

		if (!(column = ast_calloc(1, sizeof(*column) + strlen(fname) + strlen(ftype) + 2))) {
			ast_log(LOG_ERROR, "Unable to allocate column element for %s, %s\n", orig_tablename, fname);
			PQclear(result);
			destroy_table(table);
			AST_LIST_UNLOCK(&psql_tables);
			ast_mutex_unlock(&pgsql_lock);
			return NULL;
		}

		if (strcmp(flen, "-1") == 0) {
			/* Some types, like chars, have the length stored in a different field */
			flen = PQgetvalue(result, i, 5);
			sscanf(flen, "%30d", &column->len);
			column->len -= 4;
		} else {
			sscanf(flen, "%30d", &column->len);
		}
		column->name = (char *)column + sizeof(*column);
		column->type = (char *)column + sizeof(*column) + strlen(fname) + 1;
		strcpy(column->name, fname);
		strcpy(column->type, ftype);
		if (*fnotnull == 't') {
			column->notnull = 1;
		} else {
			column->notnull = 0;
		}
		if (!ast_strlen_zero(fdef)) {
			column->hasdefault = 1;
		} else {
			column->hasdefault = 0;
		}
		AST_LIST_INSERT_TAIL(&table->columns, column, list);
	}
	PQclear(result);

	AST_LIST_INSERT_TAIL(&psql_tables, table, list);
	ast_rwlock_rdlock(&table->lock);
	AST_LIST_UNLOCK(&psql_tables);
	ast_mutex_unlock(&pgsql_lock);
	return table;
}

#define release_table(table) ast_rwlock_unlock(&(table)->lock);

static struct columns *find_column(struct tables *t, const char *colname)
{
	struct columns *column;

	/* Check that the column exists in the table */
	AST_LIST_TRAVERSE(&t->columns, column, list) {
		if (strcmp(column->name, colname) == 0) {
			return column;
		}
	}
	return NULL;
}

static struct ast_variable *realtime_pgsql(const char *database, const char *tablename, va_list ap)
{
	PGresult *result = NULL;
	int num_rows = 0, pgresult;
	struct ast_str *sql = ast_str_thread_get(&sql_buf, 100);
	struct ast_str *escapebuf = ast_str_thread_get(&escapebuf_buf, 100);
>>>>>>> 5cf67a7a
	char *stringp;
	char *chunk;
	char *op;
	const char *newparam, *newval;
	struct ast_variable *var = NULL, *prev = NULL;

	/*
	 * Ignore database from the extconfig.conf since it was
	 * configured by res_pgsql.conf.
	 */
	database = dbname;

	if (!tablename) {
		ast_log(LOG_WARNING, "PostgreSQL RealTime: No table specified.\n");
		return NULL;
	}

	/* Get the first parameter and first value in our list of passed paramater/value pairs */
	newparam = va_arg(ap, const char *);
	newval = va_arg(ap, const char *);
	if (!newparam || !newval) {
		ast_log(LOG_WARNING,
				"PostgreSQL RealTime: Realtime retrieval requires at least 1 parameter and 1 value to search on.\n");
		if (pgsqlConn) {
			PQfinish(pgsqlConn);
			pgsqlConn = NULL;
		}
		return NULL;
	}

	/* Create the first part of the query using the first parameter/value pairs we just extracted
	   If there is only 1 set, then we have our query. Otherwise, loop thru the list and concat */
	op = strchr(newparam, ' ') ? "" : " =";

<<<<<<< HEAD
	PQescapeStringConn(pgsqlConn, escapebuf, encode_chunk(newval, semibuf, sizeof(semibuf)), (sizeof(escapebuf) - 1) / 2, &pgerror);
	if (pgerror) {
		ast_log(LOG_ERROR, "Postgres detected invalid input: '%s'\n", newval);
		va_end(ap);
		return NULL;
	}

	snprintf(sql, sizeof(sql), "SELECT * FROM %s WHERE %s%s '%s'", table, newparam, op,
			 escapebuf);
=======
	ESCAPE_STRING(escapebuf, newval);
	if (pgresult) {
		ast_log(LOG_ERROR, "Postgres detected invalid input: '%s'\n", newval);
		return NULL;
	}

	ast_str_set(&sql, 0, "SELECT * FROM %s WHERE %s%s '%s'", tablename, newparam, op, ast_str_buffer(escapebuf));
>>>>>>> 5cf67a7a
	while ((newparam = va_arg(ap, const char *))) {
		newval = va_arg(ap, const char *);
		if (!strchr(newparam, ' '))
			op = " =";
		else
			op = "";

<<<<<<< HEAD
		PQescapeStringConn(pgsqlConn, escapebuf, encode_chunk(newval, semibuf, sizeof(semibuf)), (sizeof(escapebuf) - 1) / 2, &pgerror);
		if (pgerror) {
			ast_log(LOG_ERROR, "Postgres detected invalid input: '%s'\n", newval);
			va_end(ap);
			return NULL;
		}

		snprintf(sql + strlen(sql), sizeof(sql) - strlen(sql), " AND %s%s '%s'", newparam,
				 op, escapebuf);
=======
		ESCAPE_STRING(escapebuf, newval);
		if (pgresult) {
			ast_log(LOG_ERROR, "Postgres detected invalid input: '%s'\n", newval);
			return NULL;
		}

		ast_str_append(&sql, 0, " AND %s%s '%s'", newparam, op, ast_str_buffer(escapebuf));
>>>>>>> 5cf67a7a
	}

	/* We now have our complete statement; Lets connect to the server and execute it. */
	ast_mutex_lock(&pgsql_lock);
	if (!pgsql_reconnect(database)) {
		ast_mutex_unlock(&pgsql_lock);
		return NULL;
	}

	if (!(result = PQexec(pgsqlConn, ast_str_buffer(sql)))) {
		ast_log(LOG_WARNING,
				"PostgreSQL RealTime: Failed to query '%s@%s'. Check debug for more info.\n", tablename, database);
		ast_debug(1, "PostgreSQL RealTime: Query: %s\n", ast_str_buffer(sql));
		ast_debug(1, "PostgreSQL RealTime: Query Failed because: %s\n", PQerrorMessage(pgsqlConn));
		PQclear(result);
		ast_mutex_unlock(&pgsql_lock);
		return NULL;
	} else {
		ExecStatusType result_status = PQresultStatus(result);
		if (result_status != PGRES_COMMAND_OK
			&& result_status != PGRES_TUPLES_OK
			&& result_status != PGRES_NONFATAL_ERROR) {
			ast_log(LOG_WARNING,
					"PostgreSQL RealTime: Failed to query '%s@%s'. Check debug for more info.\n", tablename, database);
			ast_debug(1, "PostgreSQL RealTime: Query: %s\n", ast_str_buffer(sql));
			ast_debug(1, "PostgreSQL RealTime: Query Failed because: %s (%s)\n",
						PQresultErrorMessage(result), PQresStatus(result_status));
			ast_mutex_unlock(&pgsql_lock);
			return NULL;
		}
	}

<<<<<<< HEAD
	ast_log(LOG_DEBUG, "Postgresql RealTime: Result=%p Query: %s\n", result, sql);
=======
	ast_debug(1, "PostgreSQL RealTime: Result=%p Query: %s\n", result, ast_str_buffer(sql));
>>>>>>> 5cf67a7a

	if ((num_rows = PQntuples(result)) > 0) {
		int i = 0;
		int rowIndex = 0;
		int numFields = PQnfields(result);
		char **fieldnames = NULL;

		ast_debug(1, "PostgreSQL RealTime: Found %d rows.\n", num_rows);

		if (!(fieldnames = ast_calloc(1, numFields * sizeof(char *)))) {
			PQclear(result);
			ast_mutex_unlock(&pgsql_lock);
			return NULL;
		}
		for (i = 0; i < numFields; i++)
			fieldnames[i] = PQfname(result, i);
		for (rowIndex = 0; rowIndex < num_rows; rowIndex++) {
			for (i = 0; i < numFields; i++) {
				stringp = PQgetvalue(result, rowIndex, i);
				while (stringp) {
					chunk = strsep(&stringp, ";");
<<<<<<< HEAD
					if (chunk && !ast_strlen_zero(decode_chunk(ast_strip(chunk)))) {
=======
					if (chunk && !ast_strlen_zero(ast_realtime_decode_chunk(ast_strip(chunk)))) {
>>>>>>> 5cf67a7a
						if (prev) {
							prev->next = ast_variable_new(fieldnames[i], chunk, "");
							if (prev->next) {
								prev = prev->next;
							}
						} else {
							prev = var = ast_variable_new(fieldnames[i], chunk, "");
						}
					}
				}
			}
		}
		ast_free(fieldnames);
	} else {
<<<<<<< HEAD
		ast_log(LOG_DEBUG, "Postgresql RealTime: Could not find any rows in table %s.\n", table);
=======
		ast_debug(1, "Postgresql RealTime: Could not find any rows in table %s@%s.\n", tablename, database);
>>>>>>> 5cf67a7a
	}

	PQclear(result);
	ast_mutex_unlock(&pgsql_lock);

	return var;
}

static struct ast_config *realtime_multi_pgsql(const char *database, const char *table, va_list ap)
{
	PGresult *result = NULL;
<<<<<<< HEAD
	int num_rows = 0, pgerror;
	char sql[256], escapebuf[2049], semibuf[1024];
=======
	int num_rows = 0, pgresult;
	struct ast_str *sql = ast_str_thread_get(&sql_buf, 100);
	struct ast_str *escapebuf = ast_str_thread_get(&escapebuf_buf, 100);
>>>>>>> 5cf67a7a
	const char *initfield = NULL;
	char *stringp;
	char *chunk;
	char *op;
	const char *newparam, *newval;
	struct ast_variable *var = NULL;
	struct ast_config *cfg = NULL;
	struct ast_category *cat = NULL;

	/*
	 * Ignore database from the extconfig.conf since it was
	 * configured by res_pgsql.conf.
	 */
	database = dbname;

	if (!table) {
		ast_log(LOG_WARNING, "PostgreSQL RealTime: No table specified.\n");
		return NULL;
	}

	if (!(cfg = ast_config_new()))
		return NULL;

	/* Get the first parameter and first value in our list of passed paramater/value pairs */
	newparam = va_arg(ap, const char *);
	newval = va_arg(ap, const char *);
	if (!newparam || !newval) {
		ast_log(LOG_WARNING,
				"PostgreSQL RealTime: Realtime retrieval requires at least 1 parameter and 1 value to search on.\n");
		if (pgsqlConn) {
			PQfinish(pgsqlConn);
			pgsqlConn = NULL;
		}
		ast_config_destroy(cfg);
		return NULL;
	}

	initfield = ast_strdupa(newparam);
	if ((op = strchr(initfield, ' '))) {
		*op = '\0';
	}

	/* Create the first part of the query using the first parameter/value pairs we just extracted
	   If there is only 1 set, then we have our query. Otherwise, loop thru the list and concat */

	if (!strchr(newparam, ' '))
		op = " =";
	else
		op = "";

<<<<<<< HEAD
	PQescapeStringConn(pgsqlConn, escapebuf, encode_chunk(newval, semibuf, sizeof(semibuf)), (sizeof(escapebuf) - 1) / 2, &pgerror);
	if (pgerror) {
		ast_log(LOG_ERROR, "Postgres detected invalid input: '%s'\n", newval);
		va_end(ap);
		return NULL;
	}

	snprintf(sql, sizeof(sql), "SELECT * FROM %s WHERE %s%s '%s'", table, newparam, op,
			 escapebuf);
=======
	ESCAPE_STRING(escapebuf, newval);
	if (pgresult) {
		ast_log(LOG_ERROR, "Postgres detected invalid input: '%s'\n", newval);
		ast_config_destroy(cfg);
		return NULL;
	}

	ast_str_set(&sql, 0, "SELECT * FROM %s WHERE %s%s '%s'", table, newparam, op, ast_str_buffer(escapebuf));
>>>>>>> 5cf67a7a
	while ((newparam = va_arg(ap, const char *))) {
		newval = va_arg(ap, const char *);
		if (!strchr(newparam, ' '))
			op = " =";
		else
			op = "";

<<<<<<< HEAD
		PQescapeStringConn(pgsqlConn, escapebuf, encode_chunk(newval, semibuf, sizeof(semibuf)), (sizeof(escapebuf) - 1) / 2, &pgerror);
		if (pgerror) {
			ast_log(LOG_ERROR, "Postgres detected invalid input: '%s'\n", newval);
			va_end(ap);
			return NULL;
		}

		snprintf(sql + strlen(sql), sizeof(sql) - strlen(sql), " AND %s%s '%s'", newparam,
				 op, escapebuf);
=======
		ESCAPE_STRING(escapebuf, newval);
		if (pgresult) {
			ast_log(LOG_ERROR, "Postgres detected invalid input: '%s'\n", newval);
			ast_config_destroy(cfg);
			return NULL;
		}

		ast_str_append(&sql, 0, " AND %s%s '%s'", newparam, op, ast_str_buffer(escapebuf));
>>>>>>> 5cf67a7a
	}

	if (initfield) {
		ast_str_append(&sql, 0, " ORDER BY %s", initfield);
	}


	/* We now have our complete statement; Lets connect to the server and execute it. */
	ast_mutex_lock(&pgsql_lock);
	if (!pgsql_reconnect(database)) {
		ast_mutex_unlock(&pgsql_lock);
		ast_config_destroy(cfg);
		return NULL;
	}

	if (!(result = PQexec(pgsqlConn, ast_str_buffer(sql)))) {
		ast_log(LOG_WARNING,
				"PostgreSQL RealTime: Failed to query %s@%s. Check debug for more info.\n", table, database);
		ast_debug(1, "PostgreSQL RealTime: Query: %s\n", ast_str_buffer(sql));
		ast_debug(1, "PostgreSQL RealTime: Query Failed because: %s\n", PQerrorMessage(pgsqlConn));
		ast_mutex_unlock(&pgsql_lock);
		ast_config_destroy(cfg);
		return NULL;
	} else {
		ExecStatusType result_status = PQresultStatus(result);
		if (result_status != PGRES_COMMAND_OK
			&& result_status != PGRES_TUPLES_OK
			&& result_status != PGRES_NONFATAL_ERROR) {
			ast_log(LOG_WARNING,
					"PostgreSQL RealTime: Failed to query %s@%s. Check debug for more info.\n", table, database);
			ast_debug(1, "PostgreSQL RealTime: Query: %s\n", ast_str_buffer(sql));
			ast_debug(1, "PostgreSQL RealTime: Query Failed because: %s (%s)\n",
						PQresultErrorMessage(result), PQresStatus(result_status));
			PQclear(result);
			ast_mutex_unlock(&pgsql_lock);
			ast_config_destroy(cfg);
			return NULL;
		}
	}

	ast_debug(1, "PostgreSQL RealTime: Result=%p Query: %s\n", result, ast_str_buffer(sql));

	if ((num_rows = PQntuples(result)) > 0) {
		int numFields = PQnfields(result);
		int i = 0;
		int rowIndex = 0;
		char **fieldnames = NULL;

		ast_debug(1, "PostgreSQL RealTime: Found %d rows.\n", num_rows);

		if (!(fieldnames = ast_calloc(1, numFields * sizeof(char *)))) {
			PQclear(result);
			ast_mutex_unlock(&pgsql_lock);
			ast_config_destroy(cfg);
			return NULL;
		}
		for (i = 0; i < numFields; i++)
			fieldnames[i] = PQfname(result, i);

		for (rowIndex = 0; rowIndex < num_rows; rowIndex++) {
			var = NULL;
			if (!(cat = ast_category_new("","",99999)))
				continue;
			for (i = 0; i < numFields; i++) {
				stringp = PQgetvalue(result, rowIndex, i);
				while (stringp) {
					chunk = strsep(&stringp, ";");
<<<<<<< HEAD
					if (chunk && !ast_strlen_zero(decode_chunk(ast_strip(chunk)))) {
=======
					if (chunk && !ast_strlen_zero(ast_realtime_decode_chunk(ast_strip(chunk)))) {
>>>>>>> 5cf67a7a
						if (initfield && !strcmp(initfield, fieldnames[i])) {
							ast_category_rename(cat, chunk);
						}
						var = ast_variable_new(fieldnames[i], chunk, "");
						ast_variable_append(cat, var);
					}
				}
			}
			ast_category_append(cfg, cat);
		}
		ast_free(fieldnames);
	} else {
<<<<<<< HEAD
		ast_log(LOG_DEBUG,
				"Postgresql RealTime: Could not find any rows in table %s.\n", table);
=======
		ast_debug(1, "PostgreSQL RealTime: Could not find any rows in table %s.\n", table);
>>>>>>> 5cf67a7a
	}

	PQclear(result);
	ast_mutex_unlock(&pgsql_lock);

	return cfg;
}

static int update_pgsql(const char *database, const char *tablename, const char *keyfield,
						const char *lookup, va_list ap)
{
	PGresult *result = NULL;
<<<<<<< HEAD
	int numrows = 0, pgerror;
	char sql[256], escapebuf[2049], semibuf[1024];
=======
	int numrows = 0, pgresult;
>>>>>>> 5cf67a7a
	const char *newparam, *newval;
	struct ast_str *sql = ast_str_thread_get(&sql_buf, 100);
	struct ast_str *escapebuf = ast_str_thread_get(&escapebuf_buf, 100);
	struct tables *table;
	struct columns *column = NULL;

	/*
	 * Ignore database from the extconfig.conf since it was
	 * configured by res_pgsql.conf.
	 */
	database = dbname;

	if (!tablename) {
		ast_log(LOG_WARNING, "PostgreSQL RealTime: No table specified.\n");
		return -1;
	}

	if (!(table = find_table(database, tablename))) {
		ast_log(LOG_ERROR, "Table '%s' does not exist!!\n", tablename);
		return -1;
	}

	/* Get the first parameter and first value in our list of passed paramater/value pairs */
	newparam = va_arg(ap, const char *);
	newval = va_arg(ap, const char *);
	if (!newparam || !newval) {
		ast_log(LOG_WARNING,
				"PostgreSQL RealTime: Realtime retrieval requires at least 1 parameter and 1 value to search on.\n");
		if (pgsqlConn) {
			PQfinish(pgsqlConn);
			pgsqlConn = NULL;
		}
		release_table(table);
		return -1;
	}

	/* Check that the column exists in the table */
	AST_LIST_TRAVERSE(&table->columns, column, list) {
		if (strcmp(column->name, newparam) == 0) {
			break;
		}
	}

	if (!column) {
		ast_log(LOG_ERROR, "PostgreSQL RealTime: Updating on column '%s', but that column does not exist within the table '%s'!\n", newparam, tablename);
		release_table(table);
		return -1;
	}

	/* Create the first part of the query using the first parameter/value pairs we just extracted
	   If there is only 1 set, then we have our query. Otherwise, loop thru the list and concat */

<<<<<<< HEAD
	PQescapeStringConn(pgsqlConn, escapebuf, encode_chunk(newval, semibuf, sizeof(semibuf)), (sizeof(escapebuf) - 1) / 2, &pgerror);
	if (pgerror) {
		ast_log(LOG_ERROR, "Postgres detected invalid input: '%s'\n", newval);
		va_end(ap);
		return -1;
	}
	snprintf(sql, sizeof(sql), "UPDATE %s SET %s = '%s'", table, newparam, escapebuf);
=======
	ESCAPE_STRING(escapebuf, newval);
	if (pgresult) {
		ast_log(LOG_ERROR, "Postgres detected invalid input: '%s'\n", newval);
		release_table(table);
		return -1;
	}
	ast_str_set(&sql, 0, "UPDATE %s SET %s = '%s'", tablename, newparam, ast_str_buffer(escapebuf));
>>>>>>> 5cf67a7a

	while ((newparam = va_arg(ap, const char *))) {
		newval = va_arg(ap, const char *);

<<<<<<< HEAD
		PQescapeStringConn(pgsqlConn, escapebuf, encode_chunk(newval, semibuf, sizeof(semibuf)), (sizeof(escapebuf) - 1) / 2, &pgerror);
		if (pgerror) {
			ast_log(LOG_ERROR, "Postgres detected invalid input: '%s'\n", newval);
			va_end(ap);
			return -1;
		}

		snprintf(sql + strlen(sql), sizeof(sql) - strlen(sql), ", %s = '%s'", newparam,
				 escapebuf);
	}
	va_end(ap);

	PQescapeStringConn(pgsqlConn, escapebuf, lookup, (sizeof(escapebuf) - 1) / 2, &pgerror);
	if (pgerror) {
		ast_log(LOG_ERROR, "Postgres detected invalid input: '%s'\n", lookup);
		va_end(ap);
		return -1;
	}

	snprintf(sql + strlen(sql), sizeof(sql) - strlen(sql), " WHERE %s = '%s'", keyfield,
			 escapebuf);
=======
		if (!find_column(table, newparam)) {
			ast_log(LOG_NOTICE, "Attempted to update column '%s' in table '%s', but column does not exist!\n", newparam, tablename);
			continue;
		}

		ESCAPE_STRING(escapebuf, newval);
		if (pgresult) {
			ast_log(LOG_ERROR, "Postgres detected invalid input: '%s'\n", newval);
			release_table(table);
			return -1;
		}

		ast_str_append(&sql, 0, ", %s = '%s'", newparam, ast_str_buffer(escapebuf));
	}
	release_table(table);

	ESCAPE_STRING(escapebuf, lookup);
	if (pgresult) {
		ast_log(LOG_ERROR, "Postgres detected invalid input: '%s'\n", lookup);
		return -1;
	}

	ast_str_append(&sql, 0, " WHERE %s = '%s'", keyfield, ast_str_buffer(escapebuf));
>>>>>>> 5cf67a7a

	ast_debug(1, "PostgreSQL RealTime: Update SQL: %s\n", ast_str_buffer(sql));

	/* We now have our complete statement; Lets connect to the server and execute it. */
	ast_mutex_lock(&pgsql_lock);
	if (!pgsql_reconnect(database)) {
		ast_mutex_unlock(&pgsql_lock);
		return -1;
	}

	if (!(result = PQexec(pgsqlConn, ast_str_buffer(sql)))) {
		ast_log(LOG_WARNING,
				"PostgreSQL RealTime: Failed to query database. Check debug for more info.\n");
		ast_debug(1, "PostgreSQL RealTime: Query: %s\n", ast_str_buffer(sql));
		ast_debug(1, "PostgreSQL RealTime: Query Failed because: %s\n", PQerrorMessage(pgsqlConn));
		ast_mutex_unlock(&pgsql_lock);
		return -1;
	} else {
		ExecStatusType result_status = PQresultStatus(result);
		if (result_status != PGRES_COMMAND_OK
			&& result_status != PGRES_TUPLES_OK
			&& result_status != PGRES_NONFATAL_ERROR) {
			ast_log(LOG_WARNING,
					"PostgreSQL RealTime: Failed to query database. Check debug for more info.\n");
			ast_debug(1, "PostgreSQL RealTime: Query: %s\n", ast_str_buffer(sql));
			ast_debug(1, "PostgreSQL RealTime: Query Failed because: %s (%s)\n",
						PQresultErrorMessage(result), PQresStatus(result_status));
			PQclear(result);
			ast_mutex_unlock(&pgsql_lock);
			return -1;
		}
	}

	numrows = atoi(PQcmdTuples(result));
	ast_mutex_unlock(&pgsql_lock);

	ast_debug(1, "PostgreSQL RealTime: Updated %d rows on table: %s\n", numrows, tablename);

	/* From http://dev.pgsql.com/doc/pgsql/en/pgsql-affected-rows.html
	 * An integer greater than zero indicates the number of rows affected
	 * Zero indicates that no records were updated
	 * -1 indicates that the query returned an error (although, if the query failed, it should have been caught above.)
	 */

	if (numrows >= 0)
		return (int) numrows;

	return -1;
}

static int update2_pgsql(const char *database, const char *tablename, va_list ap)
{
	PGresult *result = NULL;
	int numrows = 0, pgresult, first = 1;
	struct ast_str *escapebuf = ast_str_thread_get(&escapebuf_buf, 16);
	const char *newparam, *newval;
	struct ast_str *sql = ast_str_thread_get(&sql_buf, 100);
	struct ast_str *where = ast_str_thread_get(&where_buf, 100);
	struct tables *table;

	/*
	 * Ignore database from the extconfig.conf since it was
	 * configured by res_pgsql.conf.
	 */
	database = dbname;

	if (!tablename) {
		ast_log(LOG_WARNING, "PostgreSQL RealTime: No table specified.\n");
		return -1;
	}

	if (!escapebuf || !sql || !where) {
		/* Memory error, already handled */
		return -1;
	}

	if (!(table = find_table(database, tablename))) {
		ast_log(LOG_ERROR, "Table '%s' does not exist!!\n", tablename);
		return -1;
	}

	ast_str_set(&sql, 0, "UPDATE %s SET ", tablename);
	ast_str_set(&where, 0, "WHERE");

	while ((newparam = va_arg(ap, const char *))) {
		if (!find_column(table, newparam)) {
			ast_log(LOG_ERROR, "Attempted to update based on criteria column '%s' (%s@%s), but that column does not exist!\n", newparam, tablename, database);
			release_table(table);
			return -1;
		}

		newval = va_arg(ap, const char *);
		ESCAPE_STRING(escapebuf, newval);
		if (pgresult) {
			ast_log(LOG_ERROR, "Postgres detected invalid input: '%s'\n", newval);
			release_table(table);
			ast_free(sql);
			return -1;
		}
		ast_str_append(&where, 0, "%s %s='%s'", first ? "" : " AND", newparam, ast_str_buffer(escapebuf));
		first = 0;
	}

	if (first) {
		ast_log(LOG_WARNING,
				"PostgreSQL RealTime: Realtime update requires at least 1 parameter and 1 value to search on.\n");
		if (pgsqlConn) {
			PQfinish(pgsqlConn);
			pgsqlConn = NULL;
		}
		release_table(table);
		return -1;
	}

	/* Now retrieve the columns to update */
	first = 1;
	while ((newparam = va_arg(ap, const char *))) {
		newval = va_arg(ap, const char *);

		/* If the column is not within the table, then skip it */
		if (!find_column(table, newparam)) {
			ast_log(LOG_NOTICE, "Attempted to update column '%s' in table '%s@%s', but column does not exist!\n", newparam, tablename, database);
			continue;
		}

		ESCAPE_STRING(escapebuf, newval);
		if (pgresult) {
			ast_log(LOG_ERROR, "Postgres detected invalid input: '%s'\n", newval);
			release_table(table);
			ast_free(sql);
			return -1;
		}

		ast_str_append(&sql, 0, "%s %s='%s'", first ? "" : ",", newparam, ast_str_buffer(escapebuf));
	}
	release_table(table);

	ast_str_append(&sql, 0, " %s", ast_str_buffer(where));

	ast_debug(1, "PostgreSQL RealTime: Update SQL: %s\n", ast_str_buffer(sql));

	/* We now have our complete statement; connect to the server and execute it. */
	ast_mutex_lock(&pgsql_lock);
	if (!pgsql_reconnect(database)) {
		ast_mutex_unlock(&pgsql_lock);
		return -1;
	}

	if (!(result = PQexec(pgsqlConn, ast_str_buffer(sql)))) {
		ast_log(LOG_WARNING,
				"PostgreSQL RealTime: Failed to query database. Check debug for more info.\n");
		ast_debug(1, "PostgreSQL RealTime: Query: %s\n", ast_str_buffer(sql));
		ast_debug(1, "PostgreSQL RealTime: Query Failed because: %s\n", PQerrorMessage(pgsqlConn));
		ast_mutex_unlock(&pgsql_lock);
		return -1;
	} else {
		ExecStatusType result_status = PQresultStatus(result);
		if (result_status != PGRES_COMMAND_OK
			&& result_status != PGRES_TUPLES_OK
			&& result_status != PGRES_NONFATAL_ERROR) {
			ast_log(LOG_WARNING,
					"PostgreSQL RealTime: Failed to query database. Check debug for more info.\n");
			ast_debug(1, "PostgreSQL RealTime: Query: %s\n", ast_str_buffer(sql));
			ast_debug(1, "PostgreSQL RealTime: Query Failed because: %s (%s)\n",
						PQresultErrorMessage(result), PQresStatus(result_status));
			ast_mutex_unlock(&pgsql_lock);
			return -1;
		}
	}

	numrows = atoi(PQcmdTuples(result));
	ast_mutex_unlock(&pgsql_lock);

	ast_debug(1, "PostgreSQL RealTime: Updated %d rows on table: %s\n", numrows, tablename);

	/* From http://dev.pgsql.com/doc/pgsql/en/pgsql-affected-rows.html
	 * An integer greater than zero indicates the number of rows affected
	 * Zero indicates that no records were updated
	 * -1 indicates that the query returned an error (although, if the query failed, it should have been caught above.)
	 */

	if (numrows >= 0) {
		return (int) numrows;
	}

	return -1;
}

static int store_pgsql(const char *database, const char *table, va_list ap)
{
	PGresult *result = NULL;
	Oid insertid;
	struct ast_str *buf = ast_str_thread_get(&escapebuf_buf, 256);
	struct ast_str *sql1 = ast_str_thread_get(&sql_buf, 256);
	struct ast_str *sql2 = ast_str_thread_get(&where_buf, 256);
	int pgresult;
	const char *newparam, *newval;

	/*
	 * Ignore database from the extconfig.conf since it was
	 * configured by res_pgsql.conf.
	 */
	database = dbname;

	if (!table) {
		ast_log(LOG_WARNING, "PostgreSQL RealTime: No table specified.\n");
		return -1;
	}

	/* Get the first parameter and first value in our list of passed paramater/value pairs */
	newparam = va_arg(ap, const char *);
	newval = va_arg(ap, const char *);
	if (!newparam || !newval) {
		ast_log(LOG_WARNING,
				"PostgreSQL RealTime: Realtime storage requires at least 1 parameter and 1 value to store.\n");
		if (pgsqlConn) {
			PQfinish(pgsqlConn);
			pgsqlConn = NULL;
		}
		return -1;
	}

	/* Must connect to the server before anything else, as the escape function requires the connection handle.. */
	ast_mutex_lock(&pgsql_lock);
	if (!pgsql_reconnect(database)) {
		ast_mutex_unlock(&pgsql_lock);
		return -1;
	}

	/* Create the first part of the query using the first parameter/value pairs we just extracted
	   If there is only 1 set, then we have our query. Otherwise, loop thru the list and concat */
	ESCAPE_STRING(buf, newparam);
	ast_str_set(&sql1, 0, "INSERT INTO %s (%s", table, ast_str_buffer(buf));
	ESCAPE_STRING(buf, newval);
	ast_str_set(&sql2, 0, ") VALUES ('%s'", ast_str_buffer(buf));
	while ((newparam = va_arg(ap, const char *))) {
		newval = va_arg(ap, const char *);
		ESCAPE_STRING(buf, newparam);
		ast_str_append(&sql1, 0, ", %s", ast_str_buffer(buf));
		ESCAPE_STRING(buf, newval);
		ast_str_append(&sql2, 0, ", '%s'", ast_str_buffer(buf));
	}
	ast_str_append(&sql1, 0, "%s)", ast_str_buffer(sql2));

	ast_debug(1, "PostgreSQL RealTime: Insert SQL: %s\n", ast_str_buffer(sql1));

	if (!(result = PQexec(pgsqlConn, ast_str_buffer(sql1)))) {
		ast_log(LOG_WARNING,
				"PostgreSQL RealTime: Failed to query database. Check debug for more info.\n");
		ast_debug(1, "PostgreSQL RealTime: Query: %s\n", ast_str_buffer(sql1));
		ast_debug(1, "PostgreSQL RealTime: Query Failed because: %s\n", PQerrorMessage(pgsqlConn));
		ast_mutex_unlock(&pgsql_lock);
		return -1;
	} else {
		ExecStatusType result_status = PQresultStatus(result);
		if (result_status != PGRES_COMMAND_OK
			&& result_status != PGRES_TUPLES_OK
			&& result_status != PGRES_NONFATAL_ERROR) {
			ast_log(LOG_WARNING,
					"PostgreSQL RealTime: Failed to query database. Check debug for more info.\n");
			ast_debug(1, "PostgreSQL RealTime: Query: %s\n", ast_str_buffer(sql1));
			ast_debug(1, "PostgreSQL RealTime: Query Failed because: %s (%s)\n",
						PQresultErrorMessage(result), PQresStatus(result_status));
			ast_mutex_unlock(&pgsql_lock);
			return -1;
		}
	}

	insertid = PQoidValue(result);
	PQclear(result);
	ast_mutex_unlock(&pgsql_lock);

	ast_debug(1, "PostgreSQL RealTime: row inserted on table: %s, id: %u\n", table, insertid);

	/* From http://dev.pgsql.com/doc/pgsql/en/pgsql-affected-rows.html
	 * An integer greater than zero indicates the number of rows affected
	 * Zero indicates that no records were updated
	 * -1 indicates that the query returned an error (although, if the query failed, it should have been caught above.)
	 */

	if (insertid >= 0)
		return (int) insertid;

	return -1;
}

static int destroy_pgsql(const char *database, const char *table, const char *keyfield, const char *lookup, va_list ap)
{
	PGresult *result = NULL;
	int numrows = 0;
	int pgresult;
	struct ast_str *sql = ast_str_thread_get(&sql_buf, 256);
	struct ast_str *buf1 = ast_str_thread_get(&where_buf, 60), *buf2 = ast_str_thread_get(&escapebuf_buf, 60);
	const char *newparam, *newval;

	/*
	 * Ignore database from the extconfig.conf since it was
	 * configured by res_pgsql.conf.
	 */
	database = dbname;

	if (!table) {
		ast_log(LOG_WARNING, "PostgreSQL RealTime: No table specified.\n");
		return -1;
	}

	/* Get the first parameter and first value in our list of passed paramater/value pairs */
	/*newparam = va_arg(ap, const char *);
	newval = va_arg(ap, const char *);
	if (!newparam || !newval) {*/
	if (ast_strlen_zero(keyfield) || ast_strlen_zero(lookup))  {
		ast_log(LOG_WARNING,
				"PostgreSQL RealTime: Realtime destroy requires at least 1 parameter and 1 value to search on.\n");
		if (pgsqlConn) {
			PQfinish(pgsqlConn);
			pgsqlConn = NULL;
		};
		return -1;
	}

	/* Must connect to the server before anything else, as the escape function requires the connection handle.. */
	ast_mutex_lock(&pgsql_lock);
	if (!pgsql_reconnect(database)) {
		ast_mutex_unlock(&pgsql_lock);
		return -1;
	}


	/* Create the first part of the query using the first parameter/value pairs we just extracted
	   If there is only 1 set, then we have our query. Otherwise, loop thru the list and concat */

	ESCAPE_STRING(buf1, keyfield);
	ESCAPE_STRING(buf2, lookup);
	ast_str_set(&sql, 0, "DELETE FROM %s WHERE %s = '%s'", table, ast_str_buffer(buf1), ast_str_buffer(buf2));
	while ((newparam = va_arg(ap, const char *))) {
		newval = va_arg(ap, const char *);
		ESCAPE_STRING(buf1, newparam);
		ESCAPE_STRING(buf2, newval);
		ast_str_append(&sql, 0, " AND %s = '%s'", ast_str_buffer(buf1), ast_str_buffer(buf2));
	}

	ast_debug(1, "PostgreSQL RealTime: Delete SQL: %s\n", ast_str_buffer(sql));

	if (!(result = PQexec(pgsqlConn, ast_str_buffer(sql)))) {
		ast_log(LOG_WARNING,
				"PostgreSQL RealTime: Failed to query database. Check debug for more info.\n");
		ast_debug(1, "PostgreSQL RealTime: Query: %s\n", ast_str_buffer(sql));
		ast_debug(1, "PostgreSQL RealTime: Query Failed because: %s\n", PQerrorMessage(pgsqlConn));
		ast_mutex_unlock(&pgsql_lock);
		return -1;
	} else {
		ExecStatusType result_status = PQresultStatus(result);
		if (result_status != PGRES_COMMAND_OK
			&& result_status != PGRES_TUPLES_OK
			&& result_status != PGRES_NONFATAL_ERROR) {
			ast_log(LOG_WARNING,
					"PostgreSQL RealTime: Failed to query database. Check debug for more info.\n");
			ast_debug(1, "PostgreSQL RealTime: Query: %s\n", ast_str_buffer(sql));
			ast_debug(1, "PostgreSQL RealTime: Query Failed because: %s (%s)\n",
						PQresultErrorMessage(result), PQresStatus(result_status));
			ast_mutex_unlock(&pgsql_lock);
			return -1;
		}
	}

	numrows = atoi(PQcmdTuples(result));
	ast_mutex_unlock(&pgsql_lock);

	ast_debug(1, "PostgreSQL RealTime: Deleted %d rows on table: %s\n", numrows, table);

	/* From http://dev.pgsql.com/doc/pgsql/en/pgsql-affected-rows.html
	 * An integer greater than zero indicates the number of rows affected
	 * Zero indicates that no records were updated
	 * -1 indicates that the query returned an error (although, if the query failed, it should have been caught above.)
	 */

	if (numrows >= 0)
		return (int) numrows;

	return -1;
}


static struct ast_config *config_pgsql(const char *database, const char *table,
									   const char *file, struct ast_config *cfg,
									   struct ast_flags flags, const char *suggested_incl, const char *who_asked)
{
	PGresult *result = NULL;
	long num_rows;
	struct ast_variable *new_v;
	struct ast_category *cur_cat = NULL;
<<<<<<< HEAD
	char sqlbuf[1024] = "";
	char *sql = sqlbuf;
	size_t sqlleft = sizeof(sqlbuf);
	char last[80] = "";
=======
	struct ast_str *sql = ast_str_thread_get(&sql_buf, 100);
	char last[80];
>>>>>>> 5cf67a7a
	int last_cat_metric = 0;

	last[0] = '\0';

	/*
	 * Ignore database from the extconfig.conf since it is
	 * configured by res_pgsql.conf.
	 */
	database = dbname;

	if (!file || !strcmp(file, RES_CONFIG_PGSQL_CONF)) {
		ast_log(LOG_WARNING, "PostgreSQL RealTime: Cannot configure myself.\n");
		return NULL;
	}

<<<<<<< HEAD
	ast_build_string(&sql, &sqlleft, "SELECT category, var_name, var_val, cat_metric FROM %s ", table);
	ast_build_string(&sql, &sqlleft, "WHERE filename='%s' and commented=0", file);
	ast_build_string(&sql, &sqlleft, "ORDER BY cat_metric DESC, var_metric ASC, category, var_name ");

	ast_log(LOG_DEBUG, "Postgresql RealTime: Static SQL: %s\n", sqlbuf);
=======
	ast_str_set(&sql, 0, "SELECT category, var_name, var_val, cat_metric FROM %s "
			"WHERE filename='%s' and commented=0"
			"ORDER BY cat_metric DESC, var_metric ASC, category, var_name ", table, file);

	ast_debug(1, "PostgreSQL RealTime: Static SQL: %s\n", ast_str_buffer(sql));
>>>>>>> 5cf67a7a

	/* We now have our complete statement; Lets connect to the server and execute it. */
	ast_mutex_lock(&pgsql_lock);
	if (!pgsql_reconnect(database)) {
		ast_mutex_unlock(&pgsql_lock);
		return NULL;
	}

<<<<<<< HEAD
	if (!(result = PQexec(pgsqlConn, sqlbuf))) {
=======
	if (!(result = PQexec(pgsqlConn, ast_str_buffer(sql)))) {
>>>>>>> 5cf67a7a
		ast_log(LOG_WARNING,
				"PostgreSQL RealTime: Failed to query '%s@%s'. Check debug for more info.\n", table, database);
		ast_debug(1, "PostgreSQL RealTime: Query: %s\n", ast_str_buffer(sql));
		ast_debug(1, "PostgreSQL RealTime: Query Failed because: %s\n", PQerrorMessage(pgsqlConn));
		ast_mutex_unlock(&pgsql_lock);
		return NULL;
	} else {
		ExecStatusType result_status = PQresultStatus(result);
		if (result_status != PGRES_COMMAND_OK
			&& result_status != PGRES_TUPLES_OK
			&& result_status != PGRES_NONFATAL_ERROR) {
			ast_log(LOG_WARNING,
					"PostgreSQL RealTime: Failed to query database. Check debug for more info.\n");
			ast_debug(1, "PostgreSQL RealTime: Query: %s\n", ast_str_buffer(sql));
			ast_debug(1, "PostgreSQL RealTime: Query Failed because: %s (%s)\n",
						PQresultErrorMessage(result), PQresStatus(result_status));
			ast_mutex_unlock(&pgsql_lock);
			return NULL;
		}
	}

	if ((num_rows = PQntuples(result)) > 0) {
		int rowIndex = 0;
<<<<<<< HEAD

		ast_log(LOG_DEBUG, "Postgresql RealTime: Found %ld rows.\n", num_rows);

=======

		ast_debug(1, "PostgreSQL RealTime: Found %ld rows.\n", num_rows);

>>>>>>> 5cf67a7a
		for (rowIndex = 0; rowIndex < num_rows; rowIndex++) {
			char *field_category = PQgetvalue(result, rowIndex, 0);
			char *field_var_name = PQgetvalue(result, rowIndex, 1);
			char *field_var_val = PQgetvalue(result, rowIndex, 2);
			char *field_cat_metric = PQgetvalue(result, rowIndex, 3);
			if (!strcmp(field_var_name, "#include")) {
				if (!ast_config_internal_load(field_var_val, cfg, flags, "", who_asked)) {
					PQclear(result);
					ast_mutex_unlock(&pgsql_lock);
					return NULL;
				}
				continue;
			}

			if (strcmp(last, field_category) || last_cat_metric != atoi(field_cat_metric)) {
				cur_cat = ast_category_new(field_category, "", 99999);
				if (!cur_cat)
					break;
				ast_copy_string(last, field_category, sizeof(last));
				last_cat_metric = atoi(field_cat_metric);
				ast_category_append(cfg, cur_cat);
			}
			new_v = ast_variable_new(field_var_name, field_var_val, "");
			ast_variable_append(cur_cat, new_v);
		}
	} else {
		ast_log(LOG_WARNING,
				"PostgreSQL RealTime: Could not find config '%s' in database.\n", file);
	}

	PQclear(result);
	ast_mutex_unlock(&pgsql_lock);

	return cfg;
}

static int require_pgsql(const char *database, const char *tablename, va_list ap)
{
	struct columns *column;
	struct tables *table;
	char *elm;
	int type, size, res = 0;

	/*
	 * Ignore database from the extconfig.conf since it was
	 * configured by res_pgsql.conf.
	 */
	database = dbname;

	table = find_table(database, tablename);
	if (!table) {
		ast_log(LOG_WARNING, "Table %s not found in database.  This table should exist if you're using realtime.\n", tablename);
		return -1;
	}

	while ((elm = va_arg(ap, char *))) {
		type = va_arg(ap, require_type);
		size = va_arg(ap, int);
		AST_LIST_TRAVERSE(&table->columns, column, list) {
			if (strcmp(column->name, elm) == 0) {
				/* Char can hold anything, as long as it is large enough */
				if ((strncmp(column->type, "char", 4) == 0 || strncmp(column->type, "varchar", 7) == 0 || strcmp(column->type, "bpchar") == 0)) {
					if ((size > column->len) && column->len != -1) {
						ast_log(LOG_WARNING, "Column '%s' should be at least %d long, but is only %d long.\n", column->name, size, column->len);
						res = -1;
					}
				} else if (strncmp(column->type, "int", 3) == 0) {
					int typesize = atoi(column->type + 3);
					/* Integers can hold only other integers */
					if ((type == RQ_INTEGER8 || type == RQ_UINTEGER8 ||
						type == RQ_INTEGER4 || type == RQ_UINTEGER4 ||
						type == RQ_INTEGER3 || type == RQ_UINTEGER3 ||
						type == RQ_UINTEGER2) && typesize == 2) {
						ast_log(LOG_WARNING, "Column '%s' may not be large enough for the required data length: %d\n", column->name, size);
						res = -1;
					} else if ((type == RQ_INTEGER8 || type == RQ_UINTEGER8 ||
						type == RQ_UINTEGER4) && typesize == 4) {
						ast_log(LOG_WARNING, "Column '%s' may not be large enough for the required data length: %d\n", column->name, size);
						res = -1;
					} else if (type == RQ_CHAR || type == RQ_DATETIME || type == RQ_FLOAT || type == RQ_DATE) {
						ast_log(LOG_WARNING, "Column '%s' is of the incorrect type: (need %s(%d) but saw %s)\n",
							column->name,
								type == RQ_CHAR ? "char" :
								type == RQ_DATETIME ? "datetime" :
								type == RQ_DATE ? "date" :
								type == RQ_FLOAT ? "float" :
								"a rather stiff drink ",
							size, column->type);
						res = -1;
					}
				} else if (strncmp(column->type, "float", 5) == 0) {
					if (!ast_rq_is_int(type) && type != RQ_FLOAT) {
						ast_log(LOG_WARNING, "Column %s cannot be a %s\n", column->name, column->type);
						res = -1;
					}
				} else if (strncmp(column->type, "timestamp", 9) == 0) {
					if (type != RQ_DATETIME && type != RQ_DATE) {
						ast_log(LOG_WARNING, "Column %s cannot be a %s\n", column->name, column->type);
						res = -1;
					}
				} else { /* There are other types that no module implements yet */
					ast_log(LOG_WARNING, "Possibly unsupported column type '%s' on column '%s'\n", column->type, column->name);
					res = -1;
				}
				break;
			}
		}

		if (!column) {
			if (requirements == RQ_WARN) {
				ast_log(LOG_WARNING, "Table %s requires a column '%s' of size '%d', but no such column exists.\n", tablename, elm, size);
			} else {
				struct ast_str *sql = ast_str_create(100);
				char fieldtype[15];
				PGresult *result;

				if (requirements == RQ_CREATECHAR || type == RQ_CHAR) {
					/* Size is minimum length; make it at least 50% greater,
					 * just to be sure, because PostgreSQL doesn't support
					 * resizing columns. */
					snprintf(fieldtype, sizeof(fieldtype), "CHAR(%d)",
						size < 15 ? size * 2 :
						(size * 3 / 2 > 255) ? 255 : size * 3 / 2);
				} else if (type == RQ_INTEGER1 || type == RQ_UINTEGER1 || type == RQ_INTEGER2) {
					snprintf(fieldtype, sizeof(fieldtype), "INT2");
				} else if (type == RQ_UINTEGER2 || type == RQ_INTEGER3 || type == RQ_UINTEGER3 || type == RQ_INTEGER4) {
					snprintf(fieldtype, sizeof(fieldtype), "INT4");
				} else if (type == RQ_UINTEGER4 || type == RQ_INTEGER8) {
					snprintf(fieldtype, sizeof(fieldtype), "INT8");
				} else if (type == RQ_UINTEGER8) {
					/* No such type on PostgreSQL */
					snprintf(fieldtype, sizeof(fieldtype), "CHAR(20)");
				} else if (type == RQ_FLOAT) {
					snprintf(fieldtype, sizeof(fieldtype), "FLOAT8");
				} else if (type == RQ_DATE) {
					snprintf(fieldtype, sizeof(fieldtype), "DATE");
				} else if (type == RQ_DATETIME) {
					snprintf(fieldtype, sizeof(fieldtype), "TIMESTAMP");
				} else {
					ast_log(LOG_ERROR, "Unrecognized request type %d\n", type);
					ast_free(sql);
					continue;
				}
				ast_str_set(&sql, 0, "ALTER TABLE %s ADD COLUMN %s %s", tablename, elm, fieldtype);
				ast_debug(1, "About to lock pgsql_lock (running alter on table '%s' to add column '%s')\n", tablename, elm);

				ast_mutex_lock(&pgsql_lock);
				if (!pgsql_reconnect(database)) {
					ast_mutex_unlock(&pgsql_lock);
					ast_log(LOG_ERROR, "Unable to add column: %s\n", ast_str_buffer(sql));
					ast_free(sql);
					continue;
				}

				ast_debug(1, "About to run ALTER query on table '%s' to add column '%s'\n", tablename, elm);
				result = PQexec(pgsqlConn, ast_str_buffer(sql));
				ast_debug(1, "Finished running ALTER query on table '%s'\n", tablename);
				if (PQresultStatus(result) != PGRES_COMMAND_OK) {
					ast_log(LOG_ERROR, "Unable to add column: %s\n", ast_str_buffer(sql));
				}
				PQclear(result);
				ast_mutex_unlock(&pgsql_lock);

				ast_free(sql);
			}
		}
	}
	release_table(table);
	return res;
}

static int unload_pgsql(const char *database, const char *tablename)
{
	struct tables *cur;

	/*
	 * Ignore database from the extconfig.conf since it was
	 * configured by res_pgsql.conf.
	 */
	database = dbname;

	ast_debug(2, "About to lock table cache list\n");
	AST_LIST_LOCK(&psql_tables);
	ast_debug(2, "About to traverse table cache list\n");
	AST_LIST_TRAVERSE_SAFE_BEGIN(&psql_tables, cur, list) {
		if (strcmp(cur->name, tablename) == 0) {
			ast_debug(2, "About to remove matching cache entry\n");
			AST_LIST_REMOVE_CURRENT(list);
			ast_debug(2, "About to destroy matching cache entry\n");
			destroy_table(cur);
			ast_debug(1, "Cache entry '%s@%s' destroyed\n", tablename, database);
			break;
		}
	}
	AST_LIST_TRAVERSE_SAFE_END
	AST_LIST_UNLOCK(&psql_tables);
	ast_debug(2, "About to return\n");
	return cur ? 0 : -1;
}

static struct ast_config_engine pgsql_engine = {
	.name = "pgsql",
	.load_func = config_pgsql,
	.realtime_func = realtime_pgsql,
	.realtime_multi_func = realtime_multi_pgsql,
	.store_func = store_pgsql,
	.destroy_func = destroy_pgsql,
	.update_func = update_pgsql,
	.update2_func = update2_pgsql,
	.require_func = require_pgsql,
	.unload_func = unload_pgsql,
};

static int load_module(void)
{
	if(!parse_config(0))
		return AST_MODULE_LOAD_DECLINE;

	ast_config_engine_register(&pgsql_engine);
	ast_verb(1, "PostgreSQL RealTime driver loaded.\n");
	ast_cli_register_multiple(cli_realtime, ARRAY_LEN(cli_realtime));

	return 0;
}

static int unload_module(void)
{
	struct tables *table;
	/* Acquire control before doing anything to the module itself. */
	ast_mutex_lock(&pgsql_lock);

	if (pgsqlConn) {
		PQfinish(pgsqlConn);
		pgsqlConn = NULL;
	}
	ast_cli_unregister_multiple(cli_realtime, ARRAY_LEN(cli_realtime));
	ast_config_engine_deregister(&pgsql_engine);
	ast_verb(1, "PostgreSQL RealTime unloaded.\n");

	/* Destroy cached table info */
	AST_LIST_LOCK(&psql_tables);
	while ((table = AST_LIST_REMOVE_HEAD(&psql_tables, list))) {
		destroy_table(table);
	}
	AST_LIST_UNLOCK(&psql_tables);

	/* Unlock so something else can destroy the lock. */
	ast_mutex_unlock(&pgsql_lock);

	return 0;
}

static int reload(void)
{
	parse_config(1);

	return 0;
}

static int parse_config(int is_reload)
{
	struct ast_config *config;
	const char *s;
	struct ast_flags config_flags = { is_reload ? CONFIG_FLAG_FILEUNCHANGED : 0 };

	config = ast_config_load(RES_CONFIG_PGSQL_CONF, config_flags);
	if (config == CONFIG_STATUS_FILEUNCHANGED) {
		return 0;
	}

	if (config == CONFIG_STATUS_FILEMISSING || config == CONFIG_STATUS_FILEINVALID) {
		ast_log(LOG_WARNING, "Unable to load config %s\n", RES_CONFIG_PGSQL_CONF);
		return 0;
	}

	ast_mutex_lock(&pgsql_lock);

	if (pgsqlConn) {
		PQfinish(pgsqlConn);
		pgsqlConn = NULL;
	}

	if (!(s = ast_variable_retrieve(config, "general", "dbuser"))) {
		ast_log(LOG_WARNING,
				"PostgreSQL RealTime: No database user found, using 'asterisk' as default.\n");
		strcpy(dbuser, "asterisk");
	} else {
		ast_copy_string(dbuser, s, sizeof(dbuser));
	}

	if (!(s = ast_variable_retrieve(config, "general", "dbpass"))) {
		ast_log(LOG_WARNING,
				"PostgreSQL RealTime: No database password found, using 'asterisk' as default.\n");
		strcpy(dbpass, "asterisk");
	} else {
		ast_copy_string(dbpass, s, sizeof(dbpass));
	}

	if (!(s = ast_variable_retrieve(config, "general", "dbhost"))) {
		ast_log(LOG_WARNING,
				"PostgreSQL RealTime: No database host found, using localhost via socket.\n");
		dbhost[0] = '\0';
	} else {
		ast_copy_string(dbhost, s, sizeof(dbhost));
	}

	if (!(s = ast_variable_retrieve(config, "general", "dbname"))) {
		ast_log(LOG_WARNING,
				"PostgreSQL RealTime: No database name found, using 'asterisk' as default.\n");
		strcpy(dbname, "asterisk");
	} else {
		ast_copy_string(dbname, s, sizeof(dbname));
	}

	if (!(s = ast_variable_retrieve(config, "general", "dbport"))) {
		ast_log(LOG_WARNING,
				"PostgreSQL RealTime: No database port found, using 5432 as default.\n");
		dbport = 5432;
	} else {
		dbport = atoi(s);
	}

	if (!ast_strlen_zero(dbhost)) {
		/* No socket needed */
	} else if (!(s = ast_variable_retrieve(config, "general", "dbsock"))) {
		ast_log(LOG_WARNING,
				"PostgreSQL RealTime: No database socket found, using '/tmp/.s.PGSQL.%d' as default.\n", dbport);
		strcpy(dbsock, "/tmp");
	} else {
		ast_copy_string(dbsock, s, sizeof(dbsock));
	}

	if (!(s = ast_variable_retrieve(config, "general", "requirements"))) {
		ast_log(LOG_WARNING,
				"PostgreSQL RealTime: no requirements setting found, using 'warn' as default.\n");
		requirements = RQ_WARN;
	} else if (!strcasecmp(s, "createclose")) {
		requirements = RQ_CREATECLOSE;
	} else if (!strcasecmp(s, "createchar")) {
		requirements = RQ_CREATECHAR;
	}

	ast_config_destroy(config);

<<<<<<< HEAD
	if (!ast_strlen_zero(dbhost)) {
		ast_log(LOG_DEBUG, "Postgresql RealTime Host: %s\n", dbhost);
		ast_log(LOG_DEBUG, "Postgresql RealTime Port: %i\n", dbport);
	} else {
		ast_log(LOG_DEBUG, "Postgresql RealTime Socket: %s\n", dbsock);
=======
	if (option_debug) {
		if (!ast_strlen_zero(dbhost)) {
			ast_debug(1, "PostgreSQL RealTime Host: %s\n", dbhost);
			ast_debug(1, "PostgreSQL RealTime Port: %i\n", dbport);
		} else {
			ast_debug(1, "PostgreSQL RealTime Socket: %s\n", dbsock);
		}
		ast_debug(1, "PostgreSQL RealTime User: %s\n", dbuser);
		ast_debug(1, "PostgreSQL RealTime Password: %s\n", dbpass);
		ast_debug(1, "PostgreSQL RealTime DBName: %s\n", dbname);
>>>>>>> 5cf67a7a
	}

	if (!pgsql_reconnect(NULL)) {
		ast_log(LOG_WARNING,
				"PostgreSQL RealTime: Couldn't establish connection. Check debug.\n");
		ast_debug(1, "PostgreSQL RealTime: Cannot Connect: %s\n", PQerrorMessage(pgsqlConn));
	}

	ast_verb(2, "PostgreSQL RealTime reloaded.\n");

	/* Done reloading. Release lock so others can now use driver. */
	ast_mutex_unlock(&pgsql_lock);

	return 1;
}

static int pgsql_reconnect(const char *database)
{
	char my_database[50];

	ast_copy_string(my_database, S_OR(database, dbname), sizeof(my_database));

	/* mutex lock should have been locked before calling this function. */

	if (pgsqlConn && PQstatus(pgsqlConn) != CONNECTION_OK) {
		PQfinish(pgsqlConn);
		pgsqlConn = NULL;
	}

<<<<<<< HEAD
	if ((!pgsqlConn) && (!ast_strlen_zero(dbhost) || !ast_strlen_zero(dbsock)) && !ast_strlen_zero(dbuser) && !ast_strlen_zero(dbpass) && !ast_strlen_zero(my_database)) {
		char *connInfo = NULL;
		unsigned int size = 100 + strlen(dbhost)
			+ strlen(dbuser)
			+ strlen(dbpass)
			+ strlen(my_database);
		
		if (!(connInfo = ast_malloc(size)))
			return 0;
		
		sprintf(connInfo, "host=%s port=%d dbname=%s user=%s password=%s",
					dbhost, dbport, my_database, dbuser, dbpass);
		ast_log(LOG_DEBUG, "%u connInfo=%s\n", size, connInfo);
		pgsqlConn = PQconnectdb(connInfo);
		ast_log(LOG_DEBUG, "%u connInfo=%s\n", size, connInfo);
=======
	/* DB password can legitimately be 0-length */
	if ((!pgsqlConn) && (!ast_strlen_zero(dbhost) || !ast_strlen_zero(dbsock)) && !ast_strlen_zero(dbuser) && !ast_strlen_zero(my_database)) {
		struct ast_str *connInfo = ast_str_create(128);

		ast_str_set(&connInfo, 0, "host=%s port=%d dbname=%s user=%s",
			S_OR(dbhost, dbsock), dbport, my_database, dbuser);
		if (!ast_strlen_zero(dbpass))
			ast_str_append(&connInfo, 0, " password=%s", dbpass);

		ast_debug(1, "%u connInfo=%s\n", (unsigned int)ast_str_size(connInfo), ast_str_buffer(connInfo));
		pgsqlConn = PQconnectdb(ast_str_buffer(connInfo));
		ast_debug(1, "%u connInfo=%s\n", (unsigned int)ast_str_size(connInfo), ast_str_buffer(connInfo));
>>>>>>> 5cf67a7a
		ast_free(connInfo);
		connInfo = NULL;

		ast_debug(1, "pgsqlConn=%p\n", pgsqlConn);
		if (pgsqlConn && PQstatus(pgsqlConn) == CONNECTION_OK) {
			ast_debug(1, "PostgreSQL RealTime: Successfully connected to database.\n");
			connect_time = time(NULL);
			version = PQserverVersion(pgsqlConn);
			return 1;
		} else {
			ast_log(LOG_ERROR,
					"PostgreSQL RealTime: Failed to connect database %s on %s: %s\n",
					my_database, dbhost, PQresultErrorMessage(NULL));
			return 0;
		}
	} else {
		ast_debug(1, "PostgreSQL RealTime: One or more of the parameters in the config does not pass our validity checks.\n");
		return 1;
	}
}

static char *handle_cli_realtime_pgsql_cache(struct ast_cli_entry *e, int cmd, struct ast_cli_args *a)
{
	struct tables *cur;
	int l, which;
	char *ret = NULL;

	switch (cmd) {
	case CLI_INIT:
		e->command = "realtime show pgsql cache";
		e->usage =
			"Usage: realtime show pgsql cache [<table>]\n"
			"       Shows table cache for the PostgreSQL RealTime driver\n";
		return NULL;
	case CLI_GENERATE:
		if (a->argc != 4) {
			return NULL;
		}
		l = strlen(a->word);
		which = 0;
		AST_LIST_LOCK(&psql_tables);
		AST_LIST_TRAVERSE(&psql_tables, cur, list) {
			if (!strncasecmp(a->word, cur->name, l) && ++which > a->n) {
				ret = ast_strdup(cur->name);
				break;
			}
		}
		AST_LIST_UNLOCK(&psql_tables);
		return ret;
	}

<<<<<<< HEAD
	if (pgsqlConn && PQstatus(pgsqlConn) == CONNECTION_OK) {
		if (!ast_strlen_zero(dbhost)) {
			snprintf(status, 255, "Connected to %s@%s, port %d", dbname, dbhost, dbport);
		} else if (!ast_strlen_zero(dbsock)) {
			snprintf(status, 255, "Connected to %s on socket file %s", dbname, dbsock);
		} else {
			snprintf(status, 255, "Connected to %s@%s", dbname, dbhost);
		}

		if (!ast_strlen_zero(dbuser)) {
			snprintf(status2, 99, " with username %s", dbuser);
		}

		if (ctime > 31536000) {
			ast_cli(fd, "%s%s for %d years, %d days, %d hours, %d minutes, %d seconds.\n",
					status, status2, ctime / 31536000, (ctime % 31536000) / 86400,
					(ctime % 86400) / 3600, (ctime % 3600) / 60, ctime % 60);
		} else if (ctime > 86400) {
			ast_cli(fd, "%s%s for %d days, %d hours, %d minutes, %d seconds.\n", status,
					status2, ctime / 86400, (ctime % 86400) / 3600, (ctime % 3600) / 60,
					ctime % 60);
		} else if (ctime > 3600) {
			ast_cli(fd, "%s%s for %d hours, %d minutes, %d seconds.\n", status, status2,
					ctime / 3600, (ctime % 3600) / 60, ctime % 60);
		} else if (ctime > 60) {
			ast_cli(fd, "%s%s for %d minutes, %d seconds.\n", status, status2, ctime / 60,
					ctime % 60);
=======
	if (a->argc == 4) {
		/* List of tables */
		AST_LIST_LOCK(&psql_tables);
		AST_LIST_TRAVERSE(&psql_tables, cur, list) {
			ast_cli(a->fd, "%s\n", cur->name);
		}
		AST_LIST_UNLOCK(&psql_tables);
	} else if (a->argc == 5) {
		/* List of columns */
		if ((cur = find_table(NULL, a->argv[4]))) {
			struct columns *col;
			ast_cli(a->fd, "Columns for Table Cache '%s':\n", a->argv[4]);
			ast_cli(a->fd, "%-20.20s %-20.20s %-3.3s %-8.8s\n", "Name", "Type", "Len", "Nullable");
			AST_LIST_TRAVERSE(&cur->columns, col, list) {
				ast_cli(a->fd, "%-20.20s %-20.20s %3d %-8.8s\n", col->name, col->type, col->len, col->notnull ? "NOT NULL" : "");
			}
			release_table(cur);
>>>>>>> 5cf67a7a
		} else {
			ast_cli(a->fd, "No such table '%s'\n", a->argv[4]);
		}
	}
	return 0;
}

static char *handle_cli_realtime_pgsql_status(struct ast_cli_entry *e, int cmd, struct ast_cli_args *a)
{
	char status[256], credentials[100] = "";
	int ctimesec = time(NULL) - connect_time;

	switch (cmd) {
	case CLI_INIT:
		e->command = "realtime show pgsql status";
		e->usage =
			"Usage: realtime show pgsql status\n"
			"       Shows connection information for the PostgreSQL RealTime driver\n";
		return NULL;
	case CLI_GENERATE:
		return NULL;
	}

	if (a->argc != 4)
		return CLI_SHOWUSAGE;

	if (pgsqlConn && PQstatus(pgsqlConn) == CONNECTION_OK) {
		if (!ast_strlen_zero(dbhost))
			snprintf(status, sizeof(status), "Connected to %s@%s, port %d", dbname, dbhost, dbport);
		else if (!ast_strlen_zero(dbsock))
			snprintf(status, sizeof(status), "Connected to %s on socket file %s", dbname, dbsock);
		else
			snprintf(status, sizeof(status), "Connected to %s@%s", dbname, dbhost);

		if (!ast_strlen_zero(dbuser))
			snprintf(credentials, sizeof(credentials), " with username %s", dbuser);

		if (ctimesec > 31536000)
			ast_cli(a->fd, "%s%s for %d years, %d days, %d hours, %d minutes, %d seconds.\n",
					status, credentials, ctimesec / 31536000, (ctimesec % 31536000) / 86400,
					(ctimesec % 86400) / 3600, (ctimesec % 3600) / 60, ctimesec % 60);
		else if (ctimesec > 86400)
			ast_cli(a->fd, "%s%s for %d days, %d hours, %d minutes, %d seconds.\n", status,
					credentials, ctimesec / 86400, (ctimesec % 86400) / 3600, (ctimesec % 3600) / 60,
					ctimesec % 60);
		else if (ctimesec > 3600)
			ast_cli(a->fd, "%s%s for %d hours, %d minutes, %d seconds.\n", status, credentials,
					ctimesec / 3600, (ctimesec % 3600) / 60, ctimesec % 60);
		else if (ctimesec > 60)
			ast_cli(a->fd, "%s%s for %d minutes, %d seconds.\n", status, credentials, ctimesec / 60,
					ctimesec % 60);
		else
			ast_cli(a->fd, "%s%s for %d seconds.\n", status, credentials, ctimesec);

		return CLI_SUCCESS;
	} else {
		return CLI_FAILURE;
	}
}

/* needs usecount semantics defined */
<<<<<<< HEAD
AST_MODULE_INFO(ASTERISK_GPL_KEY, AST_MODFLAG_DEFAULT, "PostgreSQL RealTime Configuration Driver",
=======
AST_MODULE_INFO(ASTERISK_GPL_KEY, AST_MODFLAG_LOAD_ORDER, "PostgreSQL RealTime Configuration Driver",
>>>>>>> 5cf67a7a
		.load = load_module,
		.unload = unload_module,
		.reload = reload,
		.load_pri = AST_MODPRI_REALTIME_DRIVER,
	       );<|MERGE_RESOLUTION|>--- conflicted
+++ resolved
@@ -3,11 +3,7 @@
  *
  * Copyright (C) 1999-2010, Digium, Inc.
  *
-<<<<<<< HEAD
- * Manuel Guesdon <mguesdon@oxymium.net> - Postgresql RealTime Driver Author/Adaptor
-=======
  * Manuel Guesdon <mguesdon@oxymium.net> - PostgreSQL RealTime Driver Author/Adaptor
->>>>>>> 5cf67a7a
  * Mark Spencer <markster@digium.com>  - Asterisk Author
  * Matthew Boehm <mboehm@cytelcom.com> - MySQL RealTime Driver Author
  *
@@ -99,44 +95,6 @@
 	AST_CLI_DEFINE(handle_cli_realtime_pgsql_cache, "Shows cached tables within the PostgreSQL realtime driver"),
 };
 
-<<<<<<< HEAD
-static char *encode_chunk(const char *chunk, char *buf, size_t len)
-{
-	char *cptr = buf;
-	for (; *chunk && cptr < buf + len; chunk++) {
-		if (strchr(";^", *chunk)) {
-			snprintf(cptr, buf + len - cptr, "^%02hhX", *chunk);
-			cptr += 3;
-		} else {
-			*cptr++ = *chunk;
-		}
-	}
-	if (cptr < buf + len) {
-		*cptr = '\0';
-	} else {
-		buf[len - 1] = '\0';
-	}
-	return buf;
-}
-
-static char *decode_chunk(char *chunk)
-{
-	char *orig = chunk;
-	for (; *chunk; chunk++) {
-		if (*chunk == '^' && strchr("0123456789ABCDEFabcdef", chunk[1]) && strchr("0123456789ABCDEFabcdef", chunk[2])) {
-			sscanf(chunk + 1, "%02hhX", chunk);
-			memmove(chunk + 1, chunk + 3, strlen(chunk + 3) + 1);
-		}
-	}
-	return orig;
-}
-
-static struct ast_variable *realtime_pgsql(const char *database, const char *table, va_list ap)
-{
-	PGresult *result = NULL;
-	int num_rows = 0, pgerror;
-	char sql[256], escapebuf[2049], semibuf[1024];
-=======
 #define ESCAPE_STRING(buffer, stringname) \
 	do { \
 		int len = strlen(stringname); \
@@ -353,7 +311,6 @@
 	int num_rows = 0, pgresult;
 	struct ast_str *sql = ast_str_thread_get(&sql_buf, 100);
 	struct ast_str *escapebuf = ast_str_thread_get(&escapebuf_buf, 100);
->>>>>>> 5cf67a7a
 	char *stringp;
 	char *chunk;
 	char *op;
@@ -388,17 +345,6 @@
 	   If there is only 1 set, then we have our query. Otherwise, loop thru the list and concat */
 	op = strchr(newparam, ' ') ? "" : " =";
 
-<<<<<<< HEAD
-	PQescapeStringConn(pgsqlConn, escapebuf, encode_chunk(newval, semibuf, sizeof(semibuf)), (sizeof(escapebuf) - 1) / 2, &pgerror);
-	if (pgerror) {
-		ast_log(LOG_ERROR, "Postgres detected invalid input: '%s'\n", newval);
-		va_end(ap);
-		return NULL;
-	}
-
-	snprintf(sql, sizeof(sql), "SELECT * FROM %s WHERE %s%s '%s'", table, newparam, op,
-			 escapebuf);
-=======
 	ESCAPE_STRING(escapebuf, newval);
 	if (pgresult) {
 		ast_log(LOG_ERROR, "Postgres detected invalid input: '%s'\n", newval);
@@ -406,7 +352,6 @@
 	}
 
 	ast_str_set(&sql, 0, "SELECT * FROM %s WHERE %s%s '%s'", tablename, newparam, op, ast_str_buffer(escapebuf));
->>>>>>> 5cf67a7a
 	while ((newparam = va_arg(ap, const char *))) {
 		newval = va_arg(ap, const char *);
 		if (!strchr(newparam, ' '))
@@ -414,17 +359,6 @@
 		else
 			op = "";
 
-<<<<<<< HEAD
-		PQescapeStringConn(pgsqlConn, escapebuf, encode_chunk(newval, semibuf, sizeof(semibuf)), (sizeof(escapebuf) - 1) / 2, &pgerror);
-		if (pgerror) {
-			ast_log(LOG_ERROR, "Postgres detected invalid input: '%s'\n", newval);
-			va_end(ap);
-			return NULL;
-		}
-
-		snprintf(sql + strlen(sql), sizeof(sql) - strlen(sql), " AND %s%s '%s'", newparam,
-				 op, escapebuf);
-=======
 		ESCAPE_STRING(escapebuf, newval);
 		if (pgresult) {
 			ast_log(LOG_ERROR, "Postgres detected invalid input: '%s'\n", newval);
@@ -432,7 +366,6 @@
 		}
 
 		ast_str_append(&sql, 0, " AND %s%s '%s'", newparam, op, ast_str_buffer(escapebuf));
->>>>>>> 5cf67a7a
 	}
 
 	/* We now have our complete statement; Lets connect to the server and execute it. */
@@ -465,11 +398,7 @@
 		}
 	}
 
-<<<<<<< HEAD
-	ast_log(LOG_DEBUG, "Postgresql RealTime: Result=%p Query: %s\n", result, sql);
-=======
 	ast_debug(1, "PostgreSQL RealTime: Result=%p Query: %s\n", result, ast_str_buffer(sql));
->>>>>>> 5cf67a7a
 
 	if ((num_rows = PQntuples(result)) > 0) {
 		int i = 0;
@@ -491,11 +420,7 @@
 				stringp = PQgetvalue(result, rowIndex, i);
 				while (stringp) {
 					chunk = strsep(&stringp, ";");
-<<<<<<< HEAD
-					if (chunk && !ast_strlen_zero(decode_chunk(ast_strip(chunk)))) {
-=======
 					if (chunk && !ast_strlen_zero(ast_realtime_decode_chunk(ast_strip(chunk)))) {
->>>>>>> 5cf67a7a
 						if (prev) {
 							prev->next = ast_variable_new(fieldnames[i], chunk, "");
 							if (prev->next) {
@@ -510,11 +435,7 @@
 		}
 		ast_free(fieldnames);
 	} else {
-<<<<<<< HEAD
-		ast_log(LOG_DEBUG, "Postgresql RealTime: Could not find any rows in table %s.\n", table);
-=======
 		ast_debug(1, "Postgresql RealTime: Could not find any rows in table %s@%s.\n", tablename, database);
->>>>>>> 5cf67a7a
 	}
 
 	PQclear(result);
@@ -526,14 +447,9 @@
 static struct ast_config *realtime_multi_pgsql(const char *database, const char *table, va_list ap)
 {
 	PGresult *result = NULL;
-<<<<<<< HEAD
-	int num_rows = 0, pgerror;
-	char sql[256], escapebuf[2049], semibuf[1024];
-=======
 	int num_rows = 0, pgresult;
 	struct ast_str *sql = ast_str_thread_get(&sql_buf, 100);
 	struct ast_str *escapebuf = ast_str_thread_get(&escapebuf_buf, 100);
->>>>>>> 5cf67a7a
 	const char *initfield = NULL;
 	char *stringp;
 	char *chunk;
@@ -584,17 +500,6 @@
 	else
 		op = "";
 
-<<<<<<< HEAD
-	PQescapeStringConn(pgsqlConn, escapebuf, encode_chunk(newval, semibuf, sizeof(semibuf)), (sizeof(escapebuf) - 1) / 2, &pgerror);
-	if (pgerror) {
-		ast_log(LOG_ERROR, "Postgres detected invalid input: '%s'\n", newval);
-		va_end(ap);
-		return NULL;
-	}
-
-	snprintf(sql, sizeof(sql), "SELECT * FROM %s WHERE %s%s '%s'", table, newparam, op,
-			 escapebuf);
-=======
 	ESCAPE_STRING(escapebuf, newval);
 	if (pgresult) {
 		ast_log(LOG_ERROR, "Postgres detected invalid input: '%s'\n", newval);
@@ -603,7 +508,6 @@
 	}
 
 	ast_str_set(&sql, 0, "SELECT * FROM %s WHERE %s%s '%s'", table, newparam, op, ast_str_buffer(escapebuf));
->>>>>>> 5cf67a7a
 	while ((newparam = va_arg(ap, const char *))) {
 		newval = va_arg(ap, const char *);
 		if (!strchr(newparam, ' '))
@@ -611,17 +515,6 @@
 		else
 			op = "";
 
-<<<<<<< HEAD
-		PQescapeStringConn(pgsqlConn, escapebuf, encode_chunk(newval, semibuf, sizeof(semibuf)), (sizeof(escapebuf) - 1) / 2, &pgerror);
-		if (pgerror) {
-			ast_log(LOG_ERROR, "Postgres detected invalid input: '%s'\n", newval);
-			va_end(ap);
-			return NULL;
-		}
-
-		snprintf(sql + strlen(sql), sizeof(sql) - strlen(sql), " AND %s%s '%s'", newparam,
-				 op, escapebuf);
-=======
 		ESCAPE_STRING(escapebuf, newval);
 		if (pgresult) {
 			ast_log(LOG_ERROR, "Postgres detected invalid input: '%s'\n", newval);
@@ -630,7 +523,6 @@
 		}
 
 		ast_str_append(&sql, 0, " AND %s%s '%s'", newparam, op, ast_str_buffer(escapebuf));
->>>>>>> 5cf67a7a
 	}
 
 	if (initfield) {
@@ -698,11 +590,7 @@
 				stringp = PQgetvalue(result, rowIndex, i);
 				while (stringp) {
 					chunk = strsep(&stringp, ";");
-<<<<<<< HEAD
-					if (chunk && !ast_strlen_zero(decode_chunk(ast_strip(chunk)))) {
-=======
 					if (chunk && !ast_strlen_zero(ast_realtime_decode_chunk(ast_strip(chunk)))) {
->>>>>>> 5cf67a7a
 						if (initfield && !strcmp(initfield, fieldnames[i])) {
 							ast_category_rename(cat, chunk);
 						}
@@ -715,12 +603,7 @@
 		}
 		ast_free(fieldnames);
 	} else {
-<<<<<<< HEAD
-		ast_log(LOG_DEBUG,
-				"Postgresql RealTime: Could not find any rows in table %s.\n", table);
-=======
 		ast_debug(1, "PostgreSQL RealTime: Could not find any rows in table %s.\n", table);
->>>>>>> 5cf67a7a
 	}
 
 	PQclear(result);
@@ -733,12 +616,7 @@
 						const char *lookup, va_list ap)
 {
 	PGresult *result = NULL;
-<<<<<<< HEAD
-	int numrows = 0, pgerror;
-	char sql[256], escapebuf[2049], semibuf[1024];
-=======
 	int numrows = 0, pgresult;
->>>>>>> 5cf67a7a
 	const char *newparam, *newval;
 	struct ast_str *sql = ast_str_thread_get(&sql_buf, 100);
 	struct ast_str *escapebuf = ast_str_thread_get(&escapebuf_buf, 100);
@@ -791,15 +669,6 @@
 	/* Create the first part of the query using the first parameter/value pairs we just extracted
 	   If there is only 1 set, then we have our query. Otherwise, loop thru the list and concat */
 
-<<<<<<< HEAD
-	PQescapeStringConn(pgsqlConn, escapebuf, encode_chunk(newval, semibuf, sizeof(semibuf)), (sizeof(escapebuf) - 1) / 2, &pgerror);
-	if (pgerror) {
-		ast_log(LOG_ERROR, "Postgres detected invalid input: '%s'\n", newval);
-		va_end(ap);
-		return -1;
-	}
-	snprintf(sql, sizeof(sql), "UPDATE %s SET %s = '%s'", table, newparam, escapebuf);
-=======
 	ESCAPE_STRING(escapebuf, newval);
 	if (pgresult) {
 		ast_log(LOG_ERROR, "Postgres detected invalid input: '%s'\n", newval);
@@ -807,34 +676,10 @@
 		return -1;
 	}
 	ast_str_set(&sql, 0, "UPDATE %s SET %s = '%s'", tablename, newparam, ast_str_buffer(escapebuf));
->>>>>>> 5cf67a7a
 
 	while ((newparam = va_arg(ap, const char *))) {
 		newval = va_arg(ap, const char *);
 
-<<<<<<< HEAD
-		PQescapeStringConn(pgsqlConn, escapebuf, encode_chunk(newval, semibuf, sizeof(semibuf)), (sizeof(escapebuf) - 1) / 2, &pgerror);
-		if (pgerror) {
-			ast_log(LOG_ERROR, "Postgres detected invalid input: '%s'\n", newval);
-			va_end(ap);
-			return -1;
-		}
-
-		snprintf(sql + strlen(sql), sizeof(sql) - strlen(sql), ", %s = '%s'", newparam,
-				 escapebuf);
-	}
-	va_end(ap);
-
-	PQescapeStringConn(pgsqlConn, escapebuf, lookup, (sizeof(escapebuf) - 1) / 2, &pgerror);
-	if (pgerror) {
-		ast_log(LOG_ERROR, "Postgres detected invalid input: '%s'\n", lookup);
-		va_end(ap);
-		return -1;
-	}
-
-	snprintf(sql + strlen(sql), sizeof(sql) - strlen(sql), " WHERE %s = '%s'", keyfield,
-			 escapebuf);
-=======
 		if (!find_column(table, newparam)) {
 			ast_log(LOG_NOTICE, "Attempted to update column '%s' in table '%s', but column does not exist!\n", newparam, tablename);
 			continue;
@@ -858,7 +703,6 @@
 	}
 
 	ast_str_append(&sql, 0, " WHERE %s = '%s'", keyfield, ast_str_buffer(escapebuf));
->>>>>>> 5cf67a7a
 
 	ast_debug(1, "PostgreSQL RealTime: Update SQL: %s\n", ast_str_buffer(sql));
 
@@ -1250,15 +1094,8 @@
 	long num_rows;
 	struct ast_variable *new_v;
 	struct ast_category *cur_cat = NULL;
-<<<<<<< HEAD
-	char sqlbuf[1024] = "";
-	char *sql = sqlbuf;
-	size_t sqlleft = sizeof(sqlbuf);
-	char last[80] = "";
-=======
 	struct ast_str *sql = ast_str_thread_get(&sql_buf, 100);
 	char last[80];
->>>>>>> 5cf67a7a
 	int last_cat_metric = 0;
 
 	last[0] = '\0';
@@ -1274,19 +1111,11 @@
 		return NULL;
 	}
 
-<<<<<<< HEAD
-	ast_build_string(&sql, &sqlleft, "SELECT category, var_name, var_val, cat_metric FROM %s ", table);
-	ast_build_string(&sql, &sqlleft, "WHERE filename='%s' and commented=0", file);
-	ast_build_string(&sql, &sqlleft, "ORDER BY cat_metric DESC, var_metric ASC, category, var_name ");
-
-	ast_log(LOG_DEBUG, "Postgresql RealTime: Static SQL: %s\n", sqlbuf);
-=======
 	ast_str_set(&sql, 0, "SELECT category, var_name, var_val, cat_metric FROM %s "
 			"WHERE filename='%s' and commented=0"
 			"ORDER BY cat_metric DESC, var_metric ASC, category, var_name ", table, file);
 
 	ast_debug(1, "PostgreSQL RealTime: Static SQL: %s\n", ast_str_buffer(sql));
->>>>>>> 5cf67a7a
 
 	/* We now have our complete statement; Lets connect to the server and execute it. */
 	ast_mutex_lock(&pgsql_lock);
@@ -1295,11 +1124,7 @@
 		return NULL;
 	}
 
-<<<<<<< HEAD
-	if (!(result = PQexec(pgsqlConn, sqlbuf))) {
-=======
 	if (!(result = PQexec(pgsqlConn, ast_str_buffer(sql)))) {
->>>>>>> 5cf67a7a
 		ast_log(LOG_WARNING,
 				"PostgreSQL RealTime: Failed to query '%s@%s'. Check debug for more info.\n", table, database);
 		ast_debug(1, "PostgreSQL RealTime: Query: %s\n", ast_str_buffer(sql));
@@ -1323,15 +1148,9 @@
 
 	if ((num_rows = PQntuples(result)) > 0) {
 		int rowIndex = 0;
-<<<<<<< HEAD
-
-		ast_log(LOG_DEBUG, "Postgresql RealTime: Found %ld rows.\n", num_rows);
-
-=======
 
 		ast_debug(1, "PostgreSQL RealTime: Found %ld rows.\n", num_rows);
 
->>>>>>> 5cf67a7a
 		for (rowIndex = 0; rowIndex < num_rows; rowIndex++) {
 			char *field_category = PQgetvalue(result, rowIndex, 0);
 			char *field_var_name = PQgetvalue(result, rowIndex, 1);
@@ -1676,13 +1495,6 @@
 
 	ast_config_destroy(config);
 
-<<<<<<< HEAD
-	if (!ast_strlen_zero(dbhost)) {
-		ast_log(LOG_DEBUG, "Postgresql RealTime Host: %s\n", dbhost);
-		ast_log(LOG_DEBUG, "Postgresql RealTime Port: %i\n", dbport);
-	} else {
-		ast_log(LOG_DEBUG, "Postgresql RealTime Socket: %s\n", dbsock);
-=======
 	if (option_debug) {
 		if (!ast_strlen_zero(dbhost)) {
 			ast_debug(1, "PostgreSQL RealTime Host: %s\n", dbhost);
@@ -1693,7 +1505,6 @@
 		ast_debug(1, "PostgreSQL RealTime User: %s\n", dbuser);
 		ast_debug(1, "PostgreSQL RealTime Password: %s\n", dbpass);
 		ast_debug(1, "PostgreSQL RealTime DBName: %s\n", dbname);
->>>>>>> 5cf67a7a
 	}
 
 	if (!pgsql_reconnect(NULL)) {
@@ -1723,23 +1534,6 @@
 		pgsqlConn = NULL;
 	}
 
-<<<<<<< HEAD
-	if ((!pgsqlConn) && (!ast_strlen_zero(dbhost) || !ast_strlen_zero(dbsock)) && !ast_strlen_zero(dbuser) && !ast_strlen_zero(dbpass) && !ast_strlen_zero(my_database)) {
-		char *connInfo = NULL;
-		unsigned int size = 100 + strlen(dbhost)
-			+ strlen(dbuser)
-			+ strlen(dbpass)
-			+ strlen(my_database);
-		
-		if (!(connInfo = ast_malloc(size)))
-			return 0;
-		
-		sprintf(connInfo, "host=%s port=%d dbname=%s user=%s password=%s",
-					dbhost, dbport, my_database, dbuser, dbpass);
-		ast_log(LOG_DEBUG, "%u connInfo=%s\n", size, connInfo);
-		pgsqlConn = PQconnectdb(connInfo);
-		ast_log(LOG_DEBUG, "%u connInfo=%s\n", size, connInfo);
-=======
 	/* DB password can legitimately be 0-length */
 	if ((!pgsqlConn) && (!ast_strlen_zero(dbhost) || !ast_strlen_zero(dbsock)) && !ast_strlen_zero(dbuser) && !ast_strlen_zero(my_database)) {
 		struct ast_str *connInfo = ast_str_create(128);
@@ -1752,7 +1546,6 @@
 		ast_debug(1, "%u connInfo=%s\n", (unsigned int)ast_str_size(connInfo), ast_str_buffer(connInfo));
 		pgsqlConn = PQconnectdb(ast_str_buffer(connInfo));
 		ast_debug(1, "%u connInfo=%s\n", (unsigned int)ast_str_size(connInfo), ast_str_buffer(connInfo));
->>>>>>> 5cf67a7a
 		ast_free(connInfo);
 		connInfo = NULL;
 
@@ -1804,35 +1597,6 @@
 		return ret;
 	}
 
-<<<<<<< HEAD
-	if (pgsqlConn && PQstatus(pgsqlConn) == CONNECTION_OK) {
-		if (!ast_strlen_zero(dbhost)) {
-			snprintf(status, 255, "Connected to %s@%s, port %d", dbname, dbhost, dbport);
-		} else if (!ast_strlen_zero(dbsock)) {
-			snprintf(status, 255, "Connected to %s on socket file %s", dbname, dbsock);
-		} else {
-			snprintf(status, 255, "Connected to %s@%s", dbname, dbhost);
-		}
-
-		if (!ast_strlen_zero(dbuser)) {
-			snprintf(status2, 99, " with username %s", dbuser);
-		}
-
-		if (ctime > 31536000) {
-			ast_cli(fd, "%s%s for %d years, %d days, %d hours, %d minutes, %d seconds.\n",
-					status, status2, ctime / 31536000, (ctime % 31536000) / 86400,
-					(ctime % 86400) / 3600, (ctime % 3600) / 60, ctime % 60);
-		} else if (ctime > 86400) {
-			ast_cli(fd, "%s%s for %d days, %d hours, %d minutes, %d seconds.\n", status,
-					status2, ctime / 86400, (ctime % 86400) / 3600, (ctime % 3600) / 60,
-					ctime % 60);
-		} else if (ctime > 3600) {
-			ast_cli(fd, "%s%s for %d hours, %d minutes, %d seconds.\n", status, status2,
-					ctime / 3600, (ctime % 3600) / 60, ctime % 60);
-		} else if (ctime > 60) {
-			ast_cli(fd, "%s%s for %d minutes, %d seconds.\n", status, status2, ctime / 60,
-					ctime % 60);
-=======
 	if (a->argc == 4) {
 		/* List of tables */
 		AST_LIST_LOCK(&psql_tables);
@@ -1850,7 +1614,6 @@
 				ast_cli(a->fd, "%-20.20s %-20.20s %3d %-8.8s\n", col->name, col->type, col->len, col->notnull ? "NOT NULL" : "");
 			}
 			release_table(cur);
->>>>>>> 5cf67a7a
 		} else {
 			ast_cli(a->fd, "No such table '%s'\n", a->argv[4]);
 		}
@@ -1912,11 +1675,7 @@
 }
 
 /* needs usecount semantics defined */
-<<<<<<< HEAD
-AST_MODULE_INFO(ASTERISK_GPL_KEY, AST_MODFLAG_DEFAULT, "PostgreSQL RealTime Configuration Driver",
-=======
 AST_MODULE_INFO(ASTERISK_GPL_KEY, AST_MODFLAG_LOAD_ORDER, "PostgreSQL RealTime Configuration Driver",
->>>>>>> 5cf67a7a
 		.load = load_module,
 		.unload = unload_module,
 		.reload = reload,

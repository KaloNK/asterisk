/*
 * Copyright (C) 2006 Voop as
 * Thorsten Lockert <tholo@voop.as>
 *
 * This program is free software, distributed under the terms of
 * the GNU General Public License Version 2. See the LICENSE file
 * at the top of the source tree.
 */

/*! \file
 *
 * \brief SNMP Agent / SubAgent support for Asterisk
 *
 * \author Thorsten Lockert <tholo@voop.as>
 */

/*** MODULEINFO
	<support_level>extended</support_level>
 ***/

#include "asterisk.h"

ASTERISK_FILE_VERSION(__FILE__, "$Revision$")

/*
 * There is some collision collision between netsmp and asterisk names,
 * causing build under AST_DEVMODE to fail.
 *
 * The following PACKAGE_* macros are one place.
 * Also netsnmp has an improper check for HAVE_DMALLOC_H, using
 *    #if HAVE_DMALLOC_H   instead of #ifdef HAVE_DMALLOC_H
 * As a countermeasure we define it to 0, however this will fail
 * when the proper check is implemented.
 */
#ifdef PACKAGE_NAME
#undef PACKAGE_NAME
#endif
#ifdef PACKAGE_BUGREPORT
#undef PACKAGE_BUGREPORT
#endif
#ifdef PACKAGE_STRING
#undef PACKAGE_STRING
#endif
#ifdef PACKAGE_TARNAME
#undef PACKAGE_TARNAME
#endif
#ifdef PACKAGE_VERSION
#undef PACKAGE_VERSION
#endif
#ifndef HAVE_DMALLOC_H
#define HAVE_DMALLOC_H 0	/* XXX we shouldn't do this */
#endif

#if defined(__OpenBSD__)
/*
 * OpenBSD uses old "legacy" cc which has a rather pedantic builtin preprocessor.
 * Using a macro which is not #defined throws an error.
 */
#define __NetBSD_Version__ 0
#endif

#include <net-snmp/net-snmp-config.h>
#include <net-snmp/net-snmp-includes.h>
#include <net-snmp/agent/net-snmp-agent-includes.h>

#include "asterisk/paths.h"	/* need ast_config_AST_SOCKET */
#include "asterisk/channel.h"
#include "asterisk/logger.h"
#include "asterisk/options.h"
#include "asterisk/indications.h"
#include "asterisk/ast_version.h"
#include "asterisk/pbx.h"

/* Colission between Net-SNMP and Asterisk */
#define unload_module ast_unload_module
#include "asterisk/module.h"
#undef unload_module

#include "agent.h"

/* Helper functions in Net-SNMP, header file not installed by default */
int header_generic(struct variable *, oid *, size_t *, int, size_t *, WriteMethod **);
int header_simple_table(struct variable *, oid *, size_t *, int, size_t *, WriteMethod **, int);
int register_sysORTable(oid *, size_t, const char *);
int unregister_sysORTable(oid *, size_t);

/* Forward declaration */
static void init_asterisk_mib(void);

/*
 * Anchor for all the Asterisk MIB values
 */
static oid asterisk_oid[] = { 1, 3, 6, 1, 4, 1, 22736, 1 };

/*
 * MIB values -- these correspond to values in the Asterisk MIB,
 * and MUST be kept in sync with the MIB for things to work as
 * expected.
 */
#define ASTVERSION				1
#define		ASTVERSTRING			1
#define		ASTVERTAG				2

#define	ASTCONFIGURATION		2
#define		ASTCONFUPTIME			1
#define		ASTCONFRELOADTIME		2
#define		ASTCONFPID				3
#define		ASTCONFSOCKET			4
#define		ASTCONFACTIVECALLS	5
#define		ASTCONFPROCESSEDCALLS   6

#define	ASTMODULES				3
#define		ASTMODCOUNT				1

#define	ASTINDICATIONS			4
#define		ASTINDCOUNT				1
#define		ASTINDCURRENT			2

#define		ASTINDTABLE				3
#define			ASTINDINDEX				1
#define			ASTINDCOUNTRY			2
#define			ASTINDALIAS				3
#define			ASTINDDESCRIPTION		4

#define	ASTCHANNELS				5
#define		ASTCHANCOUNT			1

#define		ASTCHANTABLE			2
#define			ASTCHANINDEX			1
#define			ASTCHANNAME				2
#define			ASTCHANLANGUAGE			3
#define			ASTCHANTYPE				4
#define			ASTCHANMUSICCLASS		5
#define			ASTCHANBRIDGE			6
#define			ASTCHANMASQ				7
#define			ASTCHANMASQR			8
#define			ASTCHANWHENHANGUP		9
#define			ASTCHANAPP				10
#define			ASTCHANDATA				11
#define			ASTCHANCONTEXT			12
#define			ASTCHANMACROCONTEXT		13
#define			ASTCHANMACROEXTEN		14
#define			ASTCHANMACROPRI			15
#define			ASTCHANEXTEN			16
#define			ASTCHANPRI				17
#define			ASTCHANACCOUNTCODE		18
#define			ASTCHANFORWARDTO		19
#define			ASTCHANUNIQUEID			20
#define			ASTCHANCALLGROUP		21
#define			ASTCHANPICKUPGROUP		22
#define			ASTCHANSTATE			23
#define			ASTCHANMUTED			24
#define			ASTCHANRINGS			25
#define			ASTCHANCIDDNID			26
#define			ASTCHANCIDNUM			27
#define			ASTCHANCIDNAME			28
#define			ASTCHANCIDANI			29
#define			ASTCHANCIDRDNIS			30
#define			ASTCHANCIDPRES			31
#define			ASTCHANCIDANI2			32
#define			ASTCHANCIDTON			33
#define			ASTCHANCIDTNS			34
#define			ASTCHANAMAFLAGS			35
#define			ASTCHANADSI				36
#define			ASTCHANTONEZONE			37
#define			ASTCHANHANGUPCAUSE		38
#define			ASTCHANVARIABLES		39
#define			ASTCHANFLAGS			40
#define			ASTCHANTRANSFERCAP		41

#define		ASTCHANTYPECOUNT		3

#define		ASTCHANTYPETABLE		4
#define			ASTCHANTYPEINDEX		1
#define			ASTCHANTYPENAME			2
#define			ASTCHANTYPEDESC			3
#define			ASTCHANTYPEDEVSTATE		4
#define			ASTCHANTYPEINDICATIONS	5
#define			ASTCHANTYPETRANSFER		6
#define			ASTCHANTYPECHANNELS		7

#define		ASTCHANSCALARS			5
#define			ASTCHANBRIDGECOUNT		1

void *agent_thread(void *arg)
{
	ast_verb(2, "Starting %sAgent\n", res_snmp_agentx_subagent ? "Sub" : "");

	snmp_enable_stderrlog();

	if (res_snmp_agentx_subagent)
		netsnmp_ds_set_boolean(NETSNMP_DS_APPLICATION_ID,
							   NETSNMP_DS_AGENT_ROLE,
							   1);

	init_agent("asterisk");

	init_asterisk_mib();

	init_snmp("asterisk");

	if (!res_snmp_agentx_subagent)
		init_master_agent();

	while (res_snmp_dont_stop)
		agent_check_and_process(1);

	snmp_shutdown("asterisk");

	ast_verb(2, "Terminating %sAgent\n", res_snmp_agentx_subagent ? "Sub" : "");

	return NULL;
}

static u_char *
ast_var_channels(struct variable *vp, oid *name, size_t *length,
				 int exact, size_t *var_len, WriteMethod **write_method)
{
	static unsigned long long_ret;

	if (header_generic(vp, name, length, exact, var_len, write_method))
		return NULL;

	if (vp->magic != ASTCHANCOUNT)
		return NULL;

	long_ret = ast_active_channels();

	return (u_char *)&long_ret;
}

static u_char *ast_var_channels_table(struct variable *vp, oid *name, size_t *length,
									int exact, size_t *var_len, WriteMethod **write_method)
{
	static unsigned long long_ret;
	static u_char bits_ret[2];
	static char string_ret[256];
	struct ast_channel *chan, *bridge;
	struct timeval tval;
	u_char *ret = NULL;
	int i, bit;
	struct ast_str *out = ast_str_alloca(2048);
	struct ast_channel_iterator *iter;

	if (header_simple_table(vp, name, length, exact, var_len, write_method, ast_active_channels()))
		return NULL;

	i = name[*length - 1] - 1;

	if (!(iter = ast_channel_iterator_all_new())) {
		return NULL;
	}

	while ((chan = ast_channel_iterator_next(iter)) && i) {
		ast_channel_unref(chan);
		i--;
	}

	iter = ast_channel_iterator_destroy(iter);

	if (chan == NULL) {
		return NULL;
	}

	*var_len = sizeof(long_ret);

	ast_channel_lock(chan);

	switch (vp->magic) {
	case ASTCHANINDEX:
		long_ret = name[*length - 1];
		ret = (u_char *)&long_ret;
		break;
	case ASTCHANNAME:
		if (!ast_strlen_zero(chan->name)) {
			strncpy(string_ret, chan->name, sizeof(string_ret));
			string_ret[sizeof(string_ret) - 1] = '\0';
			*var_len = strlen(string_ret);
			ret = (u_char *)string_ret;
		}
		break;
	case ASTCHANLANGUAGE:
		if (!ast_strlen_zero(chan->language)) {
			strncpy(string_ret, chan->language, sizeof(string_ret));
			string_ret[sizeof(string_ret) - 1] = '\0';
			*var_len = strlen(string_ret);
			ret = (u_char *)string_ret;
		}
		break;
	case ASTCHANTYPE:
		strncpy(string_ret, chan->tech->type, sizeof(string_ret));
		string_ret[sizeof(string_ret) - 1] = '\0';
		*var_len = strlen(string_ret);
		ret = (u_char *)string_ret;
		break;
	case ASTCHANMUSICCLASS:
		if (!ast_strlen_zero(chan->musicclass)) {
			strncpy(string_ret, chan->musicclass, sizeof(string_ret));
			string_ret[sizeof(string_ret) - 1] = '\0';
			*var_len = strlen(string_ret);
			ret = (u_char *)string_ret;
		}
		break;
	case ASTCHANBRIDGE:
		if ((bridge = ast_bridged_channel(chan)) != NULL) {
			strncpy(string_ret, bridge->name, sizeof(string_ret));
			string_ret[sizeof(string_ret) - 1] = '\0';
			*var_len = strlen(string_ret);
			ret = (u_char *)string_ret;
		}
		break;
	case ASTCHANMASQ:
		if (chan->masq && !ast_strlen_zero(chan->masq->name)) {
			strncpy(string_ret, chan->masq->name, sizeof(string_ret));
			string_ret[sizeof(string_ret) - 1] = '\0';
			*var_len = strlen(string_ret);
			ret = (u_char *)string_ret;
		}
		break;
	case ASTCHANMASQR:
		if (chan->masqr && !ast_strlen_zero(chan->masqr->name)) {
			strncpy(string_ret, chan->masqr->name, sizeof(string_ret));
			string_ret[sizeof(string_ret) - 1] = '\0';
			*var_len = strlen(string_ret);
			ret = (u_char *)string_ret;
		}
		break;
	case ASTCHANWHENHANGUP:
		if (!ast_tvzero(chan->whentohangup)) {
			gettimeofday(&tval, NULL);
			long_ret = difftime(chan->whentohangup.tv_sec, tval.tv_sec) * 100 - tval.tv_usec / 10000;
			ret= (u_char *)&long_ret;
		}
		break;
	case ASTCHANAPP:
		if (chan->appl) {
			strncpy(string_ret, chan->appl, sizeof(string_ret));
			string_ret[sizeof(string_ret) - 1] = '\0';
			*var_len = strlen(string_ret);
			ret = (u_char *)string_ret;
		}
		break;
	case ASTCHANDATA:
		if (chan->data) {
			strncpy(string_ret, chan->data, sizeof(string_ret));
			string_ret[sizeof(string_ret) - 1] = '\0';
			*var_len = strlen(string_ret);
			ret = (u_char *)string_ret;
		}
		break;
	case ASTCHANCONTEXT:
		strncpy(string_ret, chan->context, sizeof(string_ret));
		string_ret[sizeof(string_ret) - 1] = '\0';
		*var_len = strlen(string_ret);
		ret = (u_char *)string_ret;
		break;
	case ASTCHANMACROCONTEXT:
		strncpy(string_ret, chan->macrocontext, sizeof(string_ret));
		string_ret[sizeof(string_ret) - 1] = '\0';
		*var_len = strlen(string_ret);
		ret = (u_char *)string_ret;
		break;
	case ASTCHANMACROEXTEN:
		strncpy(string_ret, chan->macroexten, sizeof(string_ret));
		string_ret[sizeof(string_ret) - 1] = '\0';
		*var_len = strlen(string_ret);
		ret = (u_char *)string_ret;
		break;
	case ASTCHANMACROPRI:
		long_ret = chan->macropriority;
		ret = (u_char *)&long_ret;
		break;
	case ASTCHANEXTEN:
		strncpy(string_ret, chan->exten, sizeof(string_ret));
		string_ret[sizeof(string_ret) - 1] = '\0';
		*var_len = strlen(string_ret);
		ret = (u_char *)string_ret;
		break;
	case ASTCHANPRI:
		long_ret = chan->priority;
		ret = (u_char *)&long_ret;
		break;
	case ASTCHANACCOUNTCODE:
		if (!ast_strlen_zero(chan->accountcode)) {
			strncpy(string_ret, chan->accountcode, sizeof(string_ret));
			string_ret[sizeof(string_ret) - 1] = '\0';
			*var_len = strlen(string_ret);
			ret = (u_char *)string_ret;
		}
		break;
	case ASTCHANFORWARDTO:
		if (!ast_strlen_zero(chan->call_forward)) {
			strncpy(string_ret, chan->call_forward, sizeof(string_ret));
			string_ret[sizeof(string_ret) - 1] = '\0';
			*var_len = strlen(string_ret);
			ret = (u_char *)string_ret;
		}
		break;
	case ASTCHANUNIQUEID:
		strncpy(string_ret, chan->uniqueid, sizeof(string_ret));
		string_ret[sizeof(string_ret) - 1] = '\0';
		*var_len = strlen(string_ret);
		ret = (u_char *)string_ret;
		break;
	case ASTCHANCALLGROUP:
		long_ret = chan->callgroup;
		ret = (u_char *)&long_ret;
		break;
	case ASTCHANPICKUPGROUP:
		long_ret = chan->pickupgroup;
		ret = (u_char *)&long_ret;
		break;
	case ASTCHANSTATE:
		long_ret = chan->_state & 0xffff;
		ret = (u_char *)&long_ret;
		break;
	case ASTCHANMUTED:
		long_ret = chan->_state & AST_STATE_MUTE ? 1 : 2;
		ret = (u_char *)&long_ret;
		break;
	case ASTCHANRINGS:
		long_ret = chan->rings;
		ret = (u_char *)&long_ret;
		break;
	case ASTCHANCIDDNID:
		if (chan->dialed.number.str) {
			strncpy(string_ret, chan->dialed.number.str, sizeof(string_ret));
			string_ret[sizeof(string_ret) - 1] = '\0';
			*var_len = strlen(string_ret);
			ret = (u_char *)string_ret;
		}
		break;
	case ASTCHANCIDNUM:
		if (chan->caller.id.number.valid && chan->caller.id.number.str) {
			strncpy(string_ret, chan->caller.id.number.str, sizeof(string_ret));
			string_ret[sizeof(string_ret) - 1] = '\0';
			*var_len = strlen(string_ret);
			ret = (u_char *)string_ret;
		}
		break;
	case ASTCHANCIDNAME:
		if (chan->caller.id.name.valid && chan->caller.id.name.str) {
			strncpy(string_ret, chan->caller.id.name.str, sizeof(string_ret));
			string_ret[sizeof(string_ret) - 1] = '\0';
			*var_len = strlen(string_ret);
			ret = (u_char *)string_ret;
		}
		break;
	case ASTCHANCIDANI:
		if (chan->caller.ani.number.valid && chan->caller.ani.number.str) {
			strncpy(string_ret, chan->caller.ani.number.str, sizeof(string_ret));
			string_ret[sizeof(string_ret) - 1] = '\0';
			*var_len = strlen(string_ret);
			ret = (u_char *)string_ret;
		}
		break;
	case ASTCHANCIDRDNIS:
		if (chan->redirecting.from.number.valid && chan->redirecting.from.number.str) {
			strncpy(string_ret, chan->redirecting.from.number.str, sizeof(string_ret));
			string_ret[sizeof(string_ret) - 1] = '\0';
			*var_len = strlen(string_ret);
			ret = (u_char *)string_ret;
		}
		break;
	case ASTCHANCIDPRES:
		long_ret = ast_party_id_presentation(&chan->caller.id);
		ret = (u_char *)&long_ret;
		break;
	case ASTCHANCIDANI2:
		long_ret = chan->caller.ani2;
		ret = (u_char *)&long_ret;
		break;
	case ASTCHANCIDTON:
		long_ret = chan->caller.id.number.plan;
		ret = (u_char *)&long_ret;
		break;
	case ASTCHANCIDTNS:
		long_ret = chan->dialed.transit_network_select;
		ret = (u_char *)&long_ret;
		break;
	case ASTCHANAMAFLAGS:
		long_ret = chan->amaflags;
		ret = (u_char *)&long_ret;
		break;
	case ASTCHANADSI:
		long_ret = chan->adsicpe;
		ret = (u_char *)&long_ret;
		break;
	case ASTCHANTONEZONE:
		if (chan->zone) {
			strncpy(string_ret, chan->zone->country, sizeof(string_ret));
			string_ret[sizeof(string_ret) - 1] = '\0';
			*var_len = strlen(string_ret);
			ret = (u_char *)string_ret;
		}
		break;
	case ASTCHANHANGUPCAUSE:
		long_ret = chan->hangupcause;
		ret = (u_char *)&long_ret;
		break;
	case ASTCHANVARIABLES:
		if (pbx_builtin_serialize_variables(chan, &out)) {
			*var_len = ast_str_strlen(out);
			ret = (u_char *)ast_str_buffer(out);
		}
		break;
	case ASTCHANFLAGS:
		bits_ret[0] = 0;
		for (bit = 0; bit < 8; bit++)
			bits_ret[0] |= ((chan->flags & (1 << bit)) >> bit) << (7 - bit);
		bits_ret[1] = 0;
		for (bit = 0; bit < 8; bit++)
			bits_ret[1] |= (((chan->flags >> 8) & (1 << bit)) >> bit) << (7 - bit);
		*var_len = 2;
		ret = bits_ret;
		break;
	case ASTCHANTRANSFERCAP:
		long_ret = chan->transfercapability;
		ret = (u_char *)&long_ret;
	default:
		break;
	}

	ast_channel_unlock(chan);
	chan = ast_channel_unref(chan);

	return ret;
}

static u_char *ast_var_channel_types(struct variable *vp, oid *name, size_t *length,
								   int exact, size_t *var_len, WriteMethod **write_method)
{
	static unsigned long long_ret;
	struct ast_variable *channel_types, *next;

	if (header_generic(vp, name, length, exact, var_len, write_method))
		return NULL;

	if (vp->magic != ASTCHANTYPECOUNT)
		return NULL;

	for (long_ret = 0, channel_types = next = ast_channeltype_list(); next; next = next->next)
		long_ret++;
	ast_variables_destroy(channel_types);

	return (u_char *)&long_ret;
}

static u_char *ast_var_channel_types_table(struct variable *vp, oid *name, size_t *length,
										int exact, size_t *var_len, WriteMethod **write_method)
{
	const struct ast_channel_tech *tech = NULL;
	struct ast_variable *channel_types, *next;
	static unsigned long long_ret;
	struct ast_channel *chan;
	u_long i;

	if (header_simple_table(vp, name, length, exact, var_len, write_method, -1))
		return NULL;

	channel_types = ast_channeltype_list();
	for (i = 1, next = channel_types; next && i != name[*length - 1]; next = next->next, i++)
		;
	if (next != NULL)
		tech = ast_get_channel_tech(next->name);
	ast_variables_destroy(channel_types);
	if (next == NULL || tech == NULL)
		return NULL;
	
	switch (vp->magic) {
	case ASTCHANTYPEINDEX:
		long_ret = name[*length - 1];
		return (u_char *)&long_ret;
	case ASTCHANTYPENAME:
		*var_len = strlen(tech->type);
		return (u_char *)tech->type;
	case ASTCHANTYPEDESC:
		*var_len = strlen(tech->description);
		return (u_char *)tech->description;
	case ASTCHANTYPEDEVSTATE:
		long_ret = tech->devicestate ? 1 : 2;
		return (u_char *)&long_ret;
	case ASTCHANTYPEINDICATIONS:
		long_ret = tech->indicate ? 1 : 2;
		return (u_char *)&long_ret;
	case ASTCHANTYPETRANSFER:
		long_ret = tech->transfer ? 1 : 2;
		return (u_char *)&long_ret;
	case ASTCHANTYPECHANNELS:
	{
		struct ast_channel_iterator *iter;

		long_ret = 0;
<<<<<<< HEAD
		for (chan = ast_channel_walk_locked(NULL); chan; chan = ast_channel_walk_locked(chan)) {
			if (chan->tech == tech)
				long_ret++;
			ast_channel_unlock(chan);
=======

		if (!(iter = ast_channel_iterator_all_new())) {
			return NULL;
		}

		while ((chan = ast_channel_iterator_next(iter))) {
			if (chan->tech == tech) {
				long_ret++;
			}
			chan = ast_channel_unref(chan);
>>>>>>> 5cf67a7a
		}

		ast_channel_iterator_destroy(iter);

		return (u_char *)&long_ret;
	}
	default:
		break;
	}
	return NULL;
}

static u_char *ast_var_channel_bridge(struct variable *vp, oid *name, size_t *length,
	int exact, size_t *var_len, WriteMethod **write_method)
{
	static unsigned long long_ret;
	struct ast_channel *chan = NULL;
	struct ast_channel_iterator *iter;

	long_ret = 0;

	if (header_generic(vp, name, length, exact, var_len, write_method)) {
		return NULL;
	}

	if (!(iter = ast_channel_iterator_all_new())) {
		return NULL;
	}

	while ((chan = ast_channel_iterator_next(iter))) {
		ast_channel_lock(chan);
		if (ast_bridged_channel(chan)) {
			long_ret++;
		}
		ast_channel_unlock(chan);
		chan = ast_channel_unref(chan);
	}

	ast_channel_iterator_destroy(iter);

	*var_len = sizeof(long_ret);

	return (vp->magic == ASTCHANBRIDGECOUNT) ? (u_char *) &long_ret : NULL;
}

static u_char *ast_var_Config(struct variable *vp, oid *name, size_t *length,
							 int exact, size_t *var_len, WriteMethod **write_method)
{
	static unsigned long long_ret;
	struct timeval tval;

	if (header_generic(vp, name, length, exact, var_len, write_method))
		return NULL;

	switch (vp->magic) {
	case ASTCONFUPTIME:
		gettimeofday(&tval, NULL);
		long_ret = difftime(tval.tv_sec, ast_startuptime.tv_sec) * 100 + tval.tv_usec / 10000 - ast_startuptime.tv_usec / 10000;
		return (u_char *)&long_ret;
	case ASTCONFRELOADTIME:
		gettimeofday(&tval, NULL);
		if (ast_lastreloadtime.tv_sec)
			long_ret = difftime(tval.tv_sec, ast_lastreloadtime.tv_sec) * 100 + tval.tv_usec / 10000 - ast_lastreloadtime.tv_usec / 10000;
		else
			long_ret = difftime(tval.tv_sec, ast_startuptime.tv_sec) * 100 + tval.tv_usec / 10000 - ast_startuptime.tv_usec / 10000;
		return (u_char *)&long_ret;
	case ASTCONFPID:
		long_ret = getpid();
		return (u_char *)&long_ret;
	case ASTCONFSOCKET:
		*var_len = strlen(ast_config_AST_SOCKET);
		return (u_char *)ast_config_AST_SOCKET;
	case ASTCONFACTIVECALLS:
		long_ret = ast_active_calls();
		return (u_char *)&long_ret;
	case ASTCONFPROCESSEDCALLS:
		long_ret = ast_processed_calls();
		return (u_char *)&long_ret;
	default:
		break;
	}
	return NULL;
}

static u_char *ast_var_indications(struct variable *vp, oid *name, size_t *length,
								  int exact, size_t *var_len, WriteMethod **write_method)
{
	static unsigned long long_ret;
	static char ret_buf[128];
	struct ast_tone_zone *tz = NULL;

	if (header_generic(vp, name, length, exact, var_len, write_method))
		return NULL;

	switch (vp->magic) {
	case ASTINDCOUNT:
	{
		struct ao2_iterator i;

		long_ret = 0;

		i = ast_tone_zone_iterator_init();
		while ((tz = ao2_iterator_next(&i))) {
			tz = ast_tone_zone_unref(tz);
			long_ret++;
		}
		ao2_iterator_destroy(&i);

		return (u_char *) &long_ret;
	}
	case ASTINDCURRENT:
		tz = ast_get_indication_zone(NULL);
		if (tz) {
			ast_copy_string(ret_buf, tz->country, sizeof(ret_buf));
			*var_len = strlen(ret_buf);
			tz = ast_tone_zone_unref(tz);
			return (u_char *) ret_buf;
		}
		*var_len = 0;
		return NULL;
	default:
		break;
	}
	return NULL;
}

static u_char *ast_var_indications_table(struct variable *vp, oid *name, size_t *length,
									   int exact, size_t *var_len, WriteMethod **write_method)
{
	static unsigned long long_ret;
	static char ret_buf[256];
	struct ast_tone_zone *tz = NULL;
	int i;
	struct ao2_iterator iter;

	if (header_simple_table(vp, name, length, exact, var_len, write_method, -1)) {
		return NULL;
	}

	i = name[*length - 1] - 1;

	iter = ast_tone_zone_iterator_init();

	while ((tz = ao2_iterator_next(&iter)) && i) {
		tz = ast_tone_zone_unref(tz);
		i--;
	}
	ao2_iterator_destroy(&iter);

	if (tz == NULL) {
		return NULL;
	}

	switch (vp->magic) {
	case ASTINDINDEX:
		ast_tone_zone_unref(tz);
		long_ret = name[*length - 1];
		return (u_char *)&long_ret;
	case ASTINDCOUNTRY:
		ast_copy_string(ret_buf, tz->country, sizeof(ret_buf));
		ast_tone_zone_unref(tz);
		*var_len = strlen(ret_buf);
		return (u_char *) ret_buf;
	case ASTINDALIAS:
		/* No longer exists */
		ast_tone_zone_unref(tz);
		return NULL;
	case ASTINDDESCRIPTION:
		ast_tone_zone_lock(tz);
		ast_copy_string(ret_buf, tz->description, sizeof(ret_buf));
		ast_tone_zone_unlock(tz);
		ast_tone_zone_unref(tz);
		*var_len = strlen(ret_buf);
		return (u_char *) ret_buf;
	default:
		ast_tone_zone_unref(tz);
		break;
	}
	return NULL;
}

static int countmodule(const char *mod, const char *desc, int use, const char *like)
{
	return 1;
}

static u_char *ast_var_Modules(struct variable *vp, oid *name, size_t *length,
							  int exact, size_t *var_len, WriteMethod **write_method)
{
	static unsigned long long_ret;

	if (header_generic(vp, name, length, exact, var_len, write_method))
		return NULL;

	if (vp->magic != ASTMODCOUNT)
		return NULL;

	long_ret = ast_update_module_list(countmodule, NULL);

	return (u_char *)&long_ret;
}

static u_char *ast_var_Version(struct variable *vp, oid *name, size_t *length,
							  int exact, size_t *var_len, WriteMethod **write_method)
{
	static unsigned long long_ret;

	if (header_generic(vp, name, length, exact, var_len, write_method))
		return NULL;

	switch (vp->magic) {
	case ASTVERSTRING:
	{
		const char *version = ast_get_version();
		*var_len = strlen(version);
		return (u_char *)version;
	}
	case ASTVERTAG:
		sscanf(ast_get_version_num(), "%30lu", &long_ret);
		return (u_char *)&long_ret;
	default:
		break;
	}
	return NULL;
}

static int term_asterisk_mib(int majorID, int minorID, void *serverarg, void *clientarg)
{
	unregister_sysORTable(asterisk_oid, OID_LENGTH(asterisk_oid));
	return 0;
}

static void init_asterisk_mib(void)
{
	static struct variable4 asterisk_vars[] = {
		{ASTVERSTRING,           ASN_OCTET_STR, RONLY, ast_var_Version,             2, {ASTVERSION, ASTVERSTRING}},
		{ASTVERTAG,              ASN_UNSIGNED,  RONLY, ast_var_Version,             2, {ASTVERSION, ASTVERTAG}},
		{ASTCONFUPTIME,          ASN_TIMETICKS, RONLY, ast_var_Config,              2, {ASTCONFIGURATION, ASTCONFUPTIME}},
		{ASTCONFRELOADTIME,      ASN_TIMETICKS, RONLY, ast_var_Config,              2, {ASTCONFIGURATION, ASTCONFRELOADTIME}},
		{ASTCONFPID,             ASN_INTEGER,   RONLY, ast_var_Config,              2, {ASTCONFIGURATION, ASTCONFPID}},
		{ASTCONFSOCKET,          ASN_OCTET_STR, RONLY, ast_var_Config,              2, {ASTCONFIGURATION, ASTCONFSOCKET}},
		{ASTCONFACTIVECALLS,     ASN_GAUGE,   	RONLY, ast_var_Config,              2, {ASTCONFIGURATION, ASTCONFACTIVECALLS}},
		{ASTCONFPROCESSEDCALLS,  ASN_COUNTER,   RONLY, ast_var_Config,              2, {ASTCONFIGURATION, ASTCONFPROCESSEDCALLS}},
		{ASTMODCOUNT,            ASN_INTEGER,   RONLY, ast_var_Modules ,            2, {ASTMODULES, ASTMODCOUNT}},
		{ASTINDCOUNT,            ASN_INTEGER,   RONLY, ast_var_indications,         2, {ASTINDICATIONS, ASTINDCOUNT}},
		{ASTINDCURRENT,          ASN_OCTET_STR, RONLY, ast_var_indications,         2, {ASTINDICATIONS, ASTINDCURRENT}},
		{ASTINDINDEX,            ASN_INTEGER,   RONLY, ast_var_indications_table,   4, {ASTINDICATIONS, ASTINDTABLE, 1, ASTINDINDEX}},
		{ASTINDCOUNTRY,          ASN_OCTET_STR, RONLY, ast_var_indications_table,   4, {ASTINDICATIONS, ASTINDTABLE, 1, ASTINDCOUNTRY}},
		{ASTINDALIAS,            ASN_OCTET_STR, RONLY, ast_var_indications_table,   4, {ASTINDICATIONS, ASTINDTABLE, 1, ASTINDALIAS}},
		{ASTINDDESCRIPTION,      ASN_OCTET_STR, RONLY, ast_var_indications_table,   4, {ASTINDICATIONS, ASTINDTABLE, 1, ASTINDDESCRIPTION}},
		{ASTCHANCOUNT,           ASN_GAUGE,     RONLY, ast_var_channels,            2, {ASTCHANNELS, ASTCHANCOUNT}},
		{ASTCHANINDEX,           ASN_INTEGER,   RONLY, ast_var_channels_table,      4, {ASTCHANNELS, ASTCHANTABLE, 1, ASTCHANINDEX}},
		{ASTCHANNAME,            ASN_OCTET_STR, RONLY, ast_var_channels_table,      4, {ASTCHANNELS, ASTCHANTABLE, 1, ASTCHANNAME}},
		{ASTCHANLANGUAGE,        ASN_OCTET_STR, RONLY, ast_var_channels_table,      4, {ASTCHANNELS, ASTCHANTABLE, 1, ASTCHANLANGUAGE}},
		{ASTCHANTYPE,            ASN_OCTET_STR, RONLY, ast_var_channels_table,      4, {ASTCHANNELS, ASTCHANTABLE, 1, ASTCHANTYPE}},
		{ASTCHANMUSICCLASS,      ASN_OCTET_STR, RONLY, ast_var_channels_table,      4, {ASTCHANNELS, ASTCHANTABLE, 1, ASTCHANMUSICCLASS}},
		{ASTCHANBRIDGE,          ASN_OCTET_STR, RONLY, ast_var_channels_table,      4, {ASTCHANNELS, ASTCHANTABLE, 1, ASTCHANBRIDGE}},
		{ASTCHANMASQ,            ASN_OCTET_STR, RONLY, ast_var_channels_table,      4, {ASTCHANNELS, ASTCHANTABLE, 1, ASTCHANMASQ}},
		{ASTCHANMASQR,           ASN_OCTET_STR, RONLY, ast_var_channels_table,      4, {ASTCHANNELS, ASTCHANTABLE, 1, ASTCHANMASQR}},
		{ASTCHANWHENHANGUP,      ASN_TIMETICKS, RONLY, ast_var_channels_table,      4, {ASTCHANNELS, ASTCHANTABLE, 1, ASTCHANWHENHANGUP}},
		{ASTCHANAPP,             ASN_OCTET_STR, RONLY, ast_var_channels_table,      4, {ASTCHANNELS, ASTCHANTABLE, 1, ASTCHANAPP}},
		{ASTCHANDATA,            ASN_OCTET_STR, RONLY, ast_var_channels_table,      4, {ASTCHANNELS, ASTCHANTABLE, 1, ASTCHANDATA}},
		{ASTCHANCONTEXT,         ASN_OCTET_STR, RONLY, ast_var_channels_table,      4, {ASTCHANNELS, ASTCHANTABLE, 1, ASTCHANCONTEXT}},
		{ASTCHANMACROCONTEXT,    ASN_OCTET_STR, RONLY, ast_var_channels_table,      4, {ASTCHANNELS, ASTCHANTABLE, 1, ASTCHANMACROCONTEXT}},
		{ASTCHANMACROEXTEN,      ASN_OCTET_STR, RONLY, ast_var_channels_table,      4, {ASTCHANNELS, ASTCHANTABLE, 1, ASTCHANMACROEXTEN}},
		{ASTCHANMACROPRI,        ASN_INTEGER,   RONLY, ast_var_channels_table,      4, {ASTCHANNELS, ASTCHANTABLE, 1, ASTCHANMACROPRI}},
		{ASTCHANEXTEN,           ASN_OCTET_STR, RONLY, ast_var_channels_table,      4, {ASTCHANNELS, ASTCHANTABLE, 1, ASTCHANEXTEN}},
		{ASTCHANPRI,             ASN_INTEGER,   RONLY, ast_var_channels_table,      4, {ASTCHANNELS, ASTCHANTABLE, 1, ASTCHANPRI}},
		{ASTCHANACCOUNTCODE,     ASN_OCTET_STR, RONLY, ast_var_channels_table,      4, {ASTCHANNELS, ASTCHANTABLE, 1, ASTCHANACCOUNTCODE}},
		{ASTCHANFORWARDTO,       ASN_OCTET_STR, RONLY, ast_var_channels_table,      4, {ASTCHANNELS, ASTCHANTABLE, 1, ASTCHANFORWARDTO}},
		{ASTCHANUNIQUEID,        ASN_OCTET_STR, RONLY, ast_var_channels_table,      4, {ASTCHANNELS, ASTCHANTABLE, 1, ASTCHANUNIQUEID}},
		{ASTCHANCALLGROUP,       ASN_UNSIGNED,  RONLY, ast_var_channels_table,      4, {ASTCHANNELS, ASTCHANTABLE, 1, ASTCHANCALLGROUP}},
		{ASTCHANPICKUPGROUP,     ASN_UNSIGNED,  RONLY, ast_var_channels_table,      4, {ASTCHANNELS, ASTCHANTABLE, 1, ASTCHANPICKUPGROUP}},
		{ASTCHANSTATE,           ASN_INTEGER,   RONLY, ast_var_channels_table,      4, {ASTCHANNELS, ASTCHANTABLE, 1, ASTCHANSTATE}},
		{ASTCHANMUTED,           ASN_INTEGER,   RONLY, ast_var_channels_table,      4, {ASTCHANNELS, ASTCHANTABLE, 1, ASTCHANMUTED}},
		{ASTCHANRINGS,           ASN_INTEGER,   RONLY, ast_var_channels_table,      4, {ASTCHANNELS, ASTCHANTABLE, 1, ASTCHANRINGS}},
		{ASTCHANCIDDNID,         ASN_OCTET_STR, RONLY, ast_var_channels_table,      4, {ASTCHANNELS, ASTCHANTABLE, 1, ASTCHANCIDDNID}},
		{ASTCHANCIDNUM,          ASN_OCTET_STR, RONLY, ast_var_channels_table,      4, {ASTCHANNELS, ASTCHANTABLE, 1, ASTCHANCIDNUM}},
		{ASTCHANCIDNAME,         ASN_OCTET_STR, RONLY, ast_var_channels_table,      4, {ASTCHANNELS, ASTCHANTABLE, 1, ASTCHANCIDNAME}},
		{ASTCHANCIDANI,          ASN_OCTET_STR, RONLY, ast_var_channels_table,      4, {ASTCHANNELS, ASTCHANTABLE, 1, ASTCHANCIDANI}},
		{ASTCHANCIDRDNIS,        ASN_OCTET_STR, RONLY, ast_var_channels_table,      4, {ASTCHANNELS, ASTCHANTABLE, 1, ASTCHANCIDRDNIS}},
		{ASTCHANCIDPRES,         ASN_OCTET_STR, RONLY, ast_var_channels_table,      4, {ASTCHANNELS, ASTCHANTABLE, 1, ASTCHANCIDPRES}},
		{ASTCHANCIDANI2,         ASN_INTEGER,   RONLY, ast_var_channels_table,      4, {ASTCHANNELS, ASTCHANTABLE, 1, ASTCHANCIDANI2}},
		{ASTCHANCIDTON,          ASN_INTEGER,   RONLY, ast_var_channels_table,      4, {ASTCHANNELS, ASTCHANTABLE, 1, ASTCHANCIDTON}},
		{ASTCHANCIDTNS,          ASN_INTEGER,   RONLY, ast_var_channels_table,      4, {ASTCHANNELS, ASTCHANTABLE, 1, ASTCHANCIDTNS}},
		{ASTCHANAMAFLAGS,        ASN_INTEGER,   RONLY, ast_var_channels_table,      4, {ASTCHANNELS, ASTCHANTABLE, 1, ASTCHANAMAFLAGS}},
		{ASTCHANADSI,            ASN_INTEGER,   RONLY, ast_var_channels_table,      4, {ASTCHANNELS, ASTCHANTABLE, 1, ASTCHANADSI}},
		{ASTCHANTONEZONE,        ASN_OCTET_STR, RONLY, ast_var_channels_table,      4, {ASTCHANNELS, ASTCHANTABLE, 1, ASTCHANTONEZONE}},
		{ASTCHANHANGUPCAUSE,     ASN_INTEGER,   RONLY, ast_var_channels_table,      4, {ASTCHANNELS, ASTCHANTABLE, 1, ASTCHANHANGUPCAUSE}},
		{ASTCHANVARIABLES,       ASN_OCTET_STR, RONLY, ast_var_channels_table,      4, {ASTCHANNELS, ASTCHANTABLE, 1, ASTCHANVARIABLES}},
		{ASTCHANFLAGS,           ASN_OCTET_STR, RONLY, ast_var_channels_table,      4, {ASTCHANNELS, ASTCHANTABLE, 1, ASTCHANFLAGS}},
		{ASTCHANTRANSFERCAP,     ASN_INTEGER,   RONLY, ast_var_channels_table,      4, {ASTCHANNELS, ASTCHANTABLE, 1, ASTCHANTRANSFERCAP}},
		{ASTCHANTYPECOUNT,       ASN_INTEGER,   RONLY, ast_var_channel_types,       2, {ASTCHANNELS, ASTCHANTYPECOUNT}},
		{ASTCHANTYPEINDEX,       ASN_INTEGER,   RONLY, ast_var_channel_types_table, 4, {ASTCHANNELS, ASTCHANTYPETABLE, 1, ASTCHANTYPEINDEX}},
		{ASTCHANTYPENAME,        ASN_OCTET_STR, RONLY, ast_var_channel_types_table, 4, {ASTCHANNELS, ASTCHANTYPETABLE, 1, ASTCHANTYPENAME}},
		{ASTCHANTYPEDESC,        ASN_OCTET_STR, RONLY, ast_var_channel_types_table, 4, {ASTCHANNELS, ASTCHANTYPETABLE, 1, ASTCHANTYPEDESC}},
		{ASTCHANTYPEDEVSTATE,    ASN_INTEGER,   RONLY, ast_var_channel_types_table, 4, {ASTCHANNELS, ASTCHANTYPETABLE, 1, ASTCHANTYPEDEVSTATE}},
		{ASTCHANTYPEINDICATIONS, ASN_INTEGER,   RONLY, ast_var_channel_types_table, 4, {ASTCHANNELS, ASTCHANTYPETABLE, 1, ASTCHANTYPEINDICATIONS}},
		{ASTCHANTYPETRANSFER,    ASN_INTEGER,   RONLY, ast_var_channel_types_table, 4, {ASTCHANNELS, ASTCHANTYPETABLE, 1, ASTCHANTYPETRANSFER}},
		{ASTCHANTYPECHANNELS,    ASN_GAUGE,     RONLY, ast_var_channel_types_table, 4, {ASTCHANNELS, ASTCHANTYPETABLE, 1, ASTCHANTYPECHANNELS}},
		{ASTCHANBRIDGECOUNT,     ASN_GAUGE,     RONLY, ast_var_channel_bridge,      3, {ASTCHANNELS, ASTCHANSCALARS, ASTCHANBRIDGECOUNT}},
	};

	register_sysORTable(asterisk_oid, OID_LENGTH(asterisk_oid),
			"ASTERISK-MIB implementation for Asterisk.");

	REGISTER_MIB("res_snmp", asterisk_vars, variable4, asterisk_oid);

	snmp_register_callback(SNMP_CALLBACK_LIBRARY,
			   SNMP_CALLBACK_SHUTDOWN,
			   term_asterisk_mib, NULL);
}

/*
 * Local Variables:
 * c-basic-offset: 4
 * c-file-offsets: ((case-label . 0))
 * tab-width: 4
 * indent-tabs-mode: t
 * End:
 */<|MERGE_RESOLUTION|>--- conflicted
+++ resolved
@@ -591,12 +591,6 @@
 		struct ast_channel_iterator *iter;
 
 		long_ret = 0;
-<<<<<<< HEAD
-		for (chan = ast_channel_walk_locked(NULL); chan; chan = ast_channel_walk_locked(chan)) {
-			if (chan->tech == tech)
-				long_ret++;
-			ast_channel_unlock(chan);
-=======
 
 		if (!(iter = ast_channel_iterator_all_new())) {
 			return NULL;
@@ -607,7 +601,6 @@
 				long_ret++;
 			}
 			chan = ast_channel_unref(chan);
->>>>>>> 5cf67a7a
 		}
 
 		ast_channel_iterator_destroy(iter);

/*
 * Copyright (C) 2006 Voop as
 * Thorsten Lockert <tholo@voop.as>
 *
 * This program is free software, distributed under the terms of
 * the GNU General Public License Version 2. See the LICENSE file
 * at the top of the source tree.
 */

/*! \file
 *
 * \brief SNMP Agent / SubAgent support for Asterisk
 *
 * \author Thorsten Lockert <tholo@voop.as>
 */

#include "asterisk.h"

ASTERISK_FILE_VERSION(__FILE__, "$Revision$")

/*
 * There is some collision collision between netsmp and asterisk names,
 * causing build under AST_DEVMODE to fail.
 *
 * The following PACKAGE_* macros are one place.
 * Also netsnmp has an improper check for HAVE_DMALLOC_H, using
 *    #if HAVE_DMALLOC_H   instead of #ifdef HAVE_DMALLOC_H
 * As a countermeasure we define it to 0, however this will fail
 * when the proper check is implemented.
 */
#ifdef PACKAGE_NAME
#undef PACKAGE_NAME
#endif
#ifdef PACKAGE_BUGREPORT
#undef PACKAGE_BUGREPORT
#endif
#ifdef PACKAGE_STRING
#undef PACKAGE_STRING
#endif
#ifdef PACKAGE_TARNAME
#undef PACKAGE_TARNAME
#endif
#ifdef PACKAGE_VERSION
#undef PACKAGE_VERSION
#endif
#ifndef HAVE_DMALLOC_H
#define HAVE_DMALLOC_H 0	/* XXX we shouldn't do this */
#endif

#if defined(__OpenBSD__)
/*
 * OpenBSD uses old "legacy" cc which has a rather pedantic builtin preprocessor.
 * Using a macro which is not #defined throws an error.
 */
#define __NetBSD_Version__ 0
#endif

#include <net-snmp/net-snmp-config.h>
#include <net-snmp/net-snmp-includes.h>
#include <net-snmp/agent/net-snmp-agent-includes.h>

#include "asterisk/paths.h"	/* need ast_config_AST_SOCKET */
#include "asterisk/channel.h"
#include "asterisk/logger.h"
#include "asterisk/options.h"
#include "asterisk/indications.h"
#include "asterisk/ast_version.h"
#include "asterisk/pbx.h"

/* Colission between Net-SNMP and Asterisk */
#define unload_module ast_unload_module
#include "asterisk/module.h"
#undef unload_module

#include "agent.h"

/* Helper functions in Net-SNMP, header file not installed by default */
int header_generic(struct variable *, oid *, size_t *, int, size_t *, WriteMethod **);
int header_simple_table(struct variable *, oid *, size_t *, int, size_t *, WriteMethod **, int);
int register_sysORTable(oid *, size_t, const char *);
int unregister_sysORTable(oid *, size_t);

/* Forward declaration */
static void init_asterisk_mib(void);

/*
 * Anchor for all the Asterisk MIB values
 */
static oid asterisk_oid[] = { 1, 3, 6, 1, 4, 1, 22736, 1 };

/*
 * MIB values -- these correspond to values in the Asterisk MIB,
 * and MUST be kept in sync with the MIB for things to work as
 * expected.
 */
#define ASTVERSION				1
#define		ASTVERSTRING			1
#define		ASTVERTAG				2

#define	ASTCONFIGURATION		2
#define		ASTCONFUPTIME			1
#define		ASTCONFRELOADTIME		2
#define		ASTCONFPID				3
#define		ASTCONFSOCKET			4
#define		ASTCONFACTIVECALLS	5
#define		ASTCONFPROCESSEDCALLS   6

#define	ASTMODULES				3
#define		ASTMODCOUNT				1

#define	ASTINDICATIONS			4
#define		ASTINDCOUNT				1
#define		ASTINDCURRENT			2

#define		ASTINDTABLE				3
#define			ASTINDINDEX				1
#define			ASTINDCOUNTRY			2
#define			ASTINDALIAS				3
#define			ASTINDDESCRIPTION		4

#define	ASTCHANNELS				5
#define		ASTCHANCOUNT			1

#define		ASTCHANTABLE			2
#define			ASTCHANINDEX			1
#define			ASTCHANNAME				2
#define			ASTCHANLANGUAGE			3
#define			ASTCHANTYPE				4
#define			ASTCHANMUSICCLASS		5
#define			ASTCHANBRIDGE			6
#define			ASTCHANMASQ				7
#define			ASTCHANMASQR			8
#define			ASTCHANWHENHANGUP		9
#define			ASTCHANAPP				10
#define			ASTCHANDATA				11
#define			ASTCHANCONTEXT			12
#define			ASTCHANMACROCONTEXT		13
#define			ASTCHANMACROEXTEN		14
#define			ASTCHANMACROPRI			15
#define			ASTCHANEXTEN			16
#define			ASTCHANPRI				17
#define			ASTCHANACCOUNTCODE		18
#define			ASTCHANFORWARDTO		19
#define			ASTCHANUNIQUEID			20
#define			ASTCHANCALLGROUP		21
#define			ASTCHANPICKUPGROUP		22
#define			ASTCHANSTATE			23
#define			ASTCHANMUTED			24
#define			ASTCHANRINGS			25
#define			ASTCHANCIDDNID			26
#define			ASTCHANCIDNUM			27
#define			ASTCHANCIDNAME			28
#define			ASTCHANCIDANI			29
#define			ASTCHANCIDRDNIS			30
#define			ASTCHANCIDPRES			31
#define			ASTCHANCIDANI2			32
#define			ASTCHANCIDTON			33
#define			ASTCHANCIDTNS			34
#define			ASTCHANAMAFLAGS			35
#define			ASTCHANADSI				36
#define			ASTCHANTONEZONE			37
#define			ASTCHANHANGUPCAUSE		38
#define			ASTCHANVARIABLES		39
#define			ASTCHANFLAGS			40
#define			ASTCHANTRANSFERCAP		41

#define		ASTCHANTYPECOUNT		3

#define		ASTCHANTYPETABLE		4
#define			ASTCHANTYPEINDEX		1
#define			ASTCHANTYPENAME			2
#define			ASTCHANTYPEDESC			3
#define			ASTCHANTYPEDEVSTATE		4
#define			ASTCHANTYPEINDICATIONS	5
#define			ASTCHANTYPETRANSFER		6
#define			ASTCHANTYPECHANNELS		7

#define		ASTCHANSCALARS			5
#define			ASTCHANBRIDGECOUNT		1

void *agent_thread(void *arg)
{
	ast_verb(2, "Starting %sAgent\n", res_snmp_agentx_subagent ? "Sub" : "");

	snmp_enable_stderrlog();

	if (res_snmp_agentx_subagent)
		netsnmp_ds_set_boolean(NETSNMP_DS_APPLICATION_ID,
							   NETSNMP_DS_AGENT_ROLE,
							   1);

	init_agent("asterisk");

	init_asterisk_mib();

	init_snmp("asterisk");

	if (!res_snmp_agentx_subagent)
		init_master_agent();

	while (res_snmp_dont_stop)
		agent_check_and_process(1);

	snmp_shutdown("asterisk");

	ast_verb(2, "Terminating %sAgent\n", res_snmp_agentx_subagent ? "Sub" : "");

	return NULL;
}

static u_char *
ast_var_channels(struct variable *vp, oid *name, size_t *length,
				 int exact, size_t *var_len, WriteMethod **write_method)
{
	static unsigned long long_ret;

	if (header_generic(vp, name, length, exact, var_len, write_method))
		return NULL;

	if (vp->magic != ASTCHANCOUNT)
		return NULL;

	long_ret = ast_active_channels();

	return (u_char *)&long_ret;
}

static u_char *ast_var_channels_table(struct variable *vp, oid *name, size_t *length,
									int exact, size_t *var_len, WriteMethod **write_method)
{
	static unsigned long long_ret;
	static u_char bits_ret[2];
	static char string_ret[256];
	struct ast_channel *chan, *bridge;
	struct timeval tval;
	u_char *ret = NULL;
	int i, bit;
	struct ast_str *out = ast_str_alloca(2048);
	struct ast_channel_iterator *iter;

	if (header_simple_table(vp, name, length, exact, var_len, write_method, ast_active_channels()))
		return NULL;

	i = name[*length - 1] - 1;

	if (!(iter = ast_channel_iterator_all_new())) {
		return NULL;
	}

	while ((chan = ast_channel_iterator_next(iter)) && i) {
		ast_channel_unref(chan);
		i--;
	}

	iter = ast_channel_iterator_destroy(iter);

	if (chan == NULL) {
		return NULL;
	}

	*var_len = sizeof(long_ret);

	ast_channel_lock(chan);

	switch (vp->magic) {
	case ASTCHANINDEX:
		long_ret = name[*length - 1];
		ret = (u_char *)&long_ret;
		break;
	case ASTCHANNAME:
		if (!ast_strlen_zero(chan->name)) {
			strncpy(string_ret, chan->name, sizeof(string_ret));
			string_ret[sizeof(string_ret) - 1] = '\0';
			*var_len = strlen(string_ret);
			ret = (u_char *)string_ret;
		}
		break;
	case ASTCHANLANGUAGE:
		if (!ast_strlen_zero(chan->language)) {
			strncpy(string_ret, chan->language, sizeof(string_ret));
			string_ret[sizeof(string_ret) - 1] = '\0';
			*var_len = strlen(string_ret);
			ret = (u_char *)string_ret;
		}
		break;
	case ASTCHANTYPE:
		strncpy(string_ret, chan->tech->type, sizeof(string_ret));
		string_ret[sizeof(string_ret) - 1] = '\0';
		*var_len = strlen(string_ret);
		ret = (u_char *)string_ret;
		break;
	case ASTCHANMUSICCLASS:
		if (!ast_strlen_zero(chan->musicclass)) {
			strncpy(string_ret, chan->musicclass, sizeof(string_ret));
			string_ret[sizeof(string_ret) - 1] = '\0';
			*var_len = strlen(string_ret);
			ret = (u_char *)string_ret;
		}
		break;
	case ASTCHANBRIDGE:
		if ((bridge = ast_bridged_channel(chan)) != NULL) {
			strncpy(string_ret, bridge->name, sizeof(string_ret));
			string_ret[sizeof(string_ret) - 1] = '\0';
			*var_len = strlen(string_ret);
			ret = (u_char *)string_ret;
		}
		break;
	case ASTCHANMASQ:
		if (chan->masq && !ast_strlen_zero(chan->masq->name)) {
			strncpy(string_ret, chan->masq->name, sizeof(string_ret));
			string_ret[sizeof(string_ret) - 1] = '\0';
			*var_len = strlen(string_ret);
			ret = (u_char *)string_ret;
		}
		break;
	case ASTCHANMASQR:
		if (chan->masqr && !ast_strlen_zero(chan->masqr->name)) {
			strncpy(string_ret, chan->masqr->name, sizeof(string_ret));
			string_ret[sizeof(string_ret) - 1] = '\0';
			*var_len = strlen(string_ret);
			ret = (u_char *)string_ret;
		}
		break;
	case ASTCHANWHENHANGUP:
		if (!ast_tvzero(chan->whentohangup)) {
			gettimeofday(&tval, NULL);
			long_ret = difftime(chan->whentohangup.tv_sec, tval.tv_sec) * 100 - tval.tv_usec / 10000;
			ret= (u_char *)&long_ret;
		}
		break;
	case ASTCHANAPP:
		if (chan->appl) {
			strncpy(string_ret, chan->appl, sizeof(string_ret));
			string_ret[sizeof(string_ret) - 1] = '\0';
			*var_len = strlen(string_ret);
			ret = (u_char *)string_ret;
		}
		break;
	case ASTCHANDATA:
		if (chan->data) {
			strncpy(string_ret, chan->data, sizeof(string_ret));
			string_ret[sizeof(string_ret) - 1] = '\0';
			*var_len = strlen(string_ret);
			ret = (u_char *)string_ret;
		}
		break;
	case ASTCHANCONTEXT:
		strncpy(string_ret, chan->context, sizeof(string_ret));
		string_ret[sizeof(string_ret) - 1] = '\0';
		*var_len = strlen(string_ret);
		ret = (u_char *)string_ret;
		break;
	case ASTCHANMACROCONTEXT:
		strncpy(string_ret, chan->macrocontext, sizeof(string_ret));
		string_ret[sizeof(string_ret) - 1] = '\0';
		*var_len = strlen(string_ret);
		ret = (u_char *)string_ret;
		break;
	case ASTCHANMACROEXTEN:
		strncpy(string_ret, chan->macroexten, sizeof(string_ret));
		string_ret[sizeof(string_ret) - 1] = '\0';
		*var_len = strlen(string_ret);
		ret = (u_char *)string_ret;
		break;
	case ASTCHANMACROPRI:
		long_ret = chan->macropriority;
		ret = (u_char *)&long_ret;
		break;
	case ASTCHANEXTEN:
		strncpy(string_ret, chan->exten, sizeof(string_ret));
		string_ret[sizeof(string_ret) - 1] = '\0';
		*var_len = strlen(string_ret);
		ret = (u_char *)string_ret;
		break;
	case ASTCHANPRI:
		long_ret = chan->priority;
		ret = (u_char *)&long_ret;
		break;
	case ASTCHANACCOUNTCODE:
		if (!ast_strlen_zero(chan->accountcode)) {
			strncpy(string_ret, chan->accountcode, sizeof(string_ret));
			string_ret[sizeof(string_ret) - 1] = '\0';
			*var_len = strlen(string_ret);
			ret = (u_char *)string_ret;
		}
		break;
	case ASTCHANFORWARDTO:
		if (!ast_strlen_zero(chan->call_forward)) {
			strncpy(string_ret, chan->call_forward, sizeof(string_ret));
			string_ret[sizeof(string_ret) - 1] = '\0';
			*var_len = strlen(string_ret);
			ret = (u_char *)string_ret;
		}
		break;
	case ASTCHANUNIQUEID:
		strncpy(string_ret, chan->uniqueid, sizeof(string_ret));
		string_ret[sizeof(string_ret) - 1] = '\0';
		*var_len = strlen(string_ret);
		ret = (u_char *)string_ret;
		break;
	case ASTCHANCALLGROUP:
		long_ret = chan->callgroup;
		ret = (u_char *)&long_ret;
		break;
	case ASTCHANPICKUPGROUP:
		long_ret = chan->pickupgroup;
		ret = (u_char *)&long_ret;
		break;
	case ASTCHANSTATE:
		long_ret = chan->_state & 0xffff;
		ret = (u_char *)&long_ret;
		break;
	case ASTCHANMUTED:
		long_ret = chan->_state & AST_STATE_MUTE ? 1 : 2;
		ret = (u_char *)&long_ret;
		break;
	case ASTCHANRINGS:
		long_ret = chan->rings;
		ret = (u_char *)&long_ret;
		break;
	case ASTCHANCIDDNID:
		if (chan->dialed.number.str) {
			strncpy(string_ret, chan->dialed.number.str, sizeof(string_ret));
			string_ret[sizeof(string_ret) - 1] = '\0';
			*var_len = strlen(string_ret);
			ret = (u_char *)string_ret;
		}
		break;
	case ASTCHANCIDNUM:
		if (chan->caller.id.number.valid && chan->caller.id.number.str) {
			strncpy(string_ret, chan->caller.id.number.str, sizeof(string_ret));
			string_ret[sizeof(string_ret) - 1] = '\0';
			*var_len = strlen(string_ret);
			ret = (u_char *)string_ret;
		}
		break;
	case ASTCHANCIDNAME:
		if (chan->caller.id.name.valid && chan->caller.id.name.str) {
			strncpy(string_ret, chan->caller.id.name.str, sizeof(string_ret));
			string_ret[sizeof(string_ret) - 1] = '\0';
			*var_len = strlen(string_ret);
			ret = (u_char *)string_ret;
		}
		break;
	case ASTCHANCIDANI:
		if (chan->caller.ani.number.valid && chan->caller.ani.number.str) {
			strncpy(string_ret, chan->caller.ani.number.str, sizeof(string_ret));
			string_ret[sizeof(string_ret) - 1] = '\0';
			*var_len = strlen(string_ret);
			ret = (u_char *)string_ret;
		}
		break;
	case ASTCHANCIDRDNIS:
		if (chan->redirecting.from.number.valid && chan->redirecting.from.number.str) {
			strncpy(string_ret, chan->redirecting.from.number.str, sizeof(string_ret));
			string_ret[sizeof(string_ret) - 1] = '\0';
			*var_len = strlen(string_ret);
			ret = (u_char *)string_ret;
		}
		break;
	case ASTCHANCIDPRES:
		long_ret = ast_party_id_presentation(&chan->caller.id);
		ret = (u_char *)&long_ret;
		break;
	case ASTCHANCIDANI2:
		long_ret = chan->caller.ani2;
		ret = (u_char *)&long_ret;
		break;
	case ASTCHANCIDTON:
		long_ret = chan->caller.id.number.plan;
		ret = (u_char *)&long_ret;
		break;
	case ASTCHANCIDTNS:
		long_ret = chan->dialed.transit_network_select;
		ret = (u_char *)&long_ret;
		break;
	case ASTCHANAMAFLAGS:
		long_ret = chan->amaflags;
		ret = (u_char *)&long_ret;
		break;
	case ASTCHANADSI:
		long_ret = chan->adsicpe;
		ret = (u_char *)&long_ret;
		break;
	case ASTCHANTONEZONE:
		if (chan->zone) {
			strncpy(string_ret, chan->zone->country, sizeof(string_ret));
			string_ret[sizeof(string_ret) - 1] = '\0';
			*var_len = strlen(string_ret);
			ret = (u_char *)string_ret;
		}
		break;
	case ASTCHANHANGUPCAUSE:
		long_ret = chan->hangupcause;
		ret = (u_char *)&long_ret;
		break;
	case ASTCHANVARIABLES:
		if (pbx_builtin_serialize_variables(chan, &out)) {
			*var_len = ast_str_strlen(out);
			ret = (u_char *)ast_str_buffer(out);
		}
		break;
	case ASTCHANFLAGS:
		bits_ret[0] = 0;
		for (bit = 0; bit < 8; bit++)
			bits_ret[0] |= ((chan->flags & (1 << bit)) >> bit) << (7 - bit);
		bits_ret[1] = 0;
		for (bit = 0; bit < 8; bit++)
			bits_ret[1] |= (((chan->flags >> 8) & (1 << bit)) >> bit) << (7 - bit);
		*var_len = 2;
		ret = bits_ret;
		break;
	case ASTCHANTRANSFERCAP:
		long_ret = chan->transfercapability;
		ret = (u_char *)&long_ret;
	default:
		break;
	}

	ast_channel_unlock(chan);
	chan = ast_channel_unref(chan);

	return ret;
}

static u_char *ast_var_channel_types(struct variable *vp, oid *name, size_t *length,
								   int exact, size_t *var_len, WriteMethod **write_method)
{
	static unsigned long long_ret;
	struct ast_variable *channel_types, *next;

	if (header_generic(vp, name, length, exact, var_len, write_method))
		return NULL;

	if (vp->magic != ASTCHANTYPECOUNT)
		return NULL;

	for (long_ret = 0, channel_types = next = ast_channeltype_list(); next; next = next->next)
		long_ret++;
	ast_variables_destroy(channel_types);

	return (u_char *)&long_ret;
}

static u_char *ast_var_channel_types_table(struct variable *vp, oid *name, size_t *length,
										int exact, size_t *var_len, WriteMethod **write_method)
{
	const struct ast_channel_tech *tech = NULL;
	struct ast_variable *channel_types, *next;
	static unsigned long long_ret;
	struct ast_channel *chan;
	u_long i;

	if (header_simple_table(vp, name, length, exact, var_len, write_method, -1))
		return NULL;

	channel_types = ast_channeltype_list();
	for (i = 1, next = channel_types; next && i != name[*length - 1]; next = next->next, i++)
		;
	if (next != NULL)
		tech = ast_get_channel_tech(next->name);
	ast_variables_destroy(channel_types);
	if (next == NULL || tech == NULL)
		return NULL;
	
	switch (vp->magic) {
	case ASTCHANTYPEINDEX:
		long_ret = name[*length - 1];
		return (u_char *)&long_ret;
	case ASTCHANTYPENAME:
		*var_len = strlen(tech->type);
		return (u_char *)tech->type;
	case ASTCHANTYPEDESC:
		*var_len = strlen(tech->description);
		return (u_char *)tech->description;
	case ASTCHANTYPEDEVSTATE:
		long_ret = tech->devicestate ? 1 : 2;
		return (u_char *)&long_ret;
	case ASTCHANTYPEINDICATIONS:
		long_ret = tech->indicate ? 1 : 2;
		return (u_char *)&long_ret;
	case ASTCHANTYPETRANSFER:
		long_ret = tech->transfer ? 1 : 2;
		return (u_char *)&long_ret;
	case ASTCHANTYPECHANNELS:
	{
		struct ast_channel_iterator *iter;

		long_ret = 0;
<<<<<<< HEAD
		for (chan = ast_channel_walk_locked(NULL); chan; chan = ast_channel_walk_locked(chan)) {
			if (chan->tech == tech)
				long_ret++;
			ast_channel_unlock(chan);
=======

		if (!(iter = ast_channel_iterator_all_new())) {
			return NULL;
		}

		while ((chan = ast_channel_iterator_next(iter))) {
			if (chan->tech == tech) {
				long_ret++;
			}
			chan = ast_channel_unref(chan);
>>>>>>> 19898f33
		}

		ast_channel_iterator_destroy(iter);

		return (u_char *)&long_ret;
	}
	default:
		break;
	}
	return NULL;
}

static u_char *ast_var_channel_bridge(struct variable *vp, oid *name, size_t *length,
	int exact, size_t *var_len, WriteMethod **write_method)
{
	static unsigned long long_ret;
	struct ast_channel *chan = NULL;
	struct ast_channel_iterator *iter;

	long_ret = 0;

	if (header_generic(vp, name, length, exact, var_len, write_method)) {
		return NULL;
	}

	if (!(iter = ast_channel_iterator_all_new())) {
		return NULL;
	}

	while ((chan = ast_channel_iterator_next(iter))) {
		ast_channel_lock(chan);
		if (ast_bridged_channel(chan)) {
			long_ret++;
		}
		ast_channel_unlock(chan);
		chan = ast_channel_unref(chan);
	}

	ast_channel_iterator_destroy(iter);

	*var_len = sizeof(long_ret);

	return (vp->magic == ASTCHANBRIDGECOUNT) ? (u_char *) &long_ret : NULL;
}

static u_char *ast_var_Config(struct variable *vp, oid *name, size_t *length,
							 int exact, size_t *var_len, WriteMethod **write_method)
{
	static unsigned long long_ret;
	struct timeval tval;

	if (header_generic(vp, name, length, exact, var_len, write_method))
		return NULL;

	switch (vp->magic) {
	case ASTCONFUPTIME:
		gettimeofday(&tval, NULL);
		long_ret = difftime(tval.tv_sec, ast_startuptime.tv_sec) * 100 + tval.tv_usec / 10000 - ast_startuptime.tv_usec / 10000;
		return (u_char *)&long_ret;
	case ASTCONFRELOADTIME:
		gettimeofday(&tval, NULL);
		if (ast_lastreloadtime.tv_sec)
			long_ret = difftime(tval.tv_sec, ast_lastreloadtime.tv_sec) * 100 + tval.tv_usec / 10000 - ast_lastreloadtime.tv_usec / 10000;
		else
			long_ret = difftime(tval.tv_sec, ast_startuptime.tv_sec) * 100 + tval.tv_usec / 10000 - ast_startuptime.tv_usec / 10000;
		return (u_char *)&long_ret;
	case ASTCONFPID:
		long_ret = getpid();
		return (u_char *)&long_ret;
	case ASTCONFSOCKET:
		*var_len = strlen(ast_config_AST_SOCKET);
		return (u_char *)ast_config_AST_SOCKET;
	case ASTCONFACTIVECALLS:
		long_ret = ast_active_calls();
		return (u_char *)&long_ret;
	case ASTCONFPROCESSEDCALLS:
		long_ret = ast_processed_calls();
		return (u_char *)&long_ret;
	default:
		break;
	}
	return NULL;
}

static u_char *ast_var_indications(struct variable *vp, oid *name, size_t *length,
								  int exact, size_t *var_len, WriteMethod **write_method)
{
	static unsigned long long_ret;
	static char ret_buf[128];
	struct ast_tone_zone *tz = NULL;

	if (header_generic(vp, name, length, exact, var_len, write_method))
		return NULL;

	switch (vp->magic) {
	case ASTINDCOUNT:
	{
		struct ao2_iterator i;

		long_ret = 0;

		i = ast_tone_zone_iterator_init();
		while ((tz = ao2_iterator_next(&i))) {
			tz = ast_tone_zone_unref(tz);
			long_ret++;
		}

		return (u_char *) &long_ret;
	}
	case ASTINDCURRENT:
		tz = ast_get_indication_zone(NULL);
		if (tz) {
			ast_copy_string(ret_buf, tz->country, sizeof(ret_buf));
			*var_len = strlen(ret_buf);
			tz = ast_tone_zone_unref(tz);
			return (u_char *) ret_buf;
		}
		*var_len = 0;
		return NULL;
	default:
		break;
	}
	return NULL;
}

static u_char *ast_var_indications_table(struct variable *vp, oid *name, size_t *length,
									   int exact, size_t *var_len, WriteMethod **write_method)
{
	static unsigned long long_ret;
	static char ret_buf[256];
	struct ast_tone_zone *tz = NULL;
	int i;
	struct ao2_iterator iter;

	if (header_simple_table(vp, name, length, exact, var_len, write_method, -1)) {
		return NULL;
	}

	i = name[*length - 1] - 1;

	iter = ast_tone_zone_iterator_init();

	while ((tz = ao2_iterator_next(&iter)) && i) {
		tz = ast_tone_zone_unref(tz);
		i--;
	}

	if (tz == NULL) {
		return NULL;
	}

	switch (vp->magic) {
	case ASTINDINDEX:
		long_ret = name[*length - 1];
		return (u_char *)&long_ret;
	case ASTINDCOUNTRY:
		ast_copy_string(ret_buf, tz->country, sizeof(ret_buf));
		tz = ast_tone_zone_unref(tz);
		*var_len = strlen(ret_buf);
		return (u_char *) ret_buf;
	case ASTINDALIAS:
		/* No longer exists */
		return NULL;
	case ASTINDDESCRIPTION:
		ast_tone_zone_lock(tz);
		ast_copy_string(ret_buf, tz->description, sizeof(ret_buf));
		ast_tone_zone_unlock(tz);
		tz = ast_tone_zone_unref(tz);
		*var_len = strlen(ret_buf);
		return (u_char *) ret_buf;
	default:
		break;
	}
	return NULL;
}

static int countmodule(const char *mod, const char *desc, int use, const char *like)
{
	return 1;
}

static u_char *ast_var_Modules(struct variable *vp, oid *name, size_t *length,
							  int exact, size_t *var_len, WriteMethod **write_method)
{
	static unsigned long long_ret;

	if (header_generic(vp, name, length, exact, var_len, write_method))
		return NULL;

	if (vp->magic != ASTMODCOUNT)
		return NULL;

	long_ret = ast_update_module_list(countmodule, NULL);

	return (u_char *)&long_ret;
}

static u_char *ast_var_Version(struct variable *vp, oid *name, size_t *length,
							  int exact, size_t *var_len, WriteMethod **write_method)
{
	static unsigned long long_ret;

	if (header_generic(vp, name, length, exact, var_len, write_method))
		return NULL;

	switch (vp->magic) {
	case ASTVERSTRING:
	{
		const char *version = ast_get_version();
		*var_len = strlen(version);
		return (u_char *)version;
	}
	case ASTVERTAG:
		sscanf(ast_get_version_num(), "%30lu", &long_ret);
		return (u_char *)&long_ret;
	default:
		break;
	}
	return NULL;
}

static int term_asterisk_mib(int majorID, int minorID, void *serverarg, void *clientarg)
{
	unregister_sysORTable(asterisk_oid, OID_LENGTH(asterisk_oid));
	return 0;
}

static void init_asterisk_mib(void)
{
	static struct variable4 asterisk_vars[] = {
		{ASTVERSTRING,           ASN_OCTET_STR, RONLY, ast_var_Version,             2, {ASTVERSION, ASTVERSTRING}},
		{ASTVERTAG,              ASN_UNSIGNED,  RONLY, ast_var_Version,             2, {ASTVERSION, ASTVERTAG}},
		{ASTCONFUPTIME,          ASN_TIMETICKS, RONLY, ast_var_Config,              2, {ASTCONFIGURATION, ASTCONFUPTIME}},
		{ASTCONFRELOADTIME,      ASN_TIMETICKS, RONLY, ast_var_Config,              2, {ASTCONFIGURATION, ASTCONFRELOADTIME}},
		{ASTCONFPID,             ASN_INTEGER,   RONLY, ast_var_Config,              2, {ASTCONFIGURATION, ASTCONFPID}},
		{ASTCONFSOCKET,          ASN_OCTET_STR, RONLY, ast_var_Config,              2, {ASTCONFIGURATION, ASTCONFSOCKET}},
		{ASTCONFACTIVECALLS,     ASN_GAUGE,   	RONLY, ast_var_Config,              2, {ASTCONFIGURATION, ASTCONFACTIVECALLS}},
		{ASTCONFPROCESSEDCALLS,  ASN_COUNTER,   RONLY, ast_var_Config,              2, {ASTCONFIGURATION, ASTCONFPROCESSEDCALLS}},
		{ASTMODCOUNT,            ASN_INTEGER,   RONLY, ast_var_Modules ,            2, {ASTMODULES, ASTMODCOUNT}},
		{ASTINDCOUNT,            ASN_INTEGER,   RONLY, ast_var_indications,         2, {ASTINDICATIONS, ASTINDCOUNT}},
		{ASTINDCURRENT,          ASN_OCTET_STR, RONLY, ast_var_indications,         2, {ASTINDICATIONS, ASTINDCURRENT}},
		{ASTINDINDEX,            ASN_INTEGER,   RONLY, ast_var_indications_table,   4, {ASTINDICATIONS, ASTINDTABLE, 1, ASTINDINDEX}},
		{ASTINDCOUNTRY,          ASN_OCTET_STR, RONLY, ast_var_indications_table,   4, {ASTINDICATIONS, ASTINDTABLE, 1, ASTINDCOUNTRY}},
		{ASTINDALIAS,            ASN_OCTET_STR, RONLY, ast_var_indications_table,   4, {ASTINDICATIONS, ASTINDTABLE, 1, ASTINDALIAS}},
		{ASTINDDESCRIPTION,      ASN_OCTET_STR, RONLY, ast_var_indications_table,   4, {ASTINDICATIONS, ASTINDTABLE, 1, ASTINDDESCRIPTION}},
		{ASTCHANCOUNT,           ASN_GAUGE,     RONLY, ast_var_channels,            2, {ASTCHANNELS, ASTCHANCOUNT}},
		{ASTCHANINDEX,           ASN_INTEGER,   RONLY, ast_var_channels_table,      4, {ASTCHANNELS, ASTCHANTABLE, 1, ASTCHANINDEX}},
		{ASTCHANNAME,            ASN_OCTET_STR, RONLY, ast_var_channels_table,      4, {ASTCHANNELS, ASTCHANTABLE, 1, ASTCHANNAME}},
		{ASTCHANLANGUAGE,        ASN_OCTET_STR, RONLY, ast_var_channels_table,      4, {ASTCHANNELS, ASTCHANTABLE, 1, ASTCHANLANGUAGE}},
		{ASTCHANTYPE,            ASN_OCTET_STR, RONLY, ast_var_channels_table,      4, {ASTCHANNELS, ASTCHANTABLE, 1, ASTCHANTYPE}},
		{ASTCHANMUSICCLASS,      ASN_OCTET_STR, RONLY, ast_var_channels_table,      4, {ASTCHANNELS, ASTCHANTABLE, 1, ASTCHANMUSICCLASS}},
		{ASTCHANBRIDGE,          ASN_OCTET_STR, RONLY, ast_var_channels_table,      4, {ASTCHANNELS, ASTCHANTABLE, 1, ASTCHANBRIDGE}},
		{ASTCHANMASQ,            ASN_OCTET_STR, RONLY, ast_var_channels_table,      4, {ASTCHANNELS, ASTCHANTABLE, 1, ASTCHANMASQ}},
		{ASTCHANMASQR,           ASN_OCTET_STR, RONLY, ast_var_channels_table,      4, {ASTCHANNELS, ASTCHANTABLE, 1, ASTCHANMASQR}},
		{ASTCHANWHENHANGUP,      ASN_TIMETICKS, RONLY, ast_var_channels_table,      4, {ASTCHANNELS, ASTCHANTABLE, 1, ASTCHANWHENHANGUP}},
		{ASTCHANAPP,             ASN_OCTET_STR, RONLY, ast_var_channels_table,      4, {ASTCHANNELS, ASTCHANTABLE, 1, ASTCHANAPP}},
		{ASTCHANDATA,            ASN_OCTET_STR, RONLY, ast_var_channels_table,      4, {ASTCHANNELS, ASTCHANTABLE, 1, ASTCHANDATA}},
		{ASTCHANCONTEXT,         ASN_OCTET_STR, RONLY, ast_var_channels_table,      4, {ASTCHANNELS, ASTCHANTABLE, 1, ASTCHANCONTEXT}},
		{ASTCHANMACROCONTEXT,    ASN_OCTET_STR, RONLY, ast_var_channels_table,      4, {ASTCHANNELS, ASTCHANTABLE, 1, ASTCHANMACROCONTEXT}},
		{ASTCHANMACROEXTEN,      ASN_OCTET_STR, RONLY, ast_var_channels_table,      4, {ASTCHANNELS, ASTCHANTABLE, 1, ASTCHANMACROEXTEN}},
		{ASTCHANMACROPRI,        ASN_INTEGER,   RONLY, ast_var_channels_table,      4, {ASTCHANNELS, ASTCHANTABLE, 1, ASTCHANMACROPRI}},
		{ASTCHANEXTEN,           ASN_OCTET_STR, RONLY, ast_var_channels_table,      4, {ASTCHANNELS, ASTCHANTABLE, 1, ASTCHANEXTEN}},
		{ASTCHANPRI,             ASN_INTEGER,   RONLY, ast_var_channels_table,      4, {ASTCHANNELS, ASTCHANTABLE, 1, ASTCHANPRI}},
		{ASTCHANACCOUNTCODE,     ASN_OCTET_STR, RONLY, ast_var_channels_table,      4, {ASTCHANNELS, ASTCHANTABLE, 1, ASTCHANACCOUNTCODE}},
		{ASTCHANFORWARDTO,       ASN_OCTET_STR, RONLY, ast_var_channels_table,      4, {ASTCHANNELS, ASTCHANTABLE, 1, ASTCHANFORWARDTO}},
		{ASTCHANUNIQUEID,        ASN_OCTET_STR, RONLY, ast_var_channels_table,      4, {ASTCHANNELS, ASTCHANTABLE, 1, ASTCHANUNIQUEID}},
		{ASTCHANCALLGROUP,       ASN_UNSIGNED,  RONLY, ast_var_channels_table,      4, {ASTCHANNELS, ASTCHANTABLE, 1, ASTCHANCALLGROUP}},
		{ASTCHANPICKUPGROUP,     ASN_UNSIGNED,  RONLY, ast_var_channels_table,      4, {ASTCHANNELS, ASTCHANTABLE, 1, ASTCHANPICKUPGROUP}},
		{ASTCHANSTATE,           ASN_INTEGER,   RONLY, ast_var_channels_table,      4, {ASTCHANNELS, ASTCHANTABLE, 1, ASTCHANSTATE}},
		{ASTCHANMUTED,           ASN_INTEGER,   RONLY, ast_var_channels_table,      4, {ASTCHANNELS, ASTCHANTABLE, 1, ASTCHANMUTED}},
		{ASTCHANRINGS,           ASN_INTEGER,   RONLY, ast_var_channels_table,      4, {ASTCHANNELS, ASTCHANTABLE, 1, ASTCHANRINGS}},
		{ASTCHANCIDDNID,         ASN_OCTET_STR, RONLY, ast_var_channels_table,      4, {ASTCHANNELS, ASTCHANTABLE, 1, ASTCHANCIDDNID}},
		{ASTCHANCIDNUM,          ASN_OCTET_STR, RONLY, ast_var_channels_table,      4, {ASTCHANNELS, ASTCHANTABLE, 1, ASTCHANCIDNUM}},
		{ASTCHANCIDNAME,         ASN_OCTET_STR, RONLY, ast_var_channels_table,      4, {ASTCHANNELS, ASTCHANTABLE, 1, ASTCHANCIDNAME}},
		{ASTCHANCIDANI,          ASN_OCTET_STR, RONLY, ast_var_channels_table,      4, {ASTCHANNELS, ASTCHANTABLE, 1, ASTCHANCIDANI}},
		{ASTCHANCIDRDNIS,        ASN_OCTET_STR, RONLY, ast_var_channels_table,      4, {ASTCHANNELS, ASTCHANTABLE, 1, ASTCHANCIDRDNIS}},
		{ASTCHANCIDPRES,         ASN_OCTET_STR, RONLY, ast_var_channels_table,      4, {ASTCHANNELS, ASTCHANTABLE, 1, ASTCHANCIDPRES}},
		{ASTCHANCIDANI2,         ASN_INTEGER,   RONLY, ast_var_channels_table,      4, {ASTCHANNELS, ASTCHANTABLE, 1, ASTCHANCIDANI2}},
		{ASTCHANCIDTON,          ASN_INTEGER,   RONLY, ast_var_channels_table,      4, {ASTCHANNELS, ASTCHANTABLE, 1, ASTCHANCIDTON}},
		{ASTCHANCIDTNS,          ASN_INTEGER,   RONLY, ast_var_channels_table,      4, {ASTCHANNELS, ASTCHANTABLE, 1, ASTCHANCIDTNS}},
		{ASTCHANAMAFLAGS,        ASN_INTEGER,   RONLY, ast_var_channels_table,      4, {ASTCHANNELS, ASTCHANTABLE, 1, ASTCHANAMAFLAGS}},
		{ASTCHANADSI,            ASN_INTEGER,   RONLY, ast_var_channels_table,      4, {ASTCHANNELS, ASTCHANTABLE, 1, ASTCHANADSI}},
		{ASTCHANTONEZONE,        ASN_OCTET_STR, RONLY, ast_var_channels_table,      4, {ASTCHANNELS, ASTCHANTABLE, 1, ASTCHANTONEZONE}},
		{ASTCHANHANGUPCAUSE,     ASN_INTEGER,   RONLY, ast_var_channels_table,      4, {ASTCHANNELS, ASTCHANTABLE, 1, ASTCHANHANGUPCAUSE}},
		{ASTCHANVARIABLES,       ASN_OCTET_STR, RONLY, ast_var_channels_table,      4, {ASTCHANNELS, ASTCHANTABLE, 1, ASTCHANVARIABLES}},
		{ASTCHANFLAGS,           ASN_OCTET_STR, RONLY, ast_var_channels_table,      4, {ASTCHANNELS, ASTCHANTABLE, 1, ASTCHANFLAGS}},
		{ASTCHANTRANSFERCAP,     ASN_INTEGER,   RONLY, ast_var_channels_table,      4, {ASTCHANNELS, ASTCHANTABLE, 1, ASTCHANTRANSFERCAP}},
		{ASTCHANTYPECOUNT,       ASN_INTEGER,   RONLY, ast_var_channel_types,       2, {ASTCHANNELS, ASTCHANTYPECOUNT}},
		{ASTCHANTYPEINDEX,       ASN_INTEGER,   RONLY, ast_var_channel_types_table, 4, {ASTCHANNELS, ASTCHANTYPETABLE, 1, ASTCHANTYPEINDEX}},
		{ASTCHANTYPENAME,        ASN_OCTET_STR, RONLY, ast_var_channel_types_table, 4, {ASTCHANNELS, ASTCHANTYPETABLE, 1, ASTCHANTYPENAME}},
		{ASTCHANTYPEDESC,        ASN_OCTET_STR, RONLY, ast_var_channel_types_table, 4, {ASTCHANNELS, ASTCHANTYPETABLE, 1, ASTCHANTYPEDESC}},
		{ASTCHANTYPEDEVSTATE,    ASN_INTEGER,   RONLY, ast_var_channel_types_table, 4, {ASTCHANNELS, ASTCHANTYPETABLE, 1, ASTCHANTYPEDEVSTATE}},
		{ASTCHANTYPEINDICATIONS, ASN_INTEGER,   RONLY, ast_var_channel_types_table, 4, {ASTCHANNELS, ASTCHANTYPETABLE, 1, ASTCHANTYPEINDICATIONS}},
		{ASTCHANTYPETRANSFER,    ASN_INTEGER,   RONLY, ast_var_channel_types_table, 4, {ASTCHANNELS, ASTCHANTYPETABLE, 1, ASTCHANTYPETRANSFER}},
		{ASTCHANTYPECHANNELS,    ASN_GAUGE,     RONLY, ast_var_channel_types_table, 4, {ASTCHANNELS, ASTCHANTYPETABLE, 1, ASTCHANTYPECHANNELS}},
		{ASTCHANBRIDGECOUNT,     ASN_GAUGE,     RONLY, ast_var_channel_bridge,      3, {ASTCHANNELS, ASTCHANSCALARS, ASTCHANBRIDGECOUNT}},
	};

	register_sysORTable(asterisk_oid, OID_LENGTH(asterisk_oid),
			"ASTERISK-MIB implementation for Asterisk.");

	REGISTER_MIB("res_snmp", asterisk_vars, variable4, asterisk_oid);

	snmp_register_callback(SNMP_CALLBACK_LIBRARY,
			   SNMP_CALLBACK_SHUTDOWN,
			   term_asterisk_mib, NULL);
}

/*
 * Local Variables:
 * c-basic-offset: 4
 * c-file-offsets: ((case-label . 0))
 * tab-width: 4
 * indent-tabs-mode: t
 * End:
 */<|MERGE_RESOLUTION|>--- conflicted
+++ resolved
@@ -587,12 +587,6 @@
 		struct ast_channel_iterator *iter;
 
 		long_ret = 0;
-<<<<<<< HEAD
-		for (chan = ast_channel_walk_locked(NULL); chan; chan = ast_channel_walk_locked(chan)) {
-			if (chan->tech == tech)
-				long_ret++;
-			ast_channel_unlock(chan);
-=======
 
 		if (!(iter = ast_channel_iterator_all_new())) {
 			return NULL;
@@ -603,7 +597,6 @@
 				long_ret++;
 			}
 			chan = ast_channel_unref(chan);
->>>>>>> 19898f33
 		}
 
 		ast_channel_iterator_destroy(iter);

#
# Asterisk -- A telephony toolkit for Linux.
# 
# Various utilities
#
# Copyright (C) 1999-2006, Digium
#
# Mark Spencer <markster@digium.com>
#
# This program is free software, distributed under the terms of
# the GNU General Public License
#

<<<<<<< HEAD
-include ../menuselect.makeopts

.PHONY: clean all uninstall

# to get check_expr, add it to the ALL_UTILS list -- this is a somewhat old checking
#     program that wants an ael file for input, and will check each $[] expr for
#     possible (old) problems, like spacing around operators, which dates back to
#     the 1.2 days. The neat part is that it will actually evaluate the expressions.
#     Users could use this to quickly check expressions in their .ael file.
# to get check_expr2, add it to the ALL_UTILS list -- this is a program that will
#     read in a file containing expressions (as if they were in $[ ]), one per line. 
#     It will, of course signal any syntax errors. Devs (like murf) should use this whenever
#     changes are made to ast_expr2.y or ast_expr2.fl (or the corresponding .c files),
#     as a regression test. Others (mere mortals?) need not bother, but they are
#     more than welcome to play! The regression test itself is in expr2.testinput.
ALL_UTILS:=astman smsq stereorize streamplayer aelparse muted
UTILS:=$(ALL_UTILS)

include $(ASTTOPDIR)/Makefile.rules
ifneq ($(findstring darwin,$(OSARCH)),)
  _ASTCFLAGS+=-D__Darwin__
  AUDIO_LIBS=-framework CoreAudio
endif
=======
ASTTOPDIR?=..
-include $(ASTTOPDIR)/menuselect.makeopts

.PHONY: clean all uninstall

# to get check_expr, add it to the ALL_UTILS list -- this is a somewhat old checking
#     program that wants an ael file for input, and will check each $[] expr for
#     possible (old) problems, like spacing around operators, which dates back to
#     the 1.2 days. The neat part is that it will actually evaluate the expressions.
#     Users could use this to quickly check expressions in their .ael file.
# to get check_expr2, add it to the ALL_UTILS list -- this is a program that will
#     read in a file containing expressions (as if they were in $[ ]), one per line. 
#     It will, of course signal any syntax errors. Devs (like murf) should use this whenever
#     changes are made to ast_expr2.y or ast_expr2.fl (or the corresponding .c files),
#     as a regression test. Others (mere mortals?) need not bother, but they are
#     more than welcome to play! The regression test itself is in expr2.testinput.
ALL_UTILS:=$(MENUSELECT_UTILS)
UTILS:=$(ALL_UTILS)

LIBS += $(BKTR_LIB) # astobj2 with devmode uses backtrace

_ASTCFLAGS+=-DSTANDALONE

include $(ASTTOPDIR)/Makefile.rules
>>>>>>> 5cf67a7a

ifeq ($(OSARCH),SunOS)
  LIBS+=-lsocket -lnsl
  UTILS:=$(filter-out muted,$(UTILS))
endif

ifeq ($(OSARCH),OpenBSD)
  UTILS:=$(filter-out muted,$(UTILS))
endif

<<<<<<< HEAD
=======
ifeq ($(OSARCH),cygwin)
  UTILS:=$(filter-out muted,$(UTILS))
endif

ifeq ($(OSARCH),mingw32)
  UTILS:=
endif

ifneq ($(findstring darwin,$(OSARCH)),)
  AUDIO_LIBS=-framework CoreAudio
endif

>>>>>>> 5cf67a7a
ifeq ($(POPT_LIB),)
  UTILS:=$(filter-out smsq,$(UTILS))
endif

ifeq ($(NEWT_LIB),)
  UTILS:=$(filter-out astman,$(UTILS))
endif

ifneq ($(filter pbx_ael,$(MENUSELECT_PBX)),)
  UTILS:=$(filter-out aelparse,$(UTILS))
  UTILS:=$(filter-out conf2ael,$(UTILS))
endif

all: $(UTILS)

install:
	for x in $(UTILS); do \
		if [ "$$x" != "none" ]; then \
			$(INSTALL) -m 755 $$x "$(DESTDIR)$(ASTSBINDIR)/$$x"; \
		fi; \
	done 

uninstall:
<<<<<<< HEAD
	for x in $(ALL_UTILS); do rm -f $(DESTDIR)$(ASTSBINDIR)/$$x; done

clean:
	rm -f *.o $(ALL_UTILS) check_expr *.s *.i
	rm -f .*.d
	rm -f md5.c strcompat.c ast_expr2.c ast_expr2f.c pbx_ael.c
	rm -f aelparse.c aelbison.c

md5.c: ../main/md5.c
	@cp $< $@

astman: astman.o md5.o
astman: LIBS+=$(NEWT_LIB)
astman.o: _ASTCFLAGS+=-DNO_MALLOC_DEBUG -DSTANDALONE
=======
	for x in $(ALL_UTILS); do rm -f "$(DESTDIR)$(ASTSBINDIR)/$$x"; done

clean:
	rm -f *.o $(ALL_UTILS) check_expr
	rm -f .*.d
	rm -f *.s *.i
	rm -f md5.c strcompat.c ast_expr2.c ast_expr2.h ast_expr2f.c pbx_ael.c pval.c hashtab.c lock.c
	rm -f aelparse.c aelbison.c conf2ael
	rm -f utils.c strings.c threadstorage.c sha1.c astobj2.c refcounter

md5.c: $(ASTTOPDIR)/main/md5.c
	$(ECHO_PREFIX) echo "   [CP] $(subst $(ASTTOPDIR)/,,$<) -> $@"
	$(CMD_PREFIX) cp "$<" "$@"

astman: astman.o md5.o
astman: LIBS+=$(NEWT_LIB)
astman.o: _ASTCFLAGS+=-DNO_MALLOC_DEBUG
>>>>>>> 5cf67a7a

stereorize: stereorize.o frame.o
stereorize: LIBS+=-lm

<<<<<<< HEAD
strcompat.c: ../main/strcompat.c
	@cp $< $@
=======
hashtab.c: $(ASTTOPDIR)/main/hashtab.c
	$(ECHO_PREFIX) echo "   [CP] $(subst $(ASTTOPDIR)/,,$<) -> $@"
	$(CMD_PREFIX) cp "$<" "$@"

lock.c: $(ASTTOPDIR)/main/lock.c
	$(ECHO_PREFIX) echo "   [CP] $(subst $(ASTTOPDIR)/,,$<) -> $@"
	$(CMD_PREFIX) cp "$<" "$@"

strcompat.c: $(ASTTOPDIR)/main/strcompat.c
	$(ECHO_PREFIX) echo "   [CP] $(subst $(ASTTOPDIR)/,,$<) -> $@"
	$(CMD_PREFIX) cp "$<" "$@"

pval.c: $(ASTTOPDIR)/res/ael/pval.c
	$(ECHO_PREFIX) echo "   [CP] $(subst $(ASTTOPDIR)/,,$<) -> $@"
	$(CMD_PREFIX) cp "$<" "$@"

ast_expr2.c: $(ASTTOPDIR)/main/ast_expr2.c
	$(ECHO_PREFIX) echo "   [CP] $(subst $(ASTTOPDIR)/,,$<) -> $@"
	$(CMD_PREFIX) cp "$<" "$@"

ast_expr2.h: $(ASTTOPDIR)/main/ast_expr2.h
	$(ECHO_PREFIX) echo "   [CP] $(subst $(ASTTOPDIR)/,,$<) -> $@"
	$(CMD_PREFIX) cp "$<" "$@"

ast_expr2f.c: $(ASTTOPDIR)/main/ast_expr2f.c
	$(ECHO_PREFIX) echo "   [CP] $(subst $(ASTTOPDIR)/,,$<) -> $@"
	$(CMD_PREFIX) cp "$<" "$@"
ast_expr2f.o: _ASTCFLAGS+=-I$(ASTTOPDIR)/main -Wno-unused

check_expr: check_expr.o ast_expr2.o ast_expr2f.o strcompat.o threadstorage.o clicompat.o
>>>>>>> 5cf67a7a

aelbison.c: $(ASTTOPDIR)/res/ael/ael.tab.c
	$(ECHO_PREFIX) echo "   [CP] $(subst $(ASTTOPDIR)/,,$<) -> $@"
	$(CMD_PREFIX) cp "$<" "$@"
aelbison.o: _ASTCFLAGS+=-I$(ASTTOPDIR)/res/ael -DYYENABLE_NLS=0

pbx_ael.c: $(ASTTOPDIR)/pbx/pbx_ael.c
	$(ECHO_PREFIX) echo "   [CP] $(subst $(ASTTOPDIR)/,,$<) -> $@"
	$(CMD_PREFIX) cp "$<" "$@"

<<<<<<< HEAD
ast_expr2.c: ../main/ast_expr2.c
	@cp $< $@

ast_expr2.o: _ASTCFLAGS+=-DSTANDALONE_AEL

ast_expr2f.c: ../main/ast_expr2f.c
	@cp $< $@

ast_expr2f.o: _ASTCFLAGS+=-DSTANDALONE_AEL -I../main -Wno-unused

check_expr: check_expr.o ast_expr2.o ast_expr2f.o

check_expr2: ast_expr2.c ast_expr2f.o
	gcc -DSTANDALONE ast_expr2.c ast_expr2f.o -o check_expr2
	check_expr2 expr2.testinput

aelbison.c: ../pbx/ael/ael.tab.c
	@cp $< $@
aelbison.o: aelbison.c ../pbx/ael/ael.tab.h ../include/asterisk/ael_structs.h
aelbison.o: _ASTCFLAGS+=-I../pbx -DSTANDALONE_AEL

pbx_ael.c: ../pbx/pbx_ael.c
	@cp $< $@
pbx_ael.o: _ASTCFLAGS+=-DSTANDALONE_AEL

ael_main.o: ael_main.c ../include/asterisk/ael_structs.h
ael_main.o: _ASTCFLAGS+=-DSTANDALONE_AEL

aelparse.c: ../pbx/ael/ael_lex.c
	@cp $< $@
aelparse.o: aelparse.c ../include/asterisk/ael_structs.h ../pbx/ael/ael.tab.h
aelparse.o: _ASTCFLAGS+=-I../pbx -DSTANDALONE_AEL -Wno-unused

aelparse: aelparse.o aelbison.o pbx_ael.o ael_main.o ast_expr2f.o ast_expr2.o strcompat.o
=======
aelparse.c: $(ASTTOPDIR)/res/ael/ael_lex.c
	$(ECHO_PREFIX) echo "   [CP] $(subst $(ASTTOPDIR)/,,$<) -> $@"
	$(CMD_PREFIX) cp "$<" "$@"

aelparse.o: _ASTCFLAGS+=-I$(ASTTOPDIR)/res -Wno-unused
aelparse: LIBS+=-lm
aelparse: aelparse.o aelbison.o pbx_ael.o hashtab.o lock.o ael_main.o ast_expr2f.o ast_expr2.o strcompat.o pval.o extconf.o

astobj2.c: $(ASTTOPDIR)/main/astobj2.c
	$(ECHO_PREFIX) echo "   [CP] $(subst $(ASTTOPDIR)/,,$<) -> $@"
	$(CMD_PREFIX) cp "$<" "$@"

utils.c: $(ASTTOPDIR)/main/utils.c
	$(ECHO_PREFIX) echo "   [CP] $(subst $(ASTTOPDIR)/,,$<) -> $@"
	$(CMD_PREFIX) cp "$<" "$@"

poll.c: $(ASTTOPDIR)/main/poll.c
	$(ECHO_PREFIX) echo "   [CP] $(subst $(ASTTOPDIR)/,,$<) -> $@"
	$(CMD_PREFIX) cp "$<" "$@"

strings.c: $(ASTTOPDIR)/main/strings.c
	$(ECHO_PREFIX) echo "   [CP] $(subst $(ASTTOPDIR)/,,$<) -> $@"
	$(CMD_PREFIX) cp "$<" "$@"

sha1.c: $(ASTTOPDIR)/main/sha1.c
	$(ECHO_PREFIX) echo "   [CP] $(subst $(ASTTOPDIR)/,,$<) -> $@"
	$(CMD_PREFIX) cp "$<" "$@"

threadstorage.c: $(ASTTOPDIR)/main/threadstorage.c
	$(ECHO_PREFIX) echo "   [CP] $(subst $(ASTTOPDIR)/,,$<) -> $@"
	$(CMD_PREFIX) cp "$<" "$@"


refcounter: refcounter.o md5.o hashtab.o lock.o utils.o strings.o sha1.o strcompat.o threadstorage.o clicompat.o poll.o
refcounter.o: _ASTCFLAGS+=-O0

extconf.o: extconf.c

conf2ael: conf2ael.o ast_expr2f.o ast_expr2.o hashtab.o lock.o aelbison.o aelparse.o pbx_ael.o pval.o extconf.o strcompat.o

check_expr2: $(ASTTOPDIR)/main/ast_expr2f.c $(ASTTOPDIR)/main/ast_expr2.c $(ASTTOPDIR)/main/ast_expr2.h
	$(ECHO_PREFIX) echo "   [CC] ast_expr2f.c -> ast_expr2fz.o"
	$(CC) -g -c -I$(ASTTOPDIR)/include -DSTANDALONE $(ASTTOPDIR)/main/ast_expr2f.c -o ast_expr2fz.o
	$(ECHO_PREFIX) echo "   [CC] ast_expr2.c -> ast_expr2z.o"
	$(CC) -g -c -I$(ASTTOPDIR)/include -DSTANDALONE2 $(ASTTOPDIR)/main/ast_expr2.c -o ast_expr2z.o
	$(ECHO_PREFIX) echo "   [LD] ast_expr2fz.o ast_expr2z.o  -> check_expr2"
	$(CC) -g -o check_expr2 ast_expr2fz.o ast_expr2z.o -lm
	$(ECHO_PREFIX) echo "   [RM] ast_expr2fz.o ast_expr2z.o"
	rm ast_expr2z.o ast_expr2fz.o 
	./check_expr2 expr2.testinput
>>>>>>> 5cf67a7a

smsq: smsq.o strcompat.o
smsq: LIBS+=$(POPT_LIB)

streamplayer: streamplayer.o

muted: muted.o
muted: LIBS+=$(AUDIO_LIBS)
muted: _ASTCFLAGS:=$(filter-out -Werror,$(_ASTCFLAGS))

ifneq ($(wildcard .*.d),)
   include .*.d
endif<|MERGE_RESOLUTION|>--- conflicted
+++ resolved
@@ -11,31 +11,6 @@
 # the GNU General Public License
 #
 
-<<<<<<< HEAD
--include ../menuselect.makeopts
-
-.PHONY: clean all uninstall
-
-# to get check_expr, add it to the ALL_UTILS list -- this is a somewhat old checking
-#     program that wants an ael file for input, and will check each $[] expr for
-#     possible (old) problems, like spacing around operators, which dates back to
-#     the 1.2 days. The neat part is that it will actually evaluate the expressions.
-#     Users could use this to quickly check expressions in their .ael file.
-# to get check_expr2, add it to the ALL_UTILS list -- this is a program that will
-#     read in a file containing expressions (as if they were in $[ ]), one per line. 
-#     It will, of course signal any syntax errors. Devs (like murf) should use this whenever
-#     changes are made to ast_expr2.y or ast_expr2.fl (or the corresponding .c files),
-#     as a regression test. Others (mere mortals?) need not bother, but they are
-#     more than welcome to play! The regression test itself is in expr2.testinput.
-ALL_UTILS:=astman smsq stereorize streamplayer aelparse muted
-UTILS:=$(ALL_UTILS)
-
-include $(ASTTOPDIR)/Makefile.rules
-ifneq ($(findstring darwin,$(OSARCH)),)
-  _ASTCFLAGS+=-D__Darwin__
-  AUDIO_LIBS=-framework CoreAudio
-endif
-=======
 ASTTOPDIR?=..
 -include $(ASTTOPDIR)/menuselect.makeopts
 
@@ -60,7 +35,6 @@
 _ASTCFLAGS+=-DSTANDALONE
 
 include $(ASTTOPDIR)/Makefile.rules
->>>>>>> 5cf67a7a
 
 ifeq ($(OSARCH),SunOS)
   LIBS+=-lsocket -lnsl
@@ -71,8 +45,6 @@
   UTILS:=$(filter-out muted,$(UTILS))
 endif
 
-<<<<<<< HEAD
-=======
 ifeq ($(OSARCH),cygwin)
   UTILS:=$(filter-out muted,$(UTILS))
 endif
@@ -85,7 +57,6 @@
   AUDIO_LIBS=-framework CoreAudio
 endif
 
->>>>>>> 5cf67a7a
 ifeq ($(POPT_LIB),)
   UTILS:=$(filter-out smsq,$(UTILS))
 endif
@@ -109,22 +80,6 @@
 	done 
 
 uninstall:
-<<<<<<< HEAD
-	for x in $(ALL_UTILS); do rm -f $(DESTDIR)$(ASTSBINDIR)/$$x; done
-
-clean:
-	rm -f *.o $(ALL_UTILS) check_expr *.s *.i
-	rm -f .*.d
-	rm -f md5.c strcompat.c ast_expr2.c ast_expr2f.c pbx_ael.c
-	rm -f aelparse.c aelbison.c
-
-md5.c: ../main/md5.c
-	@cp $< $@
-
-astman: astman.o md5.o
-astman: LIBS+=$(NEWT_LIB)
-astman.o: _ASTCFLAGS+=-DNO_MALLOC_DEBUG -DSTANDALONE
-=======
 	for x in $(ALL_UTILS); do rm -f "$(DESTDIR)$(ASTSBINDIR)/$$x"; done
 
 clean:
@@ -142,15 +97,10 @@
 astman: astman.o md5.o
 astman: LIBS+=$(NEWT_LIB)
 astman.o: _ASTCFLAGS+=-DNO_MALLOC_DEBUG
->>>>>>> 5cf67a7a
 
 stereorize: stereorize.o frame.o
 stereorize: LIBS+=-lm
 
-<<<<<<< HEAD
-strcompat.c: ../main/strcompat.c
-	@cp $< $@
-=======
 hashtab.c: $(ASTTOPDIR)/main/hashtab.c
 	$(ECHO_PREFIX) echo "   [CP] $(subst $(ASTTOPDIR)/,,$<) -> $@"
 	$(CMD_PREFIX) cp "$<" "$@"
@@ -181,7 +131,6 @@
 ast_expr2f.o: _ASTCFLAGS+=-I$(ASTTOPDIR)/main -Wno-unused
 
 check_expr: check_expr.o ast_expr2.o ast_expr2f.o strcompat.o threadstorage.o clicompat.o
->>>>>>> 5cf67a7a
 
 aelbison.c: $(ASTTOPDIR)/res/ael/ael.tab.c
 	$(ECHO_PREFIX) echo "   [CP] $(subst $(ASTTOPDIR)/,,$<) -> $@"
@@ -192,42 +141,6 @@
 	$(ECHO_PREFIX) echo "   [CP] $(subst $(ASTTOPDIR)/,,$<) -> $@"
 	$(CMD_PREFIX) cp "$<" "$@"
 
-<<<<<<< HEAD
-ast_expr2.c: ../main/ast_expr2.c
-	@cp $< $@
-
-ast_expr2.o: _ASTCFLAGS+=-DSTANDALONE_AEL
-
-ast_expr2f.c: ../main/ast_expr2f.c
-	@cp $< $@
-
-ast_expr2f.o: _ASTCFLAGS+=-DSTANDALONE_AEL -I../main -Wno-unused
-
-check_expr: check_expr.o ast_expr2.o ast_expr2f.o
-
-check_expr2: ast_expr2.c ast_expr2f.o
-	gcc -DSTANDALONE ast_expr2.c ast_expr2f.o -o check_expr2
-	check_expr2 expr2.testinput
-
-aelbison.c: ../pbx/ael/ael.tab.c
-	@cp $< $@
-aelbison.o: aelbison.c ../pbx/ael/ael.tab.h ../include/asterisk/ael_structs.h
-aelbison.o: _ASTCFLAGS+=-I../pbx -DSTANDALONE_AEL
-
-pbx_ael.c: ../pbx/pbx_ael.c
-	@cp $< $@
-pbx_ael.o: _ASTCFLAGS+=-DSTANDALONE_AEL
-
-ael_main.o: ael_main.c ../include/asterisk/ael_structs.h
-ael_main.o: _ASTCFLAGS+=-DSTANDALONE_AEL
-
-aelparse.c: ../pbx/ael/ael_lex.c
-	@cp $< $@
-aelparse.o: aelparse.c ../include/asterisk/ael_structs.h ../pbx/ael/ael.tab.h
-aelparse.o: _ASTCFLAGS+=-I../pbx -DSTANDALONE_AEL -Wno-unused
-
-aelparse: aelparse.o aelbison.o pbx_ael.o ael_main.o ast_expr2f.o ast_expr2.o strcompat.o
-=======
 aelparse.c: $(ASTTOPDIR)/res/ael/ael_lex.c
 	$(ECHO_PREFIX) echo "   [CP] $(subst $(ASTTOPDIR)/,,$<) -> $@"
 	$(CMD_PREFIX) cp "$<" "$@"
@@ -278,7 +191,6 @@
 	$(ECHO_PREFIX) echo "   [RM] ast_expr2fz.o ast_expr2z.o"
 	rm ast_expr2z.o ast_expr2fz.o 
 	./check_expr2 expr2.testinput
->>>>>>> 5cf67a7a
 
 smsq: smsq.o strcompat.o
 smsq: LIBS+=$(POPT_LIB)

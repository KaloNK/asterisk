/*
 * Asterisk -- An open source telephony toolkit.
 *
 * Copyright (C) 1999 - 2005, Digium, Inc.
 *
 * Mark Spencer <markster@digium.com>
 *
 * Updated for Mac OSX CoreAudio 
 * by Josh Roberson <josh@asteriasgi.com>
 *
 * See http://www.asterisk.org for more information about
 * the Asterisk project. Please do not directly contact
 * any of the maintainers of this project for assistance;
 * the project provides a web site, mailing lists and IRC
 * channels for your use.
 *
 * This program is free software, distributed under the terms of
 * the GNU General Public License Version 2. See the LICENSE file
 * at the top of the source tree.
 */

/*! \file
 *
 * \brief Mute Daemon
 *
 * \author Mark Spencer <markster@digium.com>
 *
 * Updated for Mac OSX CoreAudio 
 * \arg Josh Roberson <josh@asteriasgi.com>
 *
 * \note Specially written for Malcolm Davenport, but I think I'll use it too
 * Connects to the Asterisk Manager Interface, AMI, and listens for events
 * on certain devices. If a phone call is connected to one of the devices (phones)
 * the local sound is muted to a lower volume during the call.
 *
 */

#include "asterisk/autoconfig.h"

#ifdef __Darwin__
#include <CoreAudio/AudioHardware.h> 
#elif defined(__linux__) || defined(__FreeBSD__) || defined(__GLIBC__)
#include <sys/soundcard.h>
#endif
#include <stdio.h>
#include <errno.h>
#include <stdlib.h>
#include <unistd.h>
#include <fcntl.h>
#include <string.h>
#include <netdb.h>
#include <sys/socket.h>
#include <sys/ioctl.h>
#include <netinet/in.h>
#include <arpa/inet.h>

#include "asterisk/autoconfig.h"

static char *config = "/etc/asterisk/muted.conf";

static char host[256] = "";
static char user[256] = "";
static char pass[256] = "";
static int smoothfade = 0;
static int mutelevel = 20;
static int muted = 0;
static int needfork = 1;
static int debug = 0;
static int stepsize = 3;
#ifndef __Darwin__
static int mixchan = SOUND_MIXER_VOLUME;
#endif

struct subchannel {
	char *name;
	struct subchannel *next;
};

static struct channel {
	char *tech;
	char *location;
	struct channel *next;
	struct subchannel *subs;
} *channels;

static void add_channel(char *tech, char *location)
{
	struct channel *chan;
	chan = malloc(sizeof(struct channel));
	if (chan) {
		memset(chan, 0, sizeof(struct channel));
		if (!(chan->tech = strdup(tech))) {
			free(chan);
			return;
		}
		if (!(chan->location = strdup(location))) {
			free(chan->tech);
			free(chan);
			return;
		}
		chan->next = channels;
		channels = chan;
	}
	
}

static int load_config(void)
{
	FILE *f;
	char buf[1024];
	char *val;
	char *val2;
	int lineno=0;
	int x;
	f = fopen(config, "r");
	if (!f) {
		fprintf(stderr, "Unable to open config file '%s': %s\n", config, strerror(errno));
		return -1;
	}
	while(!feof(f)) {
		if (!fgets(buf, sizeof(buf), f)) {
			continue;
		}
		if (!feof(f)) {
			lineno++;
			val = strchr(buf, '#');
			if (val) *val = '\0';
			while(strlen(buf) && (buf[strlen(buf) - 1] < 33))
				buf[strlen(buf) - 1] = '\0';
			if (!strlen(buf))
				continue;
			val = buf;
			while(*val) {
				if (*val < 33)
					break;
				val++;
			}
			if (*val) {
				*val = '\0';
				val++;
				while(*val && (*val < 33)) val++;
			}
			if (!strcasecmp(buf, "host")) {
				if (val && strlen(val))
					strncpy(host, val, sizeof(host) - 1);
				else
					fprintf(stderr, "host needs an argument (the host) at line %d\n", lineno);
			} else if (!strcasecmp(buf, "user")) {
				if (val && strlen(val))
					strncpy(user, val, sizeof(user) - 1);
				else
					fprintf(stderr, "user needs an argument (the user) at line %d\n", lineno);
			} else if (!strcasecmp(buf, "pass")) {
				if (val && strlen(val))
					strncpy(pass, val, sizeof(pass) - 1);
				else
					fprintf(stderr, "pass needs an argument (the password) at line %d\n", lineno);
			} else if (!strcasecmp(buf, "smoothfade")) {
				smoothfade = 1;
			} else if (!strcasecmp(buf, "mutelevel")) {
				if (val && (sscanf(val, "%3d", &x) == 1) && (x > -1) && (x < 101)) {
					mutelevel = x;
				} else 
					fprintf(stderr, "mutelevel must be a number from 0 (most muted) to 100 (no mute) at line %d\n", lineno);
			} else if (!strcasecmp(buf, "channel")) {
				if (val && strlen(val)) {
					val2 = strchr(val, '/');
					if (val2) {
						*val2 = '\0';
						val2++;
						add_channel(val, val2);
					} else
						fprintf(stderr, "channel needs to be of the format Tech/Location at line %d\n", lineno);
				} else
					fprintf(stderr, "channel needs an argument (the channel) at line %d\n", lineno);
			} else {
				fprintf(stderr, "ignoring unknown keyword '%s'\n", buf);
			}
		}
	}
	fclose(f);
	if (!strlen(host))
		fprintf(stderr, "no 'host' specification in config file\n");
	else if (!strlen(user))
		fprintf(stderr, "no 'user' specification in config file\n");
	else if (!channels) 
		fprintf(stderr, "no 'channel' specifications in config file\n");
	else
		return 0;
	return -1;
}

static FILE *astf;
#ifndef __Darwin__
static int mixfd;

static int open_mixer(void)
{
	mixfd = open("/dev/mixer", O_RDWR);
	if (mixfd < 0) {
		fprintf(stderr, "Unable to open /dev/mixer: %s\n", strerror(errno));
		return -1;
	}
	return 0;
}
#endif /* !__Darwin */

/*! Connect to the asterisk manager interface */
static int connect_asterisk(void)
{
	int sock;
	struct hostent *hp;
	char *ports;
	int port = 5038;
	struct sockaddr_in sin;

	ports = strchr(host, ':');
	if (ports) {
		*ports = '\0';
		ports++;
		if ((sscanf(ports, "%5d", &port) != 1) || (port < 1) || (port > 65535)) {
			fprintf(stderr, "'%s' is not a valid port number in the hostname\n", ports);
			return -1;
		}
	}
	hp = gethostbyname(host);
	if (!hp) {
		fprintf(stderr, "Can't find host '%s'\n", host);
		return -1;
	}
	sock = socket(AF_INET, SOCK_STREAM, 0);
	if (sock < 0) {
		fprintf(stderr, "Failed to create socket: %s\n", strerror(errno));
		return -1;
	}
	sin.sin_family = AF_INET;
	sin.sin_port = htons(port);
	memcpy(&sin.sin_addr, hp->h_addr, sizeof(sin.sin_addr));
	if (connect(sock, (struct sockaddr *)&sin, sizeof(sin))) {
		fprintf(stderr, "Failed to connect to '%s' port '%d': %s\n", host, port, strerror(errno));
		close(sock);
		return -1;
	}
	astf = fdopen(sock, "r+");
	if (!astf) {
		fprintf(stderr, "fdopen failed: %s\n", strerror(errno));
		close(sock);
		return -1;
	}
	return 0;
}

static char *get_line(void)
{
	static char buf[1024];
	if (fgets(buf, sizeof(buf), astf)) {
		while(strlen(buf) && (buf[strlen(buf) - 1] < 33))
			buf[strlen(buf) - 1] = '\0';
		return buf;
	} else
		return NULL;
}

/*! Login to the asterisk manager interface */
static int login_asterisk(void)
{
	char *welcome;
	char *resp;
	if (!(welcome = get_line())) {
		fprintf(stderr, "disconnected (1)\n");
		return -1;
	}
	fprintf(astf, 
		"Action: Login\r\n"
		"Username: %s\r\n"
		"Secret: %s\r\n\r\n", user, pass);
	if (!(welcome = get_line())) {
		fprintf(stderr, "disconnected (2)\n");
		return -1;
	}
	if (strcasecmp(welcome, "Response: Success")) {
		fprintf(stderr, "login failed ('%s')\n", welcome);
		return -1;
	}
	/* Eat the rest of the event */
	while((resp = get_line()) && strlen(resp));
	if (!resp) {
		fprintf(stderr, "disconnected (3)\n");
		return -1;
	}
	fprintf(astf, 
		"Action: Status\r\n\r\n");
	if (!(welcome = get_line())) {
		fprintf(stderr, "disconnected (4)\n");
		return -1;
	}
	if (strcasecmp(welcome, "Response: Success")) {
		fprintf(stderr, "status failed ('%s')\n", welcome);
		return -1;
	}
	/* Eat the rest of the event */
	while((resp = get_line()) && strlen(resp));
	if (!resp) {
		fprintf(stderr, "disconnected (5)\n");
		return -1;
	}
	return 0;
}

static struct channel *find_channel(char *channel)
{
	char tmp[256] = "";
	char *s, *t;
	struct channel *chan;
	strncpy(tmp, channel, sizeof(tmp) - 1);
	s = strchr(tmp, '/');
	if (s) {
		*s = '\0';
		s++;
		t = strrchr(s, '-');
		if (t) {
			*t = '\0';
		}
		if (debug)
			printf("Searching for '%s' tech, '%s' location\n", tmp, s);
		chan = channels;
		while(chan) {
			if (!strcasecmp(chan->tech, tmp) && !strcasecmp(chan->location, s)) {
				if (debug)
					printf("Found '%s'/'%s'\n", chan->tech, chan->location);
				break;
			}
			chan = chan->next;
		}
	} else
		chan = NULL;
	return chan;
}

#ifndef __Darwin__
static int getvol(void)
{
	int vol;

	if (ioctl(mixfd, MIXER_READ(mixchan), &vol)) {
#else
static float getvol(void)
{
	float volumeL, volumeR, vol;
	OSStatus err;
	AudioDeviceID device;
	UInt32 size;
	UInt32 channels[2];

	size = sizeof(device);
	err = AudioHardwareGetProperty(kAudioHardwarePropertyDefaultOutputDevice, &size, &device);
	size = sizeof(channels);
	if (!err) 
		err = AudioDeviceGetProperty(device, 0, false, kAudioDevicePropertyPreferredChannelsForStereo, &size, &channels);
	size = sizeof(vol);
	if (!err)
		err = AudioDeviceGetProperty(device, channels[0], false, kAudioDevicePropertyVolumeScalar, &size, &volumeL);
	if (!err)
		err = AudioDeviceGetProperty(device, channels[1], false, kAudioDevicePropertyVolumeScalar, &size, &volumeR);
	if (!err)
		vol = (volumeL < volumeR) ? volumeR : volumeL;
	else {
#endif
		fprintf(stderr, "Unable to read mixer volume: %s\n", strerror(errno));
		return -1;
	}
	return vol;
}

#ifndef __Darwin__
static int setvol(int vol)
#else
static int setvol(float vol)
#endif
{
#ifndef __Darwin__
	if (ioctl(mixfd, MIXER_WRITE(mixchan), &vol)) {
#else	
	float volumeL = vol;
	float volumeR = vol;
	OSStatus err;
	AudioDeviceID device;
	UInt32 size;
	UInt32 channels[2];

	size = sizeof(device);
	err = AudioHardwareGetProperty(kAudioHardwarePropertyDefaultOutputDevice, &size, &device);
	size = sizeof(channels);
	err = AudioDeviceGetProperty(device, 0, false, kAudioDevicePropertyPreferredChannelsForStereo, &size, &channels);
	size = sizeof(vol);
	if (!err)
		err = AudioDeviceSetProperty(device, 0, channels[0], false, kAudioDevicePropertyVolumeScalar, size, &volumeL);
	if (!err)
		err = AudioDeviceSetProperty(device, 0, channels[1], false, kAudioDevicePropertyVolumeScalar, size, &volumeR); 
	if (err) {
#endif

		fprintf(stderr, "Unable to write mixer volume: %s\n", strerror(errno));
		return -1;

	}
	return 0;
}

#ifndef __Darwin__
static int oldvol = 0;
static int mutevol = 0;
#else
static float oldvol = 0;
static float mutevol = 0;
#endif

#ifndef __Darwin__
static int mutedlevel(int orig, int level)
{
	int l = orig >> 8;
	int r = orig & 0xff;
	l = (float)(level) * (float)(l) / 100.0;
	r = (float)(level) * (float)(r) / 100.0;

	return (l << 8) | r;
#else
static float mutedlevel(float orig, float level)
{
	float master = orig;
	master = level * master / 100.0;
	return master;
#endif
	
}

static void mute(void)
{
#ifndef __Darwin__
	int vol;
	int start;
	int x;
#else
	float vol;
	float start = 1.0;
	float x;
#endif
	vol = getvol();
	oldvol = vol;
	if (smoothfade)
#ifdef __Darwin__ 
		start = mutelevel;
#else
		start = 100;
	else
		start = mutelevel;
#endif
	for (x=start;x>=mutelevel;x-=stepsize) {
		mutevol = mutedlevel(vol, x);
		setvol(mutevol);
		/* Wait 0.01 sec */
		usleep(10000);
	}
	mutevol = mutedlevel(vol, mutelevel);
	setvol(mutevol);
	if (debug)
#ifdef __Darwin__
		printf("Mute from '%f' to '%f'!\n", oldvol, mutevol);
#else
		printf("Mute from '%04x' to '%04x'!\n", oldvol, mutevol);
#endif
	muted = 1;
}

static void unmute(void)
{
#ifdef __Darwin__
	float vol;
	float start;
	float x;
#else
	int vol;
	int start;
	int x;
#endif
	vol = getvol();
	if (debug)
#ifdef __Darwin__
		printf("Unmute from '%f' (should be '%f') to '%f'!\n", vol, mutevol, oldvol);
	mutevol = vol;
	if (vol == mutevol) {
#else
		printf("Unmute from '%04x' (should be '%04x') to '%04x'!\n", vol, mutevol, oldvol);
	if ((int)vol == mutevol) {
#endif
		if (smoothfade)
			start = mutelevel;
		else
#ifdef __Darwin__
			start = 1.0;
#else
			start = 100;
#endif
		for (x=start;x<100;x+=stepsize) {
			mutevol = mutedlevel(oldvol, x);
			setvol(mutevol);
			/* Wait 0.01 sec */
			usleep(10000);
		}
		setvol(oldvol);
	} else
		printf("Whoops, it's already been changed!\n");
	muted = 0;
}

static void check_mute(void)
{
	int offhook = 0;
	struct channel *chan;
	chan = channels;
	while(chan) {
		if (chan->subs) {
			offhook++;
			break;
		}
		chan = chan->next;
	}
	if (offhook && !muted)
		mute();
	else if (!offhook && muted)
		unmute();
}

static void delete_sub(struct channel *chan, char *name)
{
	struct subchannel *sub, *prev;
	prev = NULL;
	sub = chan->subs;
	while(sub) {
		if (!strcasecmp(sub->name, name)) {
			if (prev)
				prev->next = sub->next;
			else
				chan->subs = sub->next;
			free(sub->name);
			free(sub);
			return;
		}
		prev = sub;
		sub = sub->next;
	}
}

static void append_sub(struct channel *chan, char *name)
{
	struct subchannel *sub;
	sub = chan->subs;
	while(sub) {
		if (!strcasecmp(sub->name, name)) 
			return;
		sub = sub->next;
	}
	sub = malloc(sizeof(struct subchannel));
	if (sub) {
		memset(sub, 0, sizeof(struct subchannel));
		if (!(sub->name = strdup(name))) {
			free(sub);
			return;
		}
		sub->next = chan->subs;
		chan->subs = sub;
	}
}

static void hangup_chan(char *channel)
{
	struct channel *chan;
	if (debug)
		printf("Hangup '%s'\n", channel);
	chan = find_channel(channel);
	if (chan)
		delete_sub(chan, channel);
	check_mute();
}

static void offhook_chan(char *channel)
{
	struct channel *chan;
	if (debug)
		printf("Offhook '%s'\n", channel);
	chan = find_channel(channel);
	if (chan)
		append_sub(chan, channel);
	check_mute();
}

static int wait_event(void)
{
	char *resp;
	char event[120]="";
	char channel[120]="";
	char oldname[120]="";
	char newname[120]="";

	resp = get_line();
	if (!resp) {
		fprintf(stderr, "disconnected (6)\n");
		return -1;
	}
	if (!strncasecmp(resp, "Event: ", strlen("Event: "))) {
		strncpy(event, resp + strlen("Event: "), sizeof(event) - 1);
		/* Consume the rest of the non-event */
		while((resp = get_line()) && strlen(resp)) {
			if (!strncasecmp(resp, "Channel: ", strlen("Channel: ")))
				strncpy(channel, resp + strlen("Channel: "), sizeof(channel) - 1);
			if (!strncasecmp(resp, "Newname: ", strlen("Newname: ")))
				strncpy(newname, resp + strlen("Newname: "), sizeof(newname) - 1);
			if (!strncasecmp(resp, "Oldname: ", strlen("Oldname: ")))
				strncpy(oldname, resp + strlen("Oldname: "), sizeof(oldname) - 1);
		}
		if (strlen(channel)) {
			if (!strcasecmp(event, "Hangup")) 
				hangup_chan(channel);
			else
				offhook_chan(channel);
		}
		if (strlen(newname) && strlen(oldname)) {
			if (!strcasecmp(event, "Rename")) {
				hangup_chan(oldname);
				offhook_chan(newname);
			}
		}
	} else {
		/* Consume the rest of the non-event */
		while((resp = get_line()) && strlen(resp));
	}
	if (!resp) {
		fprintf(stderr, "disconnected (7)\n");
		return -1;
	}
	return 0;
}

static void usage(void)
{
	printf("Usage: muted [-f] [-d]\n"
	       "        -f : Do not fork\n"
	       "        -d : Debug (implies -f)\n");
}

int main(int argc, char *argv[])
{
	int x;
	while((x = getopt(argc, argv, "fhd")) > 0) {
		switch(x) {
		case 'd':
			debug = 1;
			needfork = 0;
			break;
		case 'f':
			needfork = 0;
			break;
		case 'h':
			/* Fall through */
		default:
			usage();
			exit(1);
		}
	}
	if (load_config())
		exit(1);
#ifndef __Darwin__
	if (open_mixer())
		exit(1);
#endif
	if (connect_asterisk()) {
#ifndef __Darwin__
		close(mixfd);
#endif
		exit(1);
	}
	if (login_asterisk()) {
#ifndef __Darwin__		
		close(mixfd);
#endif
		fclose(astf);
		exit(1);
	}
<<<<<<< HEAD
#if HAVE_WORKING_FORK
=======
#ifdef HAVE_WORKING_FORK
>>>>>>> 19898f33
	if (needfork) {
#ifndef HAVE_SBIN_LAUNCHD
		if (daemon(0,0) < 0) {
			fprintf(stderr, "daemon() failed: %s\n", strerror(errno));
			exit(1);
		}
#else
		fprintf(stderr, "Mac OS X detected.  Use 'launchd -d muted -f' to launch.\n");
		exit(1);
#endif
	}
#endif
	for(;;) {
		if (wait_event()) {
			fclose(astf);
			while(connect_asterisk()) {
				sleep(5);
			}
			if (login_asterisk()) {
				fclose(astf);
				exit(1);
			}
		}
	}
	exit(0);
}<|MERGE_RESOLUTION|>--- conflicted
+++ resolved
@@ -54,9 +54,7 @@
 #include <netinet/in.h>
 #include <arpa/inet.h>
 
-#include "asterisk/autoconfig.h"
-
-static char *config = "/etc/asterisk/muted.conf";
+static char *config = "/etc/muted.conf";
 
 static char host[256] = "";
 static char user[256] = "";
@@ -686,11 +684,7 @@
 		fclose(astf);
 		exit(1);
 	}
-<<<<<<< HEAD
-#if HAVE_WORKING_FORK
-=======
 #ifdef HAVE_WORKING_FORK
->>>>>>> 19898f33
 	if (needfork) {
 #ifndef HAVE_SBIN_LAUNCHD
 		if (daemon(0,0) < 0) {

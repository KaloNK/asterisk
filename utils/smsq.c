/*
 * Asterisk -- An open source telephony toolkit.
 *
 * Copyright (C) 2004 - 2005
 *
 * SMS queuing application for use with asterisk app_sms
 * by Adrian Kennard
 *
 * See http://www.asterisk.org for more information about
 * the Asterisk project. Please do not directly contact
 * any of the maintainers of this project for assistance;
 * the project provides a web site, mailing lists and IRC
 * channels for your use.
 *
 * This program is free software, distributed under the terms of
 * the GNU General Public License Version 2. See the LICENSE file
 * at the top of the source tree.
 */

<<<<<<< HEAD
#include <stdio.h>
=======
/*** MODULEINFO
	<support_level>extended</support_level>
 ***/

#include "asterisk.h"

>>>>>>> 5cf67a7a
#include <popt.h>
#include <sys/stat.h>
#include <fcntl.h>
#include <dirent.h>
#include <ctype.h>
#include <time.h>
#include <errno.h>

#ifdef SOLARIS
#define     POPT_ARGFLAG_SHOW_DEFAULT 0x00800000
#endif
#if !defined(POPT_ARGFLAG_SHOW_DEFAULT)
#define     POPT_ARGFLAG_SHOW_DEFAULT 0x00800000
#endif


/*!
 * \brief reads next USC character from null terminated UTF-8 string and advanced pointer
 * for non valid UTF-8 sequences.
 * \return character as is Does \b NOT advance pointer for null termination 
*/
static int utf8decode (unsigned char **pp)
{
   unsigned char *p = *pp;
   if (!*p)
      return 0;                 /* null termination of string */
   (*pp)++;
   if (*p < 0xC0)
      return *p;                /* ascii or continuation character */
   if (*p < 0xE0)
   {
      if (*p < 0xC2 || (p[1] & 0xC0) != 0x80)
         return *p;             /* not valid UTF-8 */
      (*pp)++;
      return ((*p & 0x1F) << 6) + (p[1] & 0x3F);
   }
   if (*p < 0xF0)
   {
      if ((*p == 0xE0 && p[1] < 0xA0) || (p[1] & 0xC0) != 0x80 || (p[2] & 0xC0) != 0x80)
         return *p;             /* not valid UTF-8 */
      (*pp) += 2;
      return ((*p & 0x0F) << 12) + ((p[1] & 0x3F) << 6) + (p[2] & 0x3F);
   }
   if (*p < 0xF8)
   {
      if ((*p == 0xF0 && p[1] < 0x90) || (p[1] & 0xC0) != 0x80 || (p[2] & 0xC0) != 0x80 || (p[3] & 0xC0) != 0x80)
         return *p;             /* not valid UTF-8 */
      (*pp) += 3;
      return ((*p & 0x07) << 18) + ((p[1] & 0x3F) << 12) + ((p[2] & 0x3F) << 6) + (p[3] & 0x3F);
   }
   if (*p < 0xFC)
   {
      if ((*p == 0xF8 && p[1] < 0x88) || (p[1] & 0xC0) != 0x80 || (p[2] & 0xC0) != 0x80 || (p[3] & 0xC0) != 0x80
          || (p[4] & 0xC0) != 0x80)
         return *p;             /* not valid UTF-8 */
      (*pp) += 4;
      return ((*p & 0x03) << 24) + ((p[1] & 0x3F) << 18) + ((p[2] & 0x3F) << 12) + ((p[3] & 0x3F) << 6) + (p[4] & 0x3F);
   }
   if (*p < 0xFE)
   {
      if ((*p == 0xFC && p[1] < 0x84) || (p[1] & 0xC0) != 0x80 || (p[2] & 0xC0) != 0x80 || (p[3] & 0xC0) != 0x80
          || (p[4] & 0xC0) != 0x80 || (p[5] & 0xC0) != 0x80)
         return *p;             /* not valid UTF-8 */
      (*pp) += 5;
      return ((*p & 0x01) << 30) + ((p[1] & 0x3F) << 24) + ((p[2] & 0x3F) << 18) + ((p[3] & 0x3F) << 12) + ((p[4] & 0x3F) << 6) +
         (p[5] & 0x3F);
   }
   return *p;                   /* not sensible */
}

/*! 
 * \brief check for any queued messages in specific queue (queue="" means any queue)
 * \param dir,queue,subaddress,channel,callerid,wait,delay,retries,concurrent
 * \retval 0 if nothing queued
 * \retval 1 if queued and outgoing set up OK
 * \retval 2 of outgoing exists 
*/
static char txqcheck (char *dir, char *queue, char subaddress, char *channel, char *callerid, int wait, int delay, int retries, int concurrent)
{
   char ogname[100],
     temp[100],
     dirname[100],
    *p=NULL;
   FILE *f;
   DIR *d;
   int ql = strlen (queue), qfl = ql;
   struct dirent *fn;
   snprintf (dirname, sizeof(dirname), "sms/%s", dir);
   d = opendir (dirname);
   if (!d)
      return 0;
   while ((fn = readdir (d))
          && !(*fn->d_name != '.'
               && ((!ql && (p = strchr (fn->d_name, '.'))) || (ql && !strncmp (fn->d_name, queue, ql) && fn->d_name[ql] == '.'))));
   if (!fn)
   {
      closedir (d);
      return 0;
   }
   if (!ql)
   {                            /* not searching any specific queue, so use whatr we found as the queue */
      queue = fn->d_name;
      qfl = ql = p - queue;
   }
   p = strchr (queue, '-');
   if (p && p < queue + ql)
   {
      ql = p - queue;
      subaddress = p[1];
   }
   snprintf (temp, sizeof(temp), "sms/.smsq-%d", (int)getpid ());
   f = fopen (temp, "w");
   if (!f)
   {
      perror (temp);
      closedir (d);
      return 0;
   }
   fprintf (f, "Channel: ");
   if (!channel)
      fprintf (f, "Local/%.*s\n", ql, queue);
   else
   {
      p = strchr (channel, '/');
      if (!p)
         p = channel;
      p = strchr (p, 'X');
      if (p)
         fprintf (f, "%.*s%c%s\n", (int)(p - channel), channel, subaddress, p + 1);
      else
         fprintf (f, "%s\n", channel);
   }
   fprintf (f, "Callerid: SMS <");
   if (!callerid)
      fprintf (f, "%.*s", ql, queue);
   else
   {
      p = strchr (callerid, 'X');
      if (p)
         fprintf (f, "%.*s%c%s", (int)(p - callerid), callerid, subaddress, p + 1);
      else
         fprintf (f, "%s", callerid);
   }
   fprintf (f, ">\n");
   fprintf (f, "Application: SMS\n");
   fprintf (f, "Data: %.*s", qfl, queue);
   if (dir[1] == 't')
      fprintf (f, ",s");
   fprintf (f, "\nMaxRetries: %d\n", retries);
   fprintf (f, "RetryTime: %d\n", delay);
   fprintf (f, "WaitTime: %d\n", wait);
   fclose (f);
   closedir (d);
   {
      int try = 0;
      while (try < concurrent)
      {
         try++;
         snprintf(ogname, sizeof(ogname), "outgoing/smsq.%s.%s.%d", dir, queue, try);
         if (!link (temp, ogname))
         {                      /* queued OK */
            unlink (temp);
            return 1;
         }
      }
   }
   /* failed to create call queue */
   unlink (temp);
   return 2;
}

/*! 
 * \brief Process received queue entries
 * Run through a process, setting environment variables
*/
static void rxqcheck (char *dir, char *queue, char *process)
{
   char *p;
   void *pp = &p;
   char dirname[100],
     temp[100];
   DIR *d;
   int ql = strlen (queue);
   struct dirent *fn;
   snprintf(temp, sizeof(temp), "sms/.smsq-%d", (int)getpid ());
   snprintf(dirname, sizeof(dirname), "sms/%s", dir);
   d = opendir (dirname);
   if (!d)
      return;
   while ((fn = readdir (d)))
      if ((*fn->d_name != '.'
           && ((!ql && (p = strchr (fn->d_name, '.'))) || (ql && !strncmp (fn->d_name, queue, ql) && fn->d_name[ql] == '.'))))
      {                         /* process file */
         char filename[1010];
         char line[1000];
         unsigned short ud[160];
         unsigned char udl = 0;
         FILE *f;
         snprintf (filename, sizeof(filename), "sms/%s/%s", dir, fn->d_name);
         if (rename (filename, temp))
            continue;           /* cannot access file */
         f = fopen (temp, "r");
         unlink (temp);
         if (!f)
         {
            perror (temp);
            continue;
         }
         unsetenv ("oa");
         unsetenv ("da");
         unsetenv ("scts");
         unsetenv ("pid");
         unsetenv ("dcs");
         unsetenv ("mr");
         unsetenv ("srr");
         unsetenv ("rp");
         unsetenv ("vp");
         unsetenv ("udh");
         unsetenv ("ud");
         unsetenv ("ude");
         unsetenv ("ud8");
         unsetenv ("ud16");
         unsetenv ("morx");
         unsetenv ("motx");
         unsetenv ("queue");
         if (*queue)
            setenv ("queue", queue, 1);
         setenv (dir, "", 1);
         while (fgets (line, sizeof (line), f))
         {
            for (p = line; *p && *p != '\n' && *p != '\r'; p++);
            *p = 0;             /* strip eoln */
            p = line;
            if (!*p || *p == ';')
               continue;        /* blank line or comment, ignore */
            while (isalnum (*p))
            {
               *p = tolower (*p);
               p++;
            }
            while (isspace (*p))
               *p++ = 0;
            if (*p == '=')
            {                   /* = */
               *p++ = 0;
               if (!strcmp (line, "oa") || !strcmp (line, "da") || !strcmp (line, "scts") || !strcmp (line, "pid")
                   || !strcmp (line, "dcs") || !strcmp (line, "mr") || !strcmp (line, "vp"))
                  setenv (line, p, 1);
               else if ((!strcmp (line, "srr") || !strcmp (line, "rp")) && atoi (p))
                  setenv (line, "", 1);
               else if (!strcmp (line, "ud"))
               {                /* read the user data as UTF-8 */
                  long v;
                  udl = 0;
                  while ((v = utf8decode (pp)) && udl < 160)
                     if (v && v <= 0xFFFF)
                        ud[udl++] = v;
               }
            } else if (*p == '#')
            {
               *p++ = 0;
               if (*p == '#')
               {                /* ##  */
                  p++;
                  if (!strcmp (line, "udh"))
                     setenv (line, p, 1);
                  else if (!strcmp (line, "ud"))
                  {             /* read user data UCS-2 */
                     udl = 0;
                     while (*p && udl < 160)
                     {
                        if (isxdigit (*p) && isxdigit (p[1]) && isxdigit (p[2]) && isxdigit (p[3]))
                        {
                           ud[udl++] =
                              (((isalpha (*p) ? 9 : 0) + (*p & 0xF)) << 12) +
                              (((isalpha (p[1]) ? 9 : 0) + (p[1] & 0xF)) << 8) +
                              (((isalpha (p[2]) ? 9 : 0) + (p[2] & 0xF)) << 4) + ((isalpha (p[3]) ? 9 : 0) + (p[3] & 0xF));
                           p += 4;
                        } else
                           break;
                     }
                  }
               } else
               {                /* # */
                  if (!strcmp (line, "ud"))
                  {             /* read user data UCS-1 */
                     udl = 0;
                     while (*p && udl < 160)
                     {
                        if (isxdigit (*p) && isxdigit (p[1]))
                        {
                           ud[udl++] = (((isalpha (*p) ? 9 : 0) + (*p & 0xF)) << 4) + ((isalpha (p[1]) ? 9 : 0) + (p[1] & 0xF));
                           p += 2;
                        } else
                           break;
                     }
                  }
               }
            }
         }
         fclose (f);
         /* set up user data variables */
         {
            char tmp[481];
            int n, x;
            for (n = 0, x = 0; x < udl; x++)
            {
               unsigned short v = ud[x];
               if (v)
               {
                  if (v < 0x80)
                     tmp[n++] = v;
                  else if (v < 0x800)
                  {
                     tmp[n++] = (0xC0 + (v >> 6));
                     tmp[n++] = (0x80 + (v & 0x3F));
                  } else
                  {
                     tmp[n++] = (0xE0 + (v >> 12));
                     tmp[n++] = (0x80 + ((v >> 6) & 0x3F));
                     tmp[n++] = (0x80 + (v & 0x3F));
                  }
               }
            }
            tmp[n] = 0;
            setenv ("ud", tmp, 1);
            for (n = 0, x = 0; x < udl; x++)
            {
               unsigned short v = ud[x];
               if (v < ' ' || v == '\\')
               {
                  tmp[n++] = '\\';
                  if (v == '\\')
                     tmp[n++] = '\\';
                  else if (v == '\n')
                     tmp[n++] = 'n';
                  else if (v == '\r')
                     tmp[n++] = 'r';
                  else if (v == '\t')
                     tmp[n++] = 't';
                  else if (v == '\f')
                     tmp[n++] = 'f';
                  else
                  {
                     tmp[n++] = '0' + (v >> 6);
                     tmp[n++] = '0' + ((v >> 3) & 7);
                     tmp[n++] = '0' + (v & 7);
                  }
               } else if (v < 0x80)
                  tmp[n++] = v;
               else if (v < 0x800)
               {
                  tmp[n++] = (0xC0 + (v >> 6));
                  tmp[n++] = (0x80 + (v & 0x3F));
               } else
               {
                  tmp[n++] = (0xE0 + (v >> 12));
                  tmp[n++] = (0x80 + ((v >> 6) & 0x3F));
                  tmp[n++] = (0x80 + (v & 0x3F));
               }
            }
            tmp[n] = 0;
            setenv ("ude", tmp, 1);
            for (x = 0; x < udl && ud[x] < 0x100; x++);
            if (x == udl)
            {
               for (n = 0, x = 0; x < udl; x++)
               {
                  sprintf (tmp + n, "%02X", ud[x]);
                  n += 2;
               }
               setenv ("ud8", tmp, 1);
            }
            for (n = 0, x = 0; x < udl; x++)
            {
               sprintf (tmp + n, "%04X", ud[x]);
               n += 4;
            }
            setenv ("ud16", tmp, 1);
         }
         /* run the command */
         if (system (process) == -1) {
<<<<<<< HEAD
			fprintf(stderr, "Failed to fork process '%s'\n", process);
		}
=======
            fprintf(stderr, "Failed to fork process '%s'\n", process);
         }
>>>>>>> 5cf67a7a
      }
   closedir (d);
}

/* Main app */
int
main (int argc, const char *argv[])
{
   char c;
   int mt = 0,
      mo = 0,
      tx = 0,
      rx = 0,
      nodial = 0,
      nowait = 0,
      concurrent = 1,
      motxwait = 10,
      motxdelay = 1,
      motxretries = 10,
      mttxwait = 10,
      mttxdelay = 30,
      mttxretries = 100,
      mr = -1,
      pid = -1,
      dcs = -1,
      srr = 0,
      rp = 0,
      vp = 0,
      udl = 0,
      utf8 = 0,
      ucs1 = 0,
      ucs2 = 0;
   unsigned short ud[160];
   unsigned char *uds = 0,
      *udh = 0;
   char *da = 0,
      *oa = 0,
      *queue = "",
      *udfile = 0,
      *process = 0,
      *spooldir = "/var/spool/asterisk",
      *motxchannel = "Local/1709400X",
      *motxcallerid = 0,
      *mttxchannel = 0,
      *mttxcallerid = "080058752X0",
      *defaultsubaddress = "9",
      subaddress = 0,
      *scts = 0;
   poptContext optCon;          /* context for parsing command-line options */
   const struct poptOption optionsTable[] = {
      {"queue", 'q', POPT_ARG_STRING | POPT_ARGFLAG_SHOW_DEFAULT, &queue, 0, "Queue [inc sub address]", "number[-X]"},
      {"da", 'd', POPT_ARG_STRING, &da, 0, "Destination address", "number"},
      {"oa", 'o', POPT_ARG_STRING, &oa, 0, "Origination address", "number"},
      {"ud", 'm', POPT_ARG_STRING, &uds, 0, "Message", "text"},
      {"ud-file", 'f', POPT_ARG_STRING, &udfile, 0, "Message file", "filename"},
      {"UTF-8", 0, POPT_ARG_NONE, &utf8, 0, "File treated as null terminated UTF-8 (default)", 0},
      {"UCS-1", 0, POPT_ARG_NONE, &ucs1, 0, "File treated as UCS-1", 0},
      {"UCS-2", 0, POPT_ARG_NONE, &ucs2, 0, "File treated as UCS-2", 0},
      {"mt", 't', POPT_ARG_NONE, &mt, 0, "Mobile Terminated", 0},
      {"mo", 0, POPT_ARG_NONE, &mo, 0, "Mobile Originated", 0},
      {"tx", 0, POPT_ARG_NONE, &tx, 0, "Send message", 0},
      {"rx", 'r', POPT_ARG_NONE, &rx, 0, "Queue for receipt", 0},
      {"process", 'e', POPT_ARG_STRING, &process, 0, "Rx queue process command", "command"},
      {"no-dial", 'x', POPT_ARG_NONE, &nodial, 0, "Do not dial", 0},
      {"no-wait", 0, POPT_ARG_NONE, &nowait, 0, "Do not wait if already calling", 0},
      {"concurrent", 0, POPT_ARG_INT | POPT_ARGFLAG_SHOW_DEFAULT, &concurrent, 0, "Number of concurrent calls to allow", "n"},
      {"motx-channel", 0, POPT_ARG_STRING | POPT_ARGFLAG_SHOW_DEFAULT, &motxchannel, 0, "Channel for motx calls", "channel"},
      {"motx-callerid", 0, POPT_ARG_STRING, &motxcallerid, 0,
       "Caller ID for motx calls (default is queue name without sub address)", "number"},
      {"motx-wait", 0, POPT_ARG_INT | POPT_ARGFLAG_SHOW_DEFAULT, &motxwait, 0, "Time to wait for motx call to answer",
       "seconds"},
      {"motx-delay", 0, POPT_ARG_INT | POPT_ARGFLAG_SHOW_DEFAULT, &motxdelay, 0, "Time between motx call retries", "seconds"},
      {"motx-retries", 0, POPT_ARG_INT | POPT_ARGFLAG_SHOW_DEFAULT, &motxretries, 0, "Number of retries for motx call", "n"},
      {"mttx-channel", 0, POPT_ARG_STRING, &mttxchannel, 0,
       "Channel for mttx calls (default is Local/ and queue name without sub address)", "channel"},
      {"mttx-callerid", 0, POPT_ARG_STRING | POPT_ARGFLAG_SHOW_DEFAULT, &mttxcallerid, 0,
       "Caller ID for mttx calls (default is queue name without sub address)", "number"},
      {"mttx-wait", 0, POPT_ARG_INT | POPT_ARGFLAG_SHOW_DEFAULT, &mttxwait, 0, "Time to wait for mttx call to answer",
       "seconds"},
      {"mttx-delay", 0, POPT_ARG_INT | POPT_ARGFLAG_SHOW_DEFAULT, &mttxdelay, 0, "Time between mttx call retries", "seconds"},
      {"mttx-retries", 0, POPT_ARG_INT | POPT_ARGFLAG_SHOW_DEFAULT, &mttxretries, 0, "Number of retries for mttx call", "n"},
      {"mr", 'n', POPT_ARG_INT, &mr, 0, "Message reference", "n"},
      {"pid", 'p', POPT_ARG_INT, &pid, 0, "Protocol ID", "n"},
      {"dcs", 'c', POPT_ARG_INT, &dcs, 0, "Data Coding Scheme", "n"},
      {"udh", 0, POPT_ARG_STRING, &udh, 0, "User data header", "hex"},
      {"srr", 0, POPT_ARG_NONE, &srr, 0, "Status Report Request", 0},
      {"rp", 0, POPT_ARG_NONE, &rp, 0, "Return Path request", 0},
      {"v", 0, POPT_ARG_INT, &vp, 0, "Validity Period", "seconds"},
      {"scts", 0, POPT_ARG_STRING, &scts, 0, "Timestamp", "YYYY-MM-SSTHH:MM:SS"},
      {"default-sub-address", 0, POPT_ARG_STRING | POPT_ARGFLAG_SHOW_DEFAULT, &defaultsubaddress, 0, "Default sub address", "X"},
      {"spool-dir", 0, POPT_ARG_STRING | POPT_ARGFLAG_SHOW_DEFAULT, &spooldir, 0, "Asterisk spool dir", "dirname"},
      POPT_AUTOHELP {NULL, 0, 0, NULL, 0}
   };

   optCon = poptGetContext (NULL, argc, argv, optionsTable, 0);
   poptSetOtherOptionHelp (optCon, "<oa/da> <message>");

   /* Now do options processing, get portname */
   if ((c = poptGetNextOpt (optCon)) < -1)
   {
      /* an error occurred during option processing */
      fprintf (stderr, "%s: %s\n", poptBadOption (optCon, POPT_BADOPTION_NOALIAS), poptStrerror (c));
      return 1;
   }
   if (!ucs1 && !ucs2)
      utf8 = 1;
   if (utf8 + ucs1 + ucs2 > 1)
   {
      fprintf (stderr, "Pick one of UTF-8, UCS-1 or UCS-2 only\n");
      return 1;
   }
   if (!udfile && (ucs1 || ucs2))
   {
      fprintf (stderr, "Command line arguments always treated as UTF-8\n");
      return 1;
   }
   /*  if (!where && poptPeekArg (optCon)) where = (char *) poptGetArg (optCon); */
   if (!mt && !mo && process)
      mt = 1;
   if (!mt && !mo && oa)
      mt = 1;
   if (!mt)
      mo = 1;
   if (mt && mo)
   {
      fprintf (stderr, "Cannot be --mt and --mo\n");
      return 1;
   }
   if (!rx && !tx && process)
      rx = 1;
   if (!rx)
      tx = 1;
   if (tx && rx)
   {
      fprintf (stderr, "Cannot be --tx and --rx\n");
      return 1;
   }
   if (rx)
      nodial = 1;
   if (uds && udfile)
   {
      fprintf (stderr, "Cannot have --ud and --ud-file\n");
      return 1;
   }
   if (mo && !da && poptPeekArg (optCon))
      da = (char *) poptGetArg (optCon);
   if (mt && !oa && poptPeekArg (optCon))
      oa = (char *) poptGetArg (optCon);
   if (tx && oa && mo)
   {
      fprintf (stderr, "--oa makes no sense with --mo as CLI is used (i.e. queue name)\n");
      return 1;
   }
   if (tx && da && mt)
   {
      fprintf (stderr, "--da makes no sense with --mt as called number is used (i.e. queue name)\n");
      return 1;
   }
   if (da && strlen (da) > 20)
   {
      fprintf (stderr, "--da too long\n");
      return 1;
   }
   if (oa && strlen (oa) > 20)
   {
      fprintf (stderr, "--oa too long\n");
      return 1;
   }
   if (queue && strlen (queue) > 20)
   {
      fprintf (stderr, "--queue name too long\n");
      return 1;
   }
   if (mo && scts)
   {
      fprintf (stderr, "scts is set my service centre\n");
      return 1;
   }
   if (uds)
   {                            /* simple user data command line option in \UTF-8 */
      while (udl < 160 && *uds)
      {
         int v = utf8decode (&uds);
         if (v > 0xFFFF)
         {
            fprintf (stderr, "Invalid character U+%X at %d\n", v, udl);
            return 1;
         }
         ud[udl++] = v;
      }
   }
   if (!uds && !udfile && poptPeekArg (optCon))
   {                            /* multiple command line arguments in UTF-8 */
      while (poptPeekArg (optCon) && udl < 160)
      {
         unsigned char *a = (unsigned char *) poptGetArg (optCon);
         if (udl && udl < 160)
            ud[udl++] = ' ';    /* space between arguments */
         while (udl < 160 && *a)
         {
            int v = utf8decode (&a);
            if (v > 0xFFFF)
            {
               fprintf (stderr, "Invalid character U+%X at %d\n", v, udl);
               return 1;
            }
            ud[udl++] = v;
         }
      }
   }
   if (poptPeekArg (optCon))
   {
      fprintf (stderr, "Unknown argument %s\n", poptGetArg (optCon));
      return 1;
   }
   if (udfile)
   {                            /* get message from file */
      unsigned char dat[1204],
       *p = dat,
         *e;
      int f,
        n;
      if (*udfile)
         f = open (udfile, O_RDONLY);
      else
         f = fileno (stdin);
      if (f < 0)
      {
         perror (udfile);
         return 1;
      }
      n = read (f, dat, sizeof (dat));
      if (n < 0)
      {
         perror (udfile);
         return 1;
      }
      if (*udfile)
         close (f);
      e = dat + n;
      if (utf8)
      {                         /* UTF-8 */
         while (p < e && udl < 160 && *p)
            ud[udl++] = utf8decode (&p);
      } else if (ucs1)
      {                         /* UCS-1 */
         while (p < e && udl < 160)
            ud[udl++] = *p++;
      } else
      {                         /* UCS-2 */
         while (p + 1 < e && udl < 160)
         {
            ud[udl++] = (*p << 8) + p[1];
            p += 2;
         }
      }
   }
   if (queue)
   {
      char *d = strrchr (queue, '-');
      if (d && d[1])
         subaddress = d[1];
      else
         subaddress = *defaultsubaddress;
   }

   if (chdir (spooldir))
   {
      perror (spooldir);
      return 1;
   }

   if (oa || da)
   {                            /* send message */
      char temp[100],
        queuename[100],
       *dir = (mo ? rx ? "sms/morx" : "sms/motx" : rx ? "sms/mtrx" : "sms/mttx");
      FILE *f;
      snprintf (temp, sizeof(temp), "sms/.smsq-%d", (int)getpid ());
      mkdir ("sms", 0777);      /* ensure directory exists */
      mkdir (dir, 0777);        /* ensure directory exists */
      snprintf (queuename, sizeof(queuename), "%s/%s.%ld-%d", dir, *queue ? queue : "0", (long)time (0), (int)getpid ());
      f = fopen (temp, "w");
      if (!f)
      {
         perror (temp);
         return 1;
      }
      if (oa)
         fprintf (f, "oa=%s\n", oa);
      if (da)
         fprintf (f, "da=%s\n", da);
      if (scts)
         fprintf (f, "scts=%s\n", scts);
      if (pid >= 0)
         fprintf (f, "pid=%d\n", pid);
      if (dcs >= 0)
         fprintf (f, "dcs=%d\n", dcs);
      if (mr >= 0)
         fprintf (f, "mr=%d\n", mr);
      if (srr)
         fprintf (f, "srr=1\n");
      if (rp)
         fprintf (f, "rp=1\n");
      if (udh)
         fprintf (f, "udh#%s\n", udh);
      if (vp > 0)
         fprintf (f, "vp=%d\n", vp);
      if (udl)
      {
         int p;
         for (p = 0; p < udl && ud[p] < 0x100; p++);
         if (p == udl)
         {
            for (p = 0; p < udl && ud[p] < 0x80 && ud[p] >= 0x20; p++);
            if (p == udl)
            {                   /* use text */
               fprintf (f, "ud=");
               for (p = 0; p < udl; p++)
                  fputc (ud[p], f);
            } else
            {                   /* use one byte hex */
               fprintf (f, "ud#");
               for (p = 0; p < udl; p++)
                  fprintf (f, "%02X", ud[p]);
            }
         } else
         {                      /* use two byte hex */
            fprintf (f, "ud##");
            for (p = 0; p < udl; p++)
               fprintf (f, "%04X", ud[p]);
         }
         fprintf (f, "\n");
      }
      fclose (f);
      if (rename (temp, queuename))
      {
         perror (queuename);
         unlink (temp);
         return 1;
      }
   }

   if (!nodial && tx && !process)
   {                            /* dial to send messages */
      char ret=0,
        try = 3;
      if (nowait)
         try = 1;
      while (try--)
      {
         if (mo)
            ret = txqcheck ("motx", queue, subaddress, motxchannel, motxcallerid, motxwait, motxdelay, motxretries, concurrent);
         else
            ret = txqcheck ("mttx", queue, subaddress, mttxchannel, mttxcallerid, mttxwait, mttxdelay, mttxretries, concurrent);
         if (ret < 2)
            break;              /* sent, or queued OK */
         if (try)
            sleep (1);
      }
      if (ret == 2 && !nowait)
         fprintf (stderr, "No call scheduled as already sending\n");
   }
   if (process)
      rxqcheck (mo ? rx ? "morx" : "motx" : rx ? "mtrx" : "mttx", queue, process);

   return 0;
}<|MERGE_RESOLUTION|>--- conflicted
+++ resolved
@@ -17,23 +17,18 @@
  * at the top of the source tree.
  */
 
-<<<<<<< HEAD
-#include <stdio.h>
-=======
 /*** MODULEINFO
 	<support_level>extended</support_level>
  ***/
 
 #include "asterisk.h"
 
->>>>>>> 5cf67a7a
 #include <popt.h>
 #include <sys/stat.h>
 #include <fcntl.h>
 #include <dirent.h>
 #include <ctype.h>
 #include <time.h>
-#include <errno.h>
 
 #ifdef SOLARIS
 #define     POPT_ARGFLAG_SHOW_DEFAULT 0x00800000
@@ -409,13 +404,8 @@
          }
          /* run the command */
          if (system (process) == -1) {
-<<<<<<< HEAD
-			fprintf(stderr, "Failed to fork process '%s'\n", process);
-		}
-=======
             fprintf(stderr, "Failed to fork process '%s'\n", process);
          }
->>>>>>> 5cf67a7a
       }
    closedir (d);
 }

--- conflicted
+++ resolved
@@ -17,19 +17,14 @@
  * at the top of the source tree.
  */
 
-<<<<<<< HEAD
-#include <stdio.h>
-=======
 #include "asterisk.h"
 
->>>>>>> 19898f33
 #include <popt.h>
 #include <sys/stat.h>
 #include <fcntl.h>
 #include <dirent.h>
 #include <ctype.h>
 #include <time.h>
-#include <errno.h>
 
 #ifdef SOLARIS
 #define     POPT_ARGFLAG_SHOW_DEFAULT 0x00800000
@@ -405,13 +400,8 @@
          }
          /* run the command */
          if (system (process) == -1) {
-<<<<<<< HEAD
-			fprintf(stderr, "Failed to fork process '%s'\n", process);
-		}
-=======
             fprintf(stderr, "Failed to fork process '%s'\n", process);
          }
->>>>>>> 19898f33
       }
    closedir (d);
 }

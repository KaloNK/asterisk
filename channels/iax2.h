/*
 * Asterisk -- A telephony toolkit for Linux.
 *
 * Implementation of Inter-Asterisk eXchange
 * 
 * Copyright (C) 2003, Digium
 *
 * Mark Spencer <markster@linux-support.net>
 *
 * This program is free software, distributed under the terms of
 * the GNU General Public License
 */

/*! \file
 * \brief
 *
 * Implementation of Inter-Asterisk eXchange, version 2
 * \ref iax2-parser.c
 * \ref iax2-parser.h
 * \ref chan_iax2.c
 */
 
#ifndef _IAX2_H
#define _IAX2_H

/* Max version of IAX protocol we support */
#define IAX_PROTO_VERSION 2

/* NOTE: IT IS CRITICAL THAT IAX_MAX_CALLS BE A POWER OF 2. */
#if defined(LOW_MEMORY)
#define IAX_MAX_CALLS 2048
#else
#define IAX_MAX_CALLS 32768
#endif

#define IAX_FLAG_FULL		0x8000

#define IAX_FLAG_RETRANS	0x8000

#define IAX_FLAG_SC_LOG		0x80

#define IAX_MAX_SHIFT		0x3F

#define IAX_WINDOW			64

<<<<<<< HEAD
/* Subclass for AST_FRAME_IAX */
#define IAX_COMMAND_NEW		1
#define IAX_COMMAND_PING	2
#define IAX_COMMAND_PONG	3
#define IAX_COMMAND_ACK		4
#define IAX_COMMAND_HANGUP	5
#define IAX_COMMAND_REJECT	6
#define IAX_COMMAND_ACCEPT	7
#define IAX_COMMAND_AUTHREQ	8
#define IAX_COMMAND_AUTHREP	9
#define IAX_COMMAND_INVAL	10
#define IAX_COMMAND_LAGRQ	11
#define IAX_COMMAND_LAGRP	12
#define IAX_COMMAND_REGREQ	13	/* Registration request */
#define IAX_COMMAND_REGAUTH	14	/* Registration authentication required */
#define IAX_COMMAND_REGACK	15	/* Registration accepted */
#define IAX_COMMAND_REGREJ	16	/* Registration rejected */
#define IAX_COMMAND_REGREL	17	/* Force release of registration */
#define IAX_COMMAND_VNAK	18	/* If we receive voice before valid first voice frame, send this */
#define IAX_COMMAND_DPREQ	19	/* Request status of a dialplan entry */
#define IAX_COMMAND_DPREP	20	/* Request status of a dialplan entry */
#define IAX_COMMAND_DIAL	21	/* Request a dial on channel brought up TBD */
#define IAX_COMMAND_TXREQ	22	/* Transfer Request */
#define IAX_COMMAND_TXCNT	23	/* Transfer Connect */
#define IAX_COMMAND_TXACC	24	/* Transfer Accepted */
#define IAX_COMMAND_TXREADY	25	/* Transfer ready */
#define IAX_COMMAND_TXREL	26	/* Transfer release */
#define IAX_COMMAND_TXREJ	27	/* Transfer reject */
#define IAX_COMMAND_QUELCH	28	/* Stop audio/video transmission */
#define IAX_COMMAND_UNQUELCH 29	/* Resume audio/video transmission */
#define IAX_COMMAND_POKE    30  /* Like ping, but does not require an open connection */
#define IAX_COMMAND_PAGE	31	/* Paging description */
#define IAX_COMMAND_MWI	32	/* Stand-alone message waiting indicator */
#define IAX_COMMAND_UNSUPPORT	33	/* Unsupported message received */
#define IAX_COMMAND_TRANSFER	34	/* Request remote transfer */
#define IAX_COMMAND_PROVISION	35	/* Provision device */
#define IAX_COMMAND_FWDOWNL	36	/* Download firmware */
#define IAX_COMMAND_FWDATA	37	/* Firmware Data */
#define IAX_COMMAND_TXMEDIA 38  /* Transfer media only */
#define IAX_COMMAND_CALLTOKEN 40  /*! Call number token */


#define IAX_DEFAULT_REG_EXPIRE  60	/* By default require re-registration once per minute */

#define IAX_LINGER_TIMEOUT		10 /* How long to wait before closing bridged call */

#define IAX_DEFAULT_PORTNO		4569

/* IAX Information elements */
#define IAX_IE_CALLED_NUMBER		1		/* Number/extension being called - string */
#define IAX_IE_CALLING_NUMBER		2		/* Calling number - string */
#define IAX_IE_CALLING_ANI			3		/* Calling number ANI for billing  - string */
#define IAX_IE_CALLING_NAME			4		/* Name of caller - string */
#define IAX_IE_CALLED_CONTEXT		5		/* Context for number - string */
#define IAX_IE_USERNAME				6		/* Username (peer or user) for authentication - string */
#define IAX_IE_PASSWORD				7		/* Password for authentication - string */
#define IAX_IE_CAPABILITY			8		/* Actual codec capability - unsigned int */
#define IAX_IE_FORMAT				9		/* Desired codec format - unsigned int */
#define IAX_IE_LANGUAGE				10		/* Desired language - string */
#define IAX_IE_VERSION				11		/* Protocol version - short */
#define IAX_IE_ADSICPE				12		/* CPE ADSI capability - short */
#define IAX_IE_DNID					13		/* Originally dialed DNID - string */
#define IAX_IE_AUTHMETHODS			14		/* Authentication method(s) - short */
#define IAX_IE_CHALLENGE			15		/* Challenge data for MD5/RSA - string */
#define IAX_IE_MD5_RESULT			16		/* MD5 challenge result - string */
#define IAX_IE_RSA_RESULT			17		/* RSA challenge result - string */
#define IAX_IE_APPARENT_ADDR		18		/* Apparent address of peer - struct sockaddr_in */
#define IAX_IE_REFRESH				19		/* When to refresh registration - short */
#define IAX_IE_DPSTATUS				20		/* Dialplan status - short */
#define IAX_IE_CALLNO				21		/* Call number of peer - short */
#define IAX_IE_CAUSE				22		/* Cause - string */
#define IAX_IE_IAX_UNKNOWN			23		/* Unknown IAX command - byte */
#define IAX_IE_MSGCOUNT				24		/* How many messages waiting - short */
#define IAX_IE_AUTOANSWER			25		/* Request auto-answering -- none */
#define IAX_IE_MUSICONHOLD			26		/* Request musiconhold with QUELCH -- none or string */
#define IAX_IE_TRANSFERID			27		/* Transfer Request Identifier -- int */
#define IAX_IE_RDNIS				28		/* Referring DNIS -- string */
#define IAX_IE_PROVISIONING			29		/* Provisioning info */
#define IAX_IE_AESPROVISIONING		30		/* AES Provisioning info */
#define IAX_IE_DATETIME				31		/* Date/Time */
#define IAX_IE_DEVICETYPE			32		/* Device Type -- string */
#define IAX_IE_SERVICEIDENT			33		/* Service Identifier -- string */
#define IAX_IE_FIRMWAREVER			34		/* Firmware revision -- u16 */
#define IAX_IE_FWBLOCKDESC			35		/* Firmware block description -- u32 */
#define IAX_IE_FWBLOCKDATA			36		/* Firmware block of data -- raw */
#define IAX_IE_PROVVER				37		/* Provisioning Version (u32) */
#define IAX_IE_CALLINGPRES			38		/* Calling presentation (u8) */
#define IAX_IE_CALLINGTON			39		/* Calling type of number (u8) */
#define IAX_IE_CALLINGTNS			40		/* Calling transit network select (u16) */
#define IAX_IE_SAMPLINGRATE			41		/* Supported sampling rates (u16) */
#define IAX_IE_CAUSECODE			42		/* Hangup cause (u8) */
#define IAX_IE_ENCRYPTION			43		/* Encryption format (u16) */
#define IAX_IE_ENCKEY				44		/* Encryption key (raw) */
#define IAX_IE_CODEC_PREFS          45      /* Codec Negotiation */

#define IAX_IE_RR_JITTER			46		/* Received jitter (as in RFC1889) u32 */
#define IAX_IE_RR_LOSS				47		/* Received loss (high byte loss pct, low 24 bits loss count, as in rfc1889 */
#define IAX_IE_RR_PKTS				48		/* Received frames (total frames received) u32 */
#define IAX_IE_RR_DELAY				49		/* Max playout delay for received frames (in ms) u16 */
#define IAX_IE_RR_DROPPED			50		/* Dropped frames (presumably by jitterbuf) u32 */
#define IAX_IE_RR_OOO				51		/* Frames received Out of Order u32 */
#define IAX_IE_CALLTOKEN			54		/* Call number security token */
=======
/*! Subclass for AST_FRAME_IAX */
enum iax_frame_subclass {
	IAX_COMMAND_NEW =       1,
	IAX_COMMAND_PING =      2,
	IAX_COMMAND_PONG =      3,
	IAX_COMMAND_ACK =       4,
	IAX_COMMAND_HANGUP =    5,
	IAX_COMMAND_REJECT =    6,
	IAX_COMMAND_ACCEPT =    7,
	IAX_COMMAND_AUTHREQ =   8,
	IAX_COMMAND_AUTHREP =   9,
	IAX_COMMAND_INVAL =     10,
	IAX_COMMAND_LAGRQ =     11,
	IAX_COMMAND_LAGRP =     12,
	/*! Registration request */
	IAX_COMMAND_REGREQ =    13,
	/*! Registration authentication required */
	IAX_COMMAND_REGAUTH =   14,
	/*! Registration accepted */
	IAX_COMMAND_REGACK =    15,
	/*! Registration rejected */
	IAX_COMMAND_REGREJ =    16,
	/*! Force release of registration */
	IAX_COMMAND_REGREL =    17,
	/*! If we receive voice before valid first voice frame, send this */
	IAX_COMMAND_VNAK =      18,
	/*! Request status of a dialplan entry */
	IAX_COMMAND_DPREQ =     19,
	/*! Request status of a dialplan entry */
	IAX_COMMAND_DPREP =     20,
	/*! Request a dial on channel brought up TBD */
	IAX_COMMAND_DIAL =      21,
	/*! Transfer Request */
	IAX_COMMAND_TXREQ =     22,
	/*! Transfer Connect */
	IAX_COMMAND_TXCNT =     23,
	/*! Transfer Accepted */
	IAX_COMMAND_TXACC =     24,
	/*! Transfer ready */
	IAX_COMMAND_TXREADY =   25,
	/*! Transfer release */
	IAX_COMMAND_TXREL =     26,
	/*! Transfer reject */
	IAX_COMMAND_TXREJ =     27,
	/*! Stop audio/video transmission */
	IAX_COMMAND_QUELCH =    28,
	/*! Resume audio/video transmission */
	IAX_COMMAND_UNQUELCH =  29,
	/*! Like ping, but does not require an open connection */
	IAX_COMMAND_POKE =      30,
	/*! Paging description */
	IAX_COMMAND_PAGE =      31,
	/*! Stand-alone message waiting indicator */
	IAX_COMMAND_MWI =       32,
	/*! Unsupported message received */
	IAX_COMMAND_UNSUPPORT = 33,
	/*! Request remote transfer */
	IAX_COMMAND_TRANSFER =  34,
	/*! Provision device */
	IAX_COMMAND_PROVISION = 35,
	/*! Download firmware */
	IAX_COMMAND_FWDOWNL =   36,
	/*! Firmware Data */
	IAX_COMMAND_FWDATA =    37,
	/*! Transfer media only */
	IAX_COMMAND_TXMEDIA =   38,
	/*! Command to rotate key */
	IAX_COMMAND_RTKEY =     39,
	/*! Call number token */
	IAX_COMMAND_CALLTOKEN = 40,
};

/*! By default require re-registration once per minute */
#define IAX_DEFAULT_REG_EXPIRE  60

/*! How long to wait before closing bridged call */
#define IAX_LINGER_TIMEOUT		10

#define IAX_DEFAULT_PORTNO		4569

/*! IAX Information elements */
#define IAX_IE_CALLED_NUMBER		1		/*!< Number/extension being called - string */
#define IAX_IE_CALLING_NUMBER		2		/*!< Calling number - string */
#define IAX_IE_CALLING_ANI			3		/*!< Calling number ANI for billing  - string */
#define IAX_IE_CALLING_NAME			4		/*!< Name of caller - string */
#define IAX_IE_CALLED_CONTEXT		5		/*!< Context for number - string */
#define IAX_IE_USERNAME				6		/*!< Username (peer or user) for authentication - string */
#define IAX_IE_PASSWORD				7		/*!< Password for authentication - string */
#define IAX_IE_CAPABILITY			8		/*!< Actual codec capability - unsigned int */
#define IAX_IE_FORMAT				9		/*!< Desired codec format - unsigned int */
#define IAX_IE_LANGUAGE				10		/*!< Desired language - string */
#define IAX_IE_VERSION				11		/*!< Protocol version - short */
#define IAX_IE_ADSICPE				12		/*!< CPE ADSI capability - short */
#define IAX_IE_DNID					13		/*!< Originally dialed DNID - string */
#define IAX_IE_AUTHMETHODS			14		/*!< Authentication method(s) - short */
#define IAX_IE_CHALLENGE			15		/*!< Challenge data for MD5/RSA - string */
#define IAX_IE_MD5_RESULT			16		/*!< MD5 challenge result - string */
#define IAX_IE_RSA_RESULT			17		/*!< RSA challenge result - string */
#define IAX_IE_APPARENT_ADDR		18		/*!< Apparent address of peer - struct sockaddr_in */
#define IAX_IE_REFRESH				19		/*!< When to refresh registration - short */
#define IAX_IE_DPSTATUS				20		/*!< Dialplan status - short */
#define IAX_IE_CALLNO				21		/*!< Call number of peer - short */
#define IAX_IE_CAUSE				22		/*!< Cause - string */
#define IAX_IE_IAX_UNKNOWN			23		/*!< Unknown IAX command - byte */
#define IAX_IE_MSGCOUNT				24		/*!< How many messages waiting - short */
#define IAX_IE_AUTOANSWER			25		/*!< Request auto-answering -- none */
#define IAX_IE_MUSICONHOLD			26		/*!< Request musiconhold with QUELCH -- none or string */
#define IAX_IE_TRANSFERID			27		/*!< Transfer Request Identifier -- int */
#define IAX_IE_RDNIS				28		/*!< Referring DNIS -- string */
#define IAX_IE_PROVISIONING			29		/*!< Provisioning info */
#define IAX_IE_AESPROVISIONING		30		/*!< AES Provisioning info */
#define IAX_IE_DATETIME				31		/*!< Date/Time */
#define IAX_IE_DEVICETYPE			32		/*!< Device Type -- string */
#define IAX_IE_SERVICEIDENT			33		/*!< Service Identifier -- string */
#define IAX_IE_FIRMWAREVER			34		/*!< Firmware revision -- u16 */
#define IAX_IE_FWBLOCKDESC			35		/*!< Firmware block description -- u32 */
#define IAX_IE_FWBLOCKDATA			36		/*!< Firmware block of data -- raw */
#define IAX_IE_PROVVER				37		/*!< Provisioning Version (u32) */
#define IAX_IE_CALLINGPRES			38		/*!< Calling presentation (u8) */
#define IAX_IE_CALLINGTON			39		/*!< Calling type of number (u8) */
#define IAX_IE_CALLINGTNS			40		/*!< Calling transit network select (u16) */
#define IAX_IE_SAMPLINGRATE			41		/*!< Supported sampling rates (u16) */
#define IAX_IE_CAUSECODE			42		/*!< Hangup cause (u8) */
#define IAX_IE_ENCRYPTION			43		/*!< Encryption format (u16) */
#define IAX_IE_ENCKEY				44		/*!< Encryption key (raw) */
#define IAX_IE_CODEC_PREFS          45      /*!< Codec Negotiation */

#define IAX_IE_RR_JITTER			46		/*!< Received jitter (as in RFC1889) u32 */
#define IAX_IE_RR_LOSS				47		/*!< Received loss (high byte loss pct, low 24 bits loss count, as in rfc1889 */
#define IAX_IE_RR_PKTS				48		/*!< Received frames (total frames received) u32 */
#define IAX_IE_RR_DELAY				49		/*!< Max playout delay for received frames (in ms) u16 */
#define IAX_IE_RR_DROPPED			50		/*!< Dropped frames (presumably by jitterbuf) u32 */
#define IAX_IE_RR_OOO				51		/*!< Frames received Out of Order u32 */
#define IAX_IE_VARIABLE				52		/*!< Remote variables */
#define IAX_IE_OSPTOKEN				53		/*!< OSP token */
#define IAX_IE_CALLTOKEN			54		/*!< Call number security token */

#define IAX_IE_CAPABILITY2          55      /*!< Actual codec capability - u8 version + integer array */
#define IAX_IE_FORMAT2              56      /*!< Desired codec format - u8 version + integer array */
>>>>>>> 19898f33

#define IAX_MAX_OSPBLOCK_SIZE		254		/*!< Max OSP token block size, 255 bytes - 1 byte OSP token block index */
#define IAX_MAX_OSPBLOCK_NUM		4
#define IAX_MAX_OSPTOKEN_SIZE		(IAX_MAX_OSPBLOCK_SIZE * IAX_MAX_OSPBLOCK_NUM)
#define IAX_MAX_OSPBUFF_SIZE		(IAX_MAX_OSPTOKEN_SIZE + 16)

#define IAX_AUTH_PLAINTEXT			(1 << 0)
#define IAX_AUTH_MD5				(1 << 1)
#define IAX_AUTH_RSA				(1 << 2)

#define IAX_ENCRYPT_AES128			(1 << 0)
#define IAX_ENCRYPT_KEYROTATE			(1 << 15)       /*!< Keyrotation support */

#define IAX_META_TRUNK				1		/*!< Trunk meta-message */
#define IAX_META_VIDEO				2		/*!< Video frame */

#define IAX_META_TRUNK_SUPERMINI		0	/*!< This trunk frame contains classic supermini frames */
#define IAX_META_TRUNK_MINI			1	/*!< This trunk frame contains trunked mini frames */

#define IAX_RATE_8KHZ				(1 << 0) /*!< 8khz sampling (default if absent) */
#define IAX_RATE_11KHZ				(1 << 1) /*!< 11.025khz sampling */
#define IAX_RATE_16KHZ				(1 << 2) /*!< 16khz sampling */
#define IAX_RATE_22KHZ				(1 << 3) /*!< 22.05khz sampling */
#define IAX_RATE_44KHZ				(1 << 4) /*!< 44.1khz sampling */
#define IAX_RATE_48KHZ				(1 << 5) /*!< 48khz sampling */

#define IAX_DPSTATUS_EXISTS			(1 << 0)
#define IAX_DPSTATUS_CANEXIST		(1 << 1)
#define IAX_DPSTATUS_NONEXISTENT	(1 << 2)
#define IAX_DPSTATUS_IGNOREPAT		(1 << 14)
#define IAX_DPSTATUS_MATCHMORE		(1 << 15)

/*! Full frames are always delivered reliably */
struct ast_iax2_full_hdr {
	unsigned short scallno;	/*!< Source call number -- high bit must be 1 */
	unsigned short dcallno;	/*!< Destination call number -- high bit is 1 if retransmission */
	unsigned int ts;		/*!< 32-bit timestamp in milliseconds (from 1st transmission) */
	unsigned char oseqno;	/*!< Packet number (outgoing) */
	unsigned char iseqno;	/*!< Packet number (next incoming expected) */
	unsigned char type;		/*!< Frame type */
	unsigned char csub;		/*!< Compressed subclass */
	unsigned char iedata[0];
} __attribute__ ((__packed__));

/*! Full frames are always delivered reliably */
struct ast_iax2_full_enc_hdr {
	unsigned short scallno;	/*!< Source call number -- high bit must be 1 */
	unsigned short dcallno;	/*!< Destination call number -- high bit is 1 if retransmission */
	unsigned char encdata[0];
} __attribute__ ((__packed__));

/*! Mini header is used only for voice frames -- delivered unreliably */
struct ast_iax2_mini_hdr {
	unsigned short callno;	/*!< Source call number -- high bit must be 0, rest must be non-zero */
	unsigned short ts;		/*!< 16-bit Timestamp (high 16 bits from last ast_iax2_full_hdr) */
							/* Frametype implicitly VOICE_FRAME */
							/* subclass implicit from last ast_iax2_full_hdr */
	unsigned char data[0];
} __attribute__ ((__packed__));

/*! Mini header is used only for voice frames -- delivered unreliably */
struct ast_iax2_mini_enc_hdr {
	unsigned short callno;	/*!< Source call number -- high bit must be 0, rest must be non-zero */
	unsigned char encdata[0];
} __attribute__ ((__packed__));

struct ast_iax2_meta_hdr {
	unsigned short zeros;			/*!< Zeros field -- must be zero */
	unsigned char metacmd;			/*!< Meta command */
	unsigned char cmddata;			/*!< Command Data */
	unsigned char data[0];
} __attribute__ ((__packed__));

struct ast_iax2_video_hdr {
	unsigned short zeros;			/*!< Zeros field -- must be zero */
	unsigned short callno;			/*!< Video call number */
	unsigned short ts;				/*!< Timestamp and mark if present */
	unsigned char data[0];
} __attribute__ ((__packed__));

struct ast_iax2_meta_trunk_hdr {
	unsigned int ts;				/*!< 32-bit timestamp for all messages */
	unsigned char data[0];
} __attribute__ ((__packed__));

struct ast_iax2_meta_trunk_entry {
	unsigned short callno;			/*!< Call number */
	unsigned short len;				/*!< Length of data for this callno */
} __attribute__ ((__packed__));

/*! When trunktimestamps are used, we use this format instead */
struct ast_iax2_meta_trunk_mini {
	unsigned short len;
	struct ast_iax2_mini_hdr mini;		/*!< this is an actual miniframe */
} __attribute__ ((__packed__));

#define IAX_FIRMWARE_MAGIC 0x69617879

struct ast_iax2_firmware_header {
	unsigned int magic;		/*!< Magic number */
	unsigned short version;		/*!< Software version */
	unsigned char devname[16];	/*!< Device */
	unsigned int datalen;		/*!< Data length of file beyond header */
	unsigned char chksum[16];	/*!< Checksum of all data */
	unsigned char data[0];
} __attribute__ ((__packed__));
#endif<|MERGE_RESOLUTION|>--- conflicted
+++ resolved
@@ -43,110 +43,6 @@
 
 #define IAX_WINDOW			64
 
-<<<<<<< HEAD
-/* Subclass for AST_FRAME_IAX */
-#define IAX_COMMAND_NEW		1
-#define IAX_COMMAND_PING	2
-#define IAX_COMMAND_PONG	3
-#define IAX_COMMAND_ACK		4
-#define IAX_COMMAND_HANGUP	5
-#define IAX_COMMAND_REJECT	6
-#define IAX_COMMAND_ACCEPT	7
-#define IAX_COMMAND_AUTHREQ	8
-#define IAX_COMMAND_AUTHREP	9
-#define IAX_COMMAND_INVAL	10
-#define IAX_COMMAND_LAGRQ	11
-#define IAX_COMMAND_LAGRP	12
-#define IAX_COMMAND_REGREQ	13	/* Registration request */
-#define IAX_COMMAND_REGAUTH	14	/* Registration authentication required */
-#define IAX_COMMAND_REGACK	15	/* Registration accepted */
-#define IAX_COMMAND_REGREJ	16	/* Registration rejected */
-#define IAX_COMMAND_REGREL	17	/* Force release of registration */
-#define IAX_COMMAND_VNAK	18	/* If we receive voice before valid first voice frame, send this */
-#define IAX_COMMAND_DPREQ	19	/* Request status of a dialplan entry */
-#define IAX_COMMAND_DPREP	20	/* Request status of a dialplan entry */
-#define IAX_COMMAND_DIAL	21	/* Request a dial on channel brought up TBD */
-#define IAX_COMMAND_TXREQ	22	/* Transfer Request */
-#define IAX_COMMAND_TXCNT	23	/* Transfer Connect */
-#define IAX_COMMAND_TXACC	24	/* Transfer Accepted */
-#define IAX_COMMAND_TXREADY	25	/* Transfer ready */
-#define IAX_COMMAND_TXREL	26	/* Transfer release */
-#define IAX_COMMAND_TXREJ	27	/* Transfer reject */
-#define IAX_COMMAND_QUELCH	28	/* Stop audio/video transmission */
-#define IAX_COMMAND_UNQUELCH 29	/* Resume audio/video transmission */
-#define IAX_COMMAND_POKE    30  /* Like ping, but does not require an open connection */
-#define IAX_COMMAND_PAGE	31	/* Paging description */
-#define IAX_COMMAND_MWI	32	/* Stand-alone message waiting indicator */
-#define IAX_COMMAND_UNSUPPORT	33	/* Unsupported message received */
-#define IAX_COMMAND_TRANSFER	34	/* Request remote transfer */
-#define IAX_COMMAND_PROVISION	35	/* Provision device */
-#define IAX_COMMAND_FWDOWNL	36	/* Download firmware */
-#define IAX_COMMAND_FWDATA	37	/* Firmware Data */
-#define IAX_COMMAND_TXMEDIA 38  /* Transfer media only */
-#define IAX_COMMAND_CALLTOKEN 40  /*! Call number token */
-
-
-#define IAX_DEFAULT_REG_EXPIRE  60	/* By default require re-registration once per minute */
-
-#define IAX_LINGER_TIMEOUT		10 /* How long to wait before closing bridged call */
-
-#define IAX_DEFAULT_PORTNO		4569
-
-/* IAX Information elements */
-#define IAX_IE_CALLED_NUMBER		1		/* Number/extension being called - string */
-#define IAX_IE_CALLING_NUMBER		2		/* Calling number - string */
-#define IAX_IE_CALLING_ANI			3		/* Calling number ANI for billing  - string */
-#define IAX_IE_CALLING_NAME			4		/* Name of caller - string */
-#define IAX_IE_CALLED_CONTEXT		5		/* Context for number - string */
-#define IAX_IE_USERNAME				6		/* Username (peer or user) for authentication - string */
-#define IAX_IE_PASSWORD				7		/* Password for authentication - string */
-#define IAX_IE_CAPABILITY			8		/* Actual codec capability - unsigned int */
-#define IAX_IE_FORMAT				9		/* Desired codec format - unsigned int */
-#define IAX_IE_LANGUAGE				10		/* Desired language - string */
-#define IAX_IE_VERSION				11		/* Protocol version - short */
-#define IAX_IE_ADSICPE				12		/* CPE ADSI capability - short */
-#define IAX_IE_DNID					13		/* Originally dialed DNID - string */
-#define IAX_IE_AUTHMETHODS			14		/* Authentication method(s) - short */
-#define IAX_IE_CHALLENGE			15		/* Challenge data for MD5/RSA - string */
-#define IAX_IE_MD5_RESULT			16		/* MD5 challenge result - string */
-#define IAX_IE_RSA_RESULT			17		/* RSA challenge result - string */
-#define IAX_IE_APPARENT_ADDR		18		/* Apparent address of peer - struct sockaddr_in */
-#define IAX_IE_REFRESH				19		/* When to refresh registration - short */
-#define IAX_IE_DPSTATUS				20		/* Dialplan status - short */
-#define IAX_IE_CALLNO				21		/* Call number of peer - short */
-#define IAX_IE_CAUSE				22		/* Cause - string */
-#define IAX_IE_IAX_UNKNOWN			23		/* Unknown IAX command - byte */
-#define IAX_IE_MSGCOUNT				24		/* How many messages waiting - short */
-#define IAX_IE_AUTOANSWER			25		/* Request auto-answering -- none */
-#define IAX_IE_MUSICONHOLD			26		/* Request musiconhold with QUELCH -- none or string */
-#define IAX_IE_TRANSFERID			27		/* Transfer Request Identifier -- int */
-#define IAX_IE_RDNIS				28		/* Referring DNIS -- string */
-#define IAX_IE_PROVISIONING			29		/* Provisioning info */
-#define IAX_IE_AESPROVISIONING		30		/* AES Provisioning info */
-#define IAX_IE_DATETIME				31		/* Date/Time */
-#define IAX_IE_DEVICETYPE			32		/* Device Type -- string */
-#define IAX_IE_SERVICEIDENT			33		/* Service Identifier -- string */
-#define IAX_IE_FIRMWAREVER			34		/* Firmware revision -- u16 */
-#define IAX_IE_FWBLOCKDESC			35		/* Firmware block description -- u32 */
-#define IAX_IE_FWBLOCKDATA			36		/* Firmware block of data -- raw */
-#define IAX_IE_PROVVER				37		/* Provisioning Version (u32) */
-#define IAX_IE_CALLINGPRES			38		/* Calling presentation (u8) */
-#define IAX_IE_CALLINGTON			39		/* Calling type of number (u8) */
-#define IAX_IE_CALLINGTNS			40		/* Calling transit network select (u16) */
-#define IAX_IE_SAMPLINGRATE			41		/* Supported sampling rates (u16) */
-#define IAX_IE_CAUSECODE			42		/* Hangup cause (u8) */
-#define IAX_IE_ENCRYPTION			43		/* Encryption format (u16) */
-#define IAX_IE_ENCKEY				44		/* Encryption key (raw) */
-#define IAX_IE_CODEC_PREFS          45      /* Codec Negotiation */
-
-#define IAX_IE_RR_JITTER			46		/* Received jitter (as in RFC1889) u32 */
-#define IAX_IE_RR_LOSS				47		/* Received loss (high byte loss pct, low 24 bits loss count, as in rfc1889 */
-#define IAX_IE_RR_PKTS				48		/* Received frames (total frames received) u32 */
-#define IAX_IE_RR_DELAY				49		/* Max playout delay for received frames (in ms) u16 */
-#define IAX_IE_RR_DROPPED			50		/* Dropped frames (presumably by jitterbuf) u32 */
-#define IAX_IE_RR_OOO				51		/* Frames received Out of Order u32 */
-#define IAX_IE_CALLTOKEN			54		/* Call number security token */
-=======
 /*! Subclass for AST_FRAME_IAX */
 enum iax_frame_subclass {
 	IAX_COMMAND_NEW =       1,
@@ -286,7 +182,6 @@
 
 #define IAX_IE_CAPABILITY2          55      /*!< Actual codec capability - u8 version + integer array */
 #define IAX_IE_FORMAT2              56      /*!< Desired codec format - u8 version + integer array */
->>>>>>> 19898f33
 
 #define IAX_MAX_OSPBLOCK_SIZE		254		/*!< Max OSP token block size, 255 bytes - 1 byte OSP token block index */
 #define IAX_MAX_OSPBLOCK_NUM		4

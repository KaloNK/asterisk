--- conflicted
+++ resolved
@@ -484,13 +484,7 @@
 }
 
 static struct ast_cli_entry cli_iax2_provision[] = {
-<<<<<<< HEAD
-	{ { "iax2", "show", "provisioning", NULL },
-	iax_show_provisioning, "Display iax provisioning",
-	show_provisioning_usage, iax_prov_complete_template, },
-=======
 	AST_CLI_DEFINE(iax_show_provisioning, "Display iax provisioning"),
->>>>>>> 19898f33
 };
 
 static int iax_provision_init(void)

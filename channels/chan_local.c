/*
 * Asterisk -- An open source telephony toolkit.
 *
 * Copyright (C) 1999 - 2005, Digium, Inc.
 *
 * Mark Spencer <markster@digium.com>
 *
 * See http://www.asterisk.org for more information about
 * the Asterisk project. Please do not directly contact
 * any of the maintainers of this project for assistance;
 * the project provides a web site, mailing lists and IRC
 * channels for your use.
 *
 * This program is free software, distributed under the terms of
 * the GNU General Public License Version 2. See the LICENSE file
 * at the top of the source tree.
 */

/*! \file
 *
 * \author Mark Spencer <markster@digium.com>
 *
 * \brief Local Proxy Channel
 * 
 * \ingroup channel_drivers
 */

/*** MODULEINFO
	<support_level>core</support_level>
 ***/

#include "asterisk.h"

ASTERISK_FILE_VERSION(__FILE__, "$Revision$")

#include <fcntl.h>
#include <sys/signal.h>

#include "asterisk/lock.h"
#include "asterisk/channel.h"
#include "asterisk/config.h"
#include "asterisk/module.h"
#include "asterisk/pbx.h"
#include "asterisk/sched.h"
#include "asterisk/io.h"
#include "asterisk/acl.h"
#include "asterisk/callerid.h"
#include "asterisk/file.h"
#include "asterisk/cli.h"
#include "asterisk/app.h"
#include "asterisk/musiconhold.h"
#include "asterisk/manager.h"
#include "asterisk/stringfields.h"
#include "asterisk/devicestate.h"
#include "asterisk/astobj2.h"
<<<<<<< HEAD
=======

/*** DOCUMENTATION
	<manager name="LocalOptimizeAway" language="en_US">
		<synopsis>
			Optimize away a local channel when possible.
		</synopsis>
		<syntax>
			<xi:include xpointer="xpointer(/docs/manager[@name='Login']/syntax/parameter[@name='ActionID'])" />
			<parameter name="Channel" required="true">
				<para>The channel name to optimize away.</para>
			</parameter>
		</syntax>
		<description>
			<para>A local channel created with "/n" will not automatically optimize away.
			Calling this command on the local channel will clear that flag and allow
			it to optimize away if it's bridged or when it becomes bridged.</para>
		</description>
	</manager>
 ***/
>>>>>>> 5cf67a7a

static const char tdesc[] = "Local Proxy Channel Driver";

#define IS_OUTBOUND(a,b) (a == b->chan ? 1 : 0)

/* right now we are treating the locals astobj2 container as a
 * list.  If there is ever a reason to make this more efficient
 * increasing the bucket size would help. */
static const int BUCKET_SIZE = 1;

static struct ao2_container *locals;

<<<<<<< HEAD
static struct ast_channel *local_request(const char *type, int format, void *data, int *cause);
=======
static unsigned int name_sequence = 0;

static struct ast_jb_conf g_jb_conf = {
	.flags = 0,
	.max_size = -1,
	.resync_threshold = -1,
	.impl = "",
	.target_extra = -1,
};

static struct ast_channel *local_request(const char *type, format_t format, const struct ast_channel *requestor, void *data, int *cause);
>>>>>>> 5cf67a7a
static int local_digit_begin(struct ast_channel *ast, char digit);
static int local_digit_end(struct ast_channel *ast, char digit, unsigned int duration);
static int local_call(struct ast_channel *ast, char *dest, int timeout);
static int local_hangup(struct ast_channel *ast);
static int local_answer(struct ast_channel *ast);
static struct ast_frame *local_read(struct ast_channel *ast);
static int local_write(struct ast_channel *ast, struct ast_frame *f);
static int local_indicate(struct ast_channel *ast, int condition, const void *data, size_t datalen);
static int local_fixup(struct ast_channel *oldchan, struct ast_channel *newchan);
static int local_sendhtml(struct ast_channel *ast, int subclass, const char *data, int datalen);
static int local_sendtext(struct ast_channel *ast, const char *text);
static int local_devicestate(void *data);
<<<<<<< HEAD
=======
static struct ast_channel *local_bridgedchannel(struct ast_channel *chan, struct ast_channel *bridge);
static int local_queryoption(struct ast_channel *ast, int option, void *data, int *datalen);
>>>>>>> 5cf67a7a
static int local_setoption(struct ast_channel *chan, int option, void *data, int datalen);

/* PBX interface structure for channel registration */
static const struct ast_channel_tech local_tech = {
	.type = "Local",
	.description = tdesc,
	.capabilities = -1,
	.requester = local_request,
	.send_digit_begin = local_digit_begin,
	.send_digit_end = local_digit_end,
	.call = local_call,
	.hangup = local_hangup,
	.answer = local_answer,
	.read = local_read,
	.write = local_write,
	.write_video = local_write,
	.exception = local_read,
	.indicate = local_indicate,
	.fixup = local_fixup,
	.send_html = local_sendhtml,
	.send_text = local_sendtext,
	.devicestate = local_devicestate,
<<<<<<< HEAD
=======
	.bridged_channel = local_bridgedchannel,
	.queryoption = local_queryoption,
>>>>>>> 5cf67a7a
	.setoption = local_setoption,
};

/*! \brief the local pvt structure for all channels

	The local channel pvt has two ast_chan objects - the "owner" and the "next channel", the outbound channel

	ast_chan owner -> local_pvt -> ast_chan chan -> yet-another-pvt-depending-on-channel-type

*/
struct local_pvt {
<<<<<<< HEAD
	unsigned int flags;                     /* Private flags */
	char context[AST_MAX_CONTEXT];		/* Context to call */
	char exten[AST_MAX_EXTENSION];		/* Extension to call */
	int reqformat;				/* Requested format */
	struct ast_channel *owner;		/* Master Channel */
	struct ast_channel *chan;		/* Outbound channel */
	struct ast_module_user *u_owner;	/*! reference to keep the module loaded while in use */
	struct ast_module_user *u_chan;		/*! reference to keep the module loaded while in use */
	AST_LIST_ENTRY(local_pvt) list;		/* Next entity */
};

#define LOCAL_ALREADY_MASQED  (1 << 1) /*!< Already masqueraded */
#define LOCAL_LAUNCHED_PBX    (1 << 2) /*!< PBX was launched */
#define LOCAL_NO_OPTIMIZATION (1 << 3) /*!< Do not optimize using masquerading */
#define LOCAL_MOH_PASSTHRU    (1 << 4) /*!< Pass through music on hold start/stop frames */

static int local_setoption(struct ast_channel *chan, int option, void * data, int datalen)
{
	int res;
	struct local_pvt *p;
	struct ast_channel *otherchan;
	ast_chan_write_info_t *write_info;

	if (option != AST_OPTION_CHANNEL_WRITE) {
		return -1;
	}

	write_info = data;

	if (write_info->version != AST_CHAN_WRITE_INFO_T_VERSION) {
		ast_log(LOG_ERROR, "The chan_write_info_t type has changed, and this channel hasn't been updated!\n");
		return -1;
	}


startover:
	ast_channel_lock(chan);

	p = chan->tech_pvt;
	if (!p) {
		ast_channel_unlock(chan);
		ast_log(LOG_WARNING, "Could not update other side of %s, local_pvt went away.\n", chan->name);
		return -1;
	}

	while (ao2_trylock(p)) {
		ast_channel_unlock(chan);
		sched_yield();
		ast_channel_lock(chan);
		p = chan->tech_pvt;
		if (!p) {
			ast_channel_unlock(chan);
			ast_log(LOG_WARNING, "Could not update other side of %s, local_pvt went away.\n", chan->name);
			return -1;
		}
	}

	otherchan = (write_info->chan == p->owner) ? p->chan : p->owner;

	if (!otherchan || otherchan == write_info->chan) {
		ao2_unlock(p);
		ast_channel_unlock(chan);
		ast_log(LOG_WARNING, "Could not update other side of %s, other side went away.\n", chan->name);
		return 0;
	}

	if (ast_channel_trylock(otherchan)) {
		ao2_unlock(p);
		ast_channel_unlock(chan);
		goto startover;
	}

	res = write_info->write_fn(otherchan, write_info->function, write_info->data, write_info->value);

	ast_channel_unlock(otherchan);
	ao2_unlock(p);
	ast_channel_unlock(chan);

=======
	unsigned int flags;                     /*!< Private flags */
	char context[AST_MAX_CONTEXT];		/*!< Context to call */
	char exten[AST_MAX_EXTENSION];		/*!< Extension to call */
	format_t reqformat;				/*!< Requested format */
	struct ast_jb_conf jb_conf;		/*!< jitterbuffer configuration for this local channel */
	struct ast_channel *owner;		/*!< Master Channel - Bridging happens here */
	struct ast_channel *chan;		/*!< Outbound channel - PBX is run here */
};

#define LOCAL_ALREADY_MASQED  (1 << 0) /*!< Already masqueraded */
#define LOCAL_LAUNCHED_PBX    (1 << 1) /*!< PBX was launched */
#define LOCAL_NO_OPTIMIZATION (1 << 2) /*!< Do not optimize using masquerading */
#define LOCAL_BRIDGE          (1 << 3) /*!< Report back the "true" channel as being bridged to */
#define LOCAL_MOH_PASSTHRU    (1 << 4) /*!< Pass through music on hold start/stop frames */

/* 
 * \brief Send a pvt in with no locks held and get all locks
 *
 * \note NO locks should be held prior to calling this function
 * \note The pvt must have a ref held before calling this function
 * \note if outchan or outowner is set != NULL after calling this function
 *       those channels are locked and reffed.
 * \note Batman.
 */
static void awesome_locking(struct local_pvt *p, struct ast_channel **outchan, struct ast_channel **outowner)
{
	struct ast_channel *chan = NULL;
	struct ast_channel *owner = NULL;

	for (;;) {
		ao2_lock(p);
		if (p->chan) {
			chan = p->chan;
			ast_channel_ref(chan);
		}
		if (p->owner) {
			owner = p->owner;
			ast_channel_ref(owner);
		}
		ao2_unlock(p);

		/* if we don't have both channels, then this is very easy */
		if (!owner || !chan) {
			if (owner) {
				ast_channel_lock(owner);
			} else if(chan) {
				ast_channel_lock(chan);
			}
			ao2_lock(p);
		} else {
			/* lock both channels first, then get the pvt lock */
			ast_channel_lock(chan);
			while (ast_channel_trylock(owner)) {
				CHANNEL_DEADLOCK_AVOIDANCE(chan);
			}
			ao2_lock(p);
		}

		/* Now that we have all the locks, validate that nothing changed */
		if (p->owner != owner || p->chan != chan) {
			if (owner) {
				ast_channel_unlock(owner);
				owner = ast_channel_unref(owner);
			}
			if (chan) {
				ast_channel_unlock(chan);
				chan = ast_channel_unref(chan);
			}
			ao2_unlock(p);
			continue;
		}

		break;
	}
	*outowner = p->owner;
	*outchan = p->chan;
}

/* Called with ast locked */
static int local_setoption(struct ast_channel *ast, int option, void * data, int datalen)
{
	int res = 0;
	struct local_pvt *p = NULL;
	struct ast_channel *otherchan = NULL;
	ast_chan_write_info_t *write_info;

	if (option != AST_OPTION_CHANNEL_WRITE) {
		return -1;
	}

	write_info = data;

	if (write_info->version != AST_CHAN_WRITE_INFO_T_VERSION) {
		ast_log(LOG_ERROR, "The chan_write_info_t type has changed, and this channel hasn't been updated!\n");
		return -1;
	}

	/* get the tech pvt */
	if (!(p = ast->tech_pvt)) {
		return -1;
	}
	ao2_ref(p, 1);
	ast_channel_unlock(ast); /* Held when called, unlock before locking another channel */

	/* get the channel we are supposed to write to */
	ao2_lock(p);
	otherchan = (write_info->chan == p->owner) ? p->chan : p->owner;
	if (!otherchan || otherchan == write_info->chan) {
		res = -1;
		otherchan = NULL;
		ao2_unlock(p);
		goto setoption_cleanup;
	}
	ast_channel_ref(otherchan);

	/* clear the pvt lock before grabbing the channel */
	ao2_unlock(p);

	ast_channel_lock(otherchan);
	res = write_info->write_fn(otherchan, write_info->function, write_info->data, write_info->value);
	ast_channel_unlock(otherchan);

setoption_cleanup:
	if (p) {
		ao2_ref(p, -1);
	}
	if (otherchan) {
		ast_channel_unref(otherchan);
	}
	ast_channel_lock(ast); /* Lock back before we leave */
>>>>>>> 5cf67a7a
	return res;
}

/*! \brief Adds devicestate to local channels */
static int local_devicestate(void *data)
{
	char *exten = ast_strdupa(data);
	char *context = NULL, *opts = NULL;
	int res;
	struct local_pvt *lp;
	struct ao2_iterator it;

	if (!(context = strchr(exten, '@'))) {
		ast_log(LOG_WARNING, "Someone used Local/%s somewhere without a @context. This is bad.\n", exten);
		return AST_DEVICE_INVALID;	
	}

	*context++ = '\0';

	/* Strip options if they exist */
	if ((opts = strchr(context, '/')))
		*opts = '\0';

<<<<<<< HEAD
	if (option_debug > 2)
		ast_log(LOG_DEBUG, "Checking if extension %s@%s exists (devicestate)\n", exten, context);
=======
	ast_debug(3, "Checking if extension %s@%s exists (devicestate)\n", exten, context);

>>>>>>> 5cf67a7a
	res = ast_exists_extension(NULL, context, exten, 1, NULL);
	if (!res)		
		return AST_DEVICE_INVALID;
	
	res = AST_DEVICE_NOT_INUSE;

	it = ao2_iterator_init(locals, 0);
	for (; (lp = ao2_iterator_next(&it)); ao2_ref(lp, -1)) {
		int is_inuse;

		ao2_lock(lp);
		is_inuse = !strcmp(exten, lp->exten)
			&& !strcmp(context, lp->context)
			&& lp->owner
			&& ast_test_flag(lp, LOCAL_LAUNCHED_PBX);
		ao2_unlock(lp);
		if (is_inuse) {
			res = AST_DEVICE_INUSE;
			ao2_ref(lp, -1);
			break;
		}
	}
	ao2_iterator_destroy(&it);

	return res;
}

<<<<<<< HEAD
/*! \brief queue a frame on a to either the p->owner or p->chan
 *
 * \note the local_pvt MUST have it's ref count bumped before entering this function and
 * decremented after this function is called.  This is a side effect of the deadlock
 * avoidance that is necessary to lock 2 channels and a tech_pvt.  Without a ref counted
 * local_pvt, it is impossible to guarantee it will not be destroyed by another thread
 * during deadlock avoidance.
 */
static int local_queue_frame(struct local_pvt *p, int isoutbound, struct ast_frame *f, 
	struct ast_channel *us, int us_locked)
=======
/*! \brief Return the bridged channel of a Local channel */
static struct ast_channel *local_bridgedchannel(struct ast_channel *chan, struct ast_channel *bridge)
>>>>>>> 5cf67a7a
{
	struct local_pvt *p = bridge->tech_pvt;
	struct ast_channel *bridged = bridge;

<<<<<<< HEAD
	/* Recalculate outbound channel */
	other = isoutbound ? p->owner : p->chan;

=======
	if (!p) {
		ast_debug(1, "Asked for bridged channel on '%s'/'%s', returning <none>\n",
			chan->name, bridge->name);
		return NULL;
	}

	ao2_lock(p);

	if (ast_test_flag(p, LOCAL_BRIDGE)) {
		/* Find the opposite channel */
		bridged = (bridge == p->owner ? p->chan : p->owner);
		
		/* Now see if the opposite channel is bridged to anything */
		if (!bridged) {
			bridged = bridge;
		} else if (bridged->_bridge) {
			bridged = bridged->_bridge;
		}
	}

	ao2_unlock(p);

	return bridged;
}

/* Called with ast locked */
static int local_queryoption(struct ast_channel *ast, int option, void *data, int *datalen)
{
	struct local_pvt *p;
	struct ast_channel *bridged = NULL;
	struct ast_channel *tmp = NULL;
	int res = 0;

	if (option != AST_OPTION_T38_STATE) {
		/* AST_OPTION_T38_STATE is the only supported option at this time */
		return -1;
	}

	/* for some reason the channel is not locked in channel.c when this function is called */
	if (!(p = ast->tech_pvt)) {
		return -1;
	}

	ao2_lock(p);
	if (!(tmp = IS_OUTBOUND(ast, p) ? p->owner : p->chan)) {
		ao2_unlock(p);
		return -1;
	}
	ast_channel_ref(tmp);
	ao2_unlock(p);
	ast_channel_unlock(ast); /* Held when called, unlock before locking another channel */

	ast_channel_lock(tmp);
	if (!(bridged = ast_bridged_channel(tmp))) {
		res = -1;
		ast_channel_unlock(tmp);
		goto query_cleanup;
	}
	ast_channel_ref(bridged);
	ast_channel_unlock(tmp);

query_cleanup:
	if (bridged) {
		res = ast_channel_queryoption(bridged, option, data, datalen, 0);
		bridged = ast_channel_unref(bridged);
	}
	if (tmp) {
		tmp = ast_channel_unref(tmp);
	}
	ast_channel_lock(ast); /* Lock back before we leave */

	return res;
}

/*! \brief queue a frame on a to either the p->owner or p->chan
 *
 * \note the local_pvt MUST have it's ref count bumped before entering this function and
 * decremented after this function is called.  This is a side effect of the deadlock
 * avoidance that is necessary to lock 2 channels and a tech_pvt.  Without a ref counted
 * local_pvt, it is impossible to guarantee it will not be destroyed by another thread
 * during deadlock avoidance.
 */
static int local_queue_frame(struct local_pvt *p, int isoutbound, struct ast_frame *f, 
	struct ast_channel *us, int us_locked)
{
	struct ast_channel *other = NULL;

	/* Recalculate outbound channel */
	other = isoutbound ? p->owner : p->chan;

>>>>>>> 5cf67a7a
	if (!other) {
		return 0;
	}

	/* do not queue frame if generator is on both local channels */
	if (us && us->generator && other->generator) {
		return 0;
	}

<<<<<<< HEAD
	/* Ensure that we have both channels locked */
	while (other && ast_channel_trylock(other)) {
		int res;
		if ((res = ao2_unlock(p))) {
			ast_log(LOG_ERROR, "chan_local bug! '&p->lock' was not locked when entering local_queue_frame! (%s)\n", strerror(res));
			return -1;
		}
		if (us && us_locked) {
			do {
				if (ast_channel_unlock(us)) {
					ast_log(LOG_ERROR, "chan_local bug! Our channel was not locked, yet arguments indicated that it was!!\n");
					ao2_lock(p);
					return -1;
				}
				usleep(1);
				ast_channel_lock(us);
			} while (ao2_trylock(p));
		} else {
			usleep(1);
			ao2_lock(p);
		}
		other = isoutbound ? p->owner : p->chan;
	}

	if (other) {
		if (f->frametype == AST_FRAME_CONTROL && f->subclass == AST_CONTROL_RINGING) {
				ast_setstate(other, AST_STATE_RINGING);
		}
		ast_queue_frame(other, f);
		ast_channel_unlock(other);
	}
=======
	/* grab a ref on the channel before unlocking the pvt,
	 * other can not go away from us now regardless of locking */
	ast_channel_ref(other);
	if (us && us_locked) {
		ast_channel_unlock(us);
	}
	ao2_unlock(p);

	if (f->frametype == AST_FRAME_CONTROL && f->subclass.integer == AST_CONTROL_RINGING) {
		ast_setstate(other, AST_STATE_RINGING);
	}
	ast_queue_frame(other, f);

	other = ast_channel_unref(other);
	if (us && us_locked) {
		ast_channel_lock(us);
	}
	ao2_lock(p);
>>>>>>> 5cf67a7a

	return 0;
}

static int local_answer(struct ast_channel *ast)
{
	struct local_pvt *p = ast->tech_pvt;
	int isoutbound;
	int res = -1;

	if (!p)
		return -1;

	ao2_lock(p);
	ao2_ref(p, 1);
	isoutbound = IS_OUTBOUND(ast, p);
	if (isoutbound) {
		/* Pass along answer since somebody answered us */
<<<<<<< HEAD
		struct ast_frame answer = { AST_FRAME_CONTROL, AST_CONTROL_ANSWER };
=======
		struct ast_frame answer = { AST_FRAME_CONTROL, { AST_CONTROL_ANSWER } };
>>>>>>> 5cf67a7a
		res = local_queue_frame(p, isoutbound, &answer, ast, 1);
	} else {
		ast_log(LOG_WARNING, "Huh?  Local is being asked to answer?\n");
	}
	ao2_unlock(p);
	ao2_ref(p, -1);
	return res;
}

/*!
 * \internal
 * \note This function assumes that we're only called from the "outbound" local channel side
<<<<<<< HEAD
 */
static void check_bridge(struct local_pvt *p)
{
	struct ast_channel_monitor *tmp;
	if (ast_test_flag(p, LOCAL_ALREADY_MASQED) || ast_test_flag(p, LOCAL_NO_OPTIMIZATION) || !p->chan || !p->owner || (p->chan->_bridge != ast_bridged_channel(p->chan)))
=======
 *
 * \note it is assummed p is locked and reffed before entering this function
 */
static void check_bridge(struct ast_channel *ast, struct local_pvt *p)
{
	struct ast_channel *owner;
	struct ast_channel *chan;
	struct ast_channel *bridged_chan;
	struct ast_frame *f;

	/* Do a few conditional checks early on just to see if this optimization is possible */
	if (ast_test_flag(p, LOCAL_NO_OPTIMIZATION | LOCAL_ALREADY_MASQED)
		|| !p->chan || !p->owner) {
		return;
	}

	/* Safely get the channel bridged to p->chan */
	chan = ast_channel_ref(p->chan);

	ao2_unlock(p); /* don't call bridged channel with the pvt locked */
	bridged_chan = ast_bridged_channel(chan);
	ao2_lock(p);

	chan = ast_channel_unref(chan);

	/* since we had to unlock p to get the bridged chan, validate our
	 * data once again and verify the bridged channel is what we expect
	 * it to be in order to perform this optimization */
	if (ast_test_flag(p, LOCAL_NO_OPTIMIZATION | LOCAL_ALREADY_MASQED)
		|| !p->chan || !p->owner
		|| (p->chan->_bridge != bridged_chan)) {
>>>>>>> 5cf67a7a
		return;
	}

	/* only do the masquerade if we are being called on the outbound channel,
	   if it has been bridged to another channel and if there are no pending
	   frames on the owner channel (because they would be transferred to the
	   outbound channel during the masquerade)
	*/
<<<<<<< HEAD
	if (p->chan->_bridge /* Not ast_bridged_channel!  Only go one step! */ && AST_LIST_EMPTY(&p->owner->readq)) {
		/* Masquerade bridged channel into owner */
		/* Lock everything we need, one by one, and give up if
		   we can't get everything.  Remember, we'll get another
		   chance in just a little bit */
		if (!ast_mutex_trylock(&(p->chan->_bridge)->lock)) {
			if (!p->chan->_bridge->_softhangup) {
				if (!ast_mutex_trylock(&p->owner->lock)) {
					if (!p->owner->_softhangup) {
						if (p->owner->monitor && !p->chan->_bridge->monitor) {
							/* If a local channel is being monitored, we don't want a masquerade
							 * to cause the monitor to go away. Since the masquerade swaps the monitors,
							 * pre-swapping the monitors before the masquerade will ensure that the monitor
							 * ends up where it is expected.
							 */
							tmp = p->owner->monitor;
							p->owner->monitor = p->chan->_bridge->monitor;
							p->chan->_bridge->monitor = tmp;
						}
						if (p->chan->audiohooks) {
							struct ast_audiohook_list *audiohooks_swapper;
							audiohooks_swapper = p->chan->audiohooks;
							p->chan->audiohooks = p->owner->audiohooks;
							p->owner->audiohooks = audiohooks_swapper;
						}

						/* If any Caller ID was set, preserve it after masquerade like above. We must check
						 * to see if Caller ID was set because otherwise we'll mistakingly copy info not
						 * set from the dialplan and will overwrite the real channel Caller ID. The reason
						 * for this whole preswapping action is because the Caller ID is set on the channel
						 * thread (which is the to be masqueraded away local channel) before both local
						 * channels are optimized away.
						 */
						if (p->owner->cid.cid_dnid || p->owner->cid.cid_num ||
							p->owner->cid.cid_name || p->owner->cid.cid_ani ||
							p->owner->cid.cid_rdnis || p->owner->cid.cid_pres ||  
							p->owner->cid.cid_ani2 || p->owner->cid.cid_ton ||  
							p->owner->cid.cid_tns) {

							struct ast_callerid tmpcid;
							tmpcid = p->owner->cid;
							p->owner->cid = p->chan->_bridge->cid;
							p->chan->_bridge->cid = tmpcid;
						}

						ast_app_group_update(p->chan, p->owner);
						ast_channel_masquerade(p->owner, p->chan->_bridge);
						ast_set_flag(p, LOCAL_ALREADY_MASQED);
					}
					ast_mutex_unlock(&p->owner->lock);
				}
			}
			ast_mutex_unlock(&(p->chan->_bridge)->lock);
		}
=======
	if (!p->chan->_bridge /* Not ast_bridged_channel!  Only go one step! */
		|| !AST_LIST_EMPTY(&p->owner->readq)
		|| ast != p->chan /* Sanity check (should always be false) */) {
		return;
>>>>>>> 5cf67a7a
	}

	/* Masquerade bridged channel into owner */
	/* Lock everything we need, one by one, and give up if
	   we can't get everything.  Remember, we'll get another
	   chance in just a little bit */
	if (ast_channel_trylock(p->chan->_bridge)) {
		return;
	}
	if (ast_check_hangup(p->chan->_bridge) || ast_channel_trylock(p->owner)) {
		ast_channel_unlock(p->chan->_bridge);
		return;
	}

	/*
	 * At this point we have 4 locks:
	 * p, p->chan (same as ast), p->chan->_bridge, p->owner
	 *
	 * Flush a voice or video frame on the outbound channel to make
	 * the queue empty faster so we can get optimized out.
	 */
	f = AST_LIST_FIRST(&p->chan->readq);
	if (f && (f->frametype == AST_FRAME_VOICE || f->frametype == AST_FRAME_VIDEO)) {
		AST_LIST_REMOVE_HEAD(&p->chan->readq, frame_list);
		ast_frfree(f);
		f = AST_LIST_FIRST(&p->chan->readq);
	}

	if (f
		|| ast_check_hangup(p->owner)
		|| ast_channel_masquerade(p->owner, p->chan->_bridge)) {
		ast_channel_unlock(p->owner);
		ast_channel_unlock(p->chan->_bridge);
		return;
	}

	/* Masquerade got setup. */
	ast_debug(4, "Masquerading %s <- %s\n",
		p->owner->name, p->chan->_bridge->name);
	if (p->owner->monitor && !p->chan->_bridge->monitor) {
		struct ast_channel_monitor *tmp;

		/* If a local channel is being monitored, we don't want a masquerade
		 * to cause the monitor to go away. Since the masquerade swaps the monitors,
		 * pre-swapping the monitors before the masquerade will ensure that the monitor
		 * ends up where it is expected.
		 */
		tmp = p->owner->monitor;
		p->owner->monitor = p->chan->_bridge->monitor;
		p->chan->_bridge->monitor = tmp;
	}
	if (p->chan->audiohooks) {
		struct ast_audiohook_list *audiohooks_swapper;

		audiohooks_swapper = p->chan->audiohooks;
		p->chan->audiohooks = p->owner->audiohooks;
		p->owner->audiohooks = audiohooks_swapper;
	}

	/* If any Caller ID was set, preserve it after masquerade like above. We must check
	 * to see if Caller ID was set because otherwise we'll mistakingly copy info not
	 * set from the dialplan and will overwrite the real channel Caller ID. The reason
	 * for this whole preswapping action is because the Caller ID is set on the channel
	 * thread (which is the to be masqueraded away local channel) before both local
	 * channels are optimized away.
	 */
	if (p->owner->caller.id.name.valid || p->owner->caller.id.number.valid
		|| p->owner->caller.id.subaddress.valid || p->owner->caller.ani.name.valid
		|| p->owner->caller.ani.number.valid || p->owner->caller.ani.subaddress.valid) {
		struct ast_party_caller tmp;

		tmp = p->owner->caller;
		p->owner->caller = p->chan->_bridge->caller;
		p->chan->_bridge->caller = tmp;
	}
	if (p->owner->redirecting.from.name.valid || p->owner->redirecting.from.number.valid
		|| p->owner->redirecting.from.subaddress.valid || p->owner->redirecting.to.name.valid
		|| p->owner->redirecting.to.number.valid || p->owner->redirecting.to.subaddress.valid) {
		struct ast_party_redirecting tmp;

		tmp = p->owner->redirecting;
		p->owner->redirecting = p->chan->_bridge->redirecting;
		p->chan->_bridge->redirecting = tmp;
	}
	if (p->owner->dialed.number.str || p->owner->dialed.subaddress.valid) {
		struct ast_party_dialed tmp;

		tmp = p->owner->dialed;
		p->owner->dialed = p->chan->_bridge->dialed;
		p->chan->_bridge->dialed = tmp;
	}
	ast_app_group_update(p->chan, p->owner);
	ast_set_flag(p, LOCAL_ALREADY_MASQED);

	ast_channel_unlock(p->owner);
	ast_channel_unlock(p->chan->_bridge);

	/* Do the masquerade now. */
	owner = ast_channel_ref(p->owner);
	ao2_unlock(p);
	ast_channel_unlock(ast);
	ast_do_masquerade(owner);
	ast_channel_unref(owner);
	ast_channel_lock(ast);
	ao2_lock(p);
}

static struct ast_frame  *local_read(struct ast_channel *ast)
{
	return &ast_null_frame;
}

static int local_write(struct ast_channel *ast, struct ast_frame *f)
{
	struct local_pvt *p = ast->tech_pvt;
	int res = -1;
	int isoutbound;

<<<<<<< HEAD
	if (!p)
		return -1;

	/* Just queue for delivery to the other side */
	ao2_lock(p);
	ao2_ref(p, 1); /* ref for local_queue_frame */
	isoutbound = IS_OUTBOUND(ast, p);
	if (isoutbound && f && (f->frametype == AST_FRAME_VOICE || f->frametype == AST_FRAME_VIDEO))
		check_bridge(p);
	if (!ast_test_flag(p, LOCAL_ALREADY_MASQED))
		res = local_queue_frame(p, isoutbound, f, ast, 1);
	else {
		if (option_debug)
			ast_log(LOG_DEBUG, "Not posting to queue since already masked on '%s'\n", ast->name);
=======
	if (!p) {
		return -1;
	}

	/* Just queue for delivery to the other side */
	ao2_ref(p, 1); /* ref for local_queue_frame */
	ao2_lock(p);
	isoutbound = IS_OUTBOUND(ast, p);

	if (isoutbound
		&& (f->frametype == AST_FRAME_VOICE || f->frametype == AST_FRAME_VIDEO)) {
		check_bridge(ast, p);
	}

	if (!ast_test_flag(p, LOCAL_ALREADY_MASQED)) {
		res = local_queue_frame(p, isoutbound, f, ast, 1);
	} else {
		ast_debug(1, "Not posting to '%s' queue since already masqueraded out\n",
			ast->name);
>>>>>>> 5cf67a7a
		res = 0;
	}
	ao2_unlock(p);
	ao2_ref(p, -1);

	return res;
}

static int local_fixup(struct ast_channel *oldchan, struct ast_channel *newchan)
{
	struct local_pvt *p = newchan->tech_pvt;

	if (!p)
		return -1;

	ao2_lock(p);

	if ((p->owner != oldchan) && (p->chan != oldchan)) {
<<<<<<< HEAD
		ast_log(LOG_WARNING, "Old channel wasn't %p but was %p/%p\n", oldchan, p->owner, p->chan);
=======
		ast_log(LOG_WARNING, "Old channel %p wasn't %p or %p\n", oldchan, p->owner, p->chan);
>>>>>>> 5cf67a7a
		ao2_unlock(p);
		return -1;
	}
	if (p->owner == oldchan)
		p->owner = newchan;
	else
		p->chan = newchan;

	/* Do not let a masquerade cause a Local channel to be bridged to itself! */
	if (!ast_check_hangup(newchan) && ((p->owner && p->owner->_bridge == p->chan) || (p->chan && p->chan->_bridge == p->owner))) {
		ast_log(LOG_WARNING, "You can not bridge a Local channel to itself!\n");
		ao2_unlock(p);
		ast_queue_hangup(newchan);
		return -1;
	}

	ao2_unlock(p);
	return 0;
}

static int local_indicate(struct ast_channel *ast, int condition, const void *data, size_t datalen)
{
	struct local_pvt *p = ast->tech_pvt;
	int res = 0;
	struct ast_frame f = { AST_FRAME_CONTROL, };
	int isoutbound;

	if (!p)
		return -1;

	ao2_ref(p, 1); /* ref for local_queue_frame */

	/* If this is an MOH hold or unhold, do it on the Local channel versus real channel */
	if (!ast_test_flag(p, LOCAL_MOH_PASSTHRU) && condition == AST_CONTROL_HOLD) {
		ast_moh_start(ast, data, NULL);
	} else if (!ast_test_flag(p, LOCAL_MOH_PASSTHRU) && condition == AST_CONTROL_UNHOLD) {
		ast_moh_stop(ast);
<<<<<<< HEAD
	} else {
		/* Queue up a frame representing the indication as a control frame */
		ao2_lock(p);
		isoutbound = IS_OUTBOUND(ast, p);
		f.subclass = condition;
		f.data = (void*)data;
		f.datalen = datalen;
		res = local_queue_frame(p, isoutbound, &f, ast, 1);
		ao2_unlock(p);
	}
	ao2_ref(p, -1);

=======
	} else if (condition == AST_CONTROL_CONNECTED_LINE || condition == AST_CONTROL_REDIRECTING) {
		struct ast_channel *this_channel;
		struct ast_channel *the_other_channel;
		/* A connected line update frame may only contain a partial amount of data, such
		 * as just a source, or just a ton, and not the full amount of information. However,
		 * the collected information is all stored in the outgoing channel's connectedline
		 * structure, so when receiving a connected line update on an outgoing local channel,
		 * we need to transmit the collected connected line information instead of whatever
		 * happens to be in this control frame. The same applies for redirecting information, which
		 * is why it is handled here as well.*/
		ao2_lock(p);
		isoutbound = IS_OUTBOUND(ast, p);
		if (isoutbound) {
			this_channel = p->chan;
			the_other_channel = p->owner;
		} else {
			this_channel = p->owner;
			the_other_channel = p->chan;
		}
		if (the_other_channel) {
			unsigned char frame_data[1024];
			if (condition == AST_CONTROL_CONNECTED_LINE) {
				if (isoutbound) {
					ast_connected_line_copy_to_caller(&the_other_channel->caller, &this_channel->connected);
				}
				f.datalen = ast_connected_line_build_data(frame_data, sizeof(frame_data), &this_channel->connected, NULL);
			} else {
				f.datalen = ast_redirecting_build_data(frame_data, sizeof(frame_data), &this_channel->redirecting, NULL);
			}
			f.subclass.integer = condition;
			f.data.ptr = frame_data;
			res = local_queue_frame(p, isoutbound, &f, ast, 1);
		}
		ao2_unlock(p);
	} else {
		/* Queue up a frame representing the indication as a control frame */
		ao2_lock(p);
		/*
		 * Block -1 stop tones events if we are to be optimized out.  We
		 * don't need a flurry of these events on a local channel chain
		 * when initially connected to slow the optimization process.
		 */
		if (0 <= condition || ast_test_flag(p, LOCAL_NO_OPTIMIZATION)) {
			isoutbound = IS_OUTBOUND(ast, p);
			f.subclass.integer = condition;
			f.data.ptr = (void *) data;
			f.datalen = datalen;
			res = local_queue_frame(p, isoutbound, &f, ast, 1);

			if (!res && (condition == AST_CONTROL_T38_PARAMETERS) &&
			    (datalen == sizeof(struct ast_control_t38_parameters))) {
				const struct ast_control_t38_parameters *parameters = data;
				
				if (parameters->request_response == AST_T38_REQUEST_PARMS) {
					res = AST_T38_REQUEST_PARMS;
				}
			}
		} else {
			ast_debug(4, "Blocked indication %d\n", condition);
		}
		ao2_unlock(p);
	}

	ao2_ref(p, -1);
>>>>>>> 5cf67a7a
	return res;
}

static int local_digit_begin(struct ast_channel *ast, char digit)
{
	struct local_pvt *p = ast->tech_pvt;
	int res = -1;
	struct ast_frame f = { AST_FRAME_DTMF_BEGIN, };
	int isoutbound;

	if (!p)
		return -1;

	ao2_ref(p, 1); /* ref for local_queue_frame */
	ao2_lock(p);
	isoutbound = IS_OUTBOUND(ast, p);
<<<<<<< HEAD
	f.subclass = digit;
=======
	f.subclass.integer = digit;
>>>>>>> 5cf67a7a
	res = local_queue_frame(p, isoutbound, &f, ast, 0);
	ao2_unlock(p);
	ao2_ref(p, -1);

	return res;
}

static int local_digit_end(struct ast_channel *ast, char digit, unsigned int duration)
{
	struct local_pvt *p = ast->tech_pvt;
	int res = -1;
	struct ast_frame f = { AST_FRAME_DTMF_END, };
	int isoutbound;

	if (!p)
		return -1;

<<<<<<< HEAD
	ao2_lock(p);
	ao2_ref(p, 1); /* ref for local_queue_frame */
	isoutbound = IS_OUTBOUND(ast, p);
	f.subclass = digit;
=======
	ao2_ref(p, 1); /* ref for local_queue_frame */
	ao2_lock(p);
	isoutbound = IS_OUTBOUND(ast, p);
	f.subclass.integer = digit;
>>>>>>> 5cf67a7a
	f.len = duration;
	res = local_queue_frame(p, isoutbound, &f, ast, 0);
	ao2_unlock(p);
	ao2_ref(p, -1);

	return res;
}

static int local_sendtext(struct ast_channel *ast, const char *text)
{
	struct local_pvt *p = ast->tech_pvt;
	int res = -1;
	struct ast_frame f = { AST_FRAME_TEXT, };
	int isoutbound;

	if (!p)
		return -1;

	ao2_lock(p);
	ao2_ref(p, 1); /* ref for local_queue_frame */
	isoutbound = IS_OUTBOUND(ast, p);
	f.data.ptr = (char *) text;
	f.datalen = strlen(text) + 1;
	res = local_queue_frame(p, isoutbound, &f, ast, 0);
	ao2_unlock(p);
	ao2_ref(p, -1);
	return res;
}

static int local_sendhtml(struct ast_channel *ast, int subclass, const char *data, int datalen)
{
	struct local_pvt *p = ast->tech_pvt;
	int res = -1;
	struct ast_frame f = { AST_FRAME_HTML, };
	int isoutbound;

	if (!p)
		return -1;
<<<<<<< HEAD
	
	ao2_lock(p);
	ao2_ref(p, 1); /* ref for local_queue_frame */

=======

	ao2_lock(p);
	ao2_ref(p, 1); /* ref for local_queue_frame */
>>>>>>> 5cf67a7a
	isoutbound = IS_OUTBOUND(ast, p);
	f.subclass.integer = subclass;
	f.data.ptr = (char *)data;
	f.datalen = datalen;
	res = local_queue_frame(p, isoutbound, &f, ast, 0);
<<<<<<< HEAD

=======
>>>>>>> 5cf67a7a
	ao2_unlock(p);
	ao2_ref(p, -1);

	return res;
}

/*! \brief Initiate new call, part of PBX interface 
 * 	dest is the dial string */
static int local_call(struct ast_channel *ast, char *dest, int timeout)
{
	struct local_pvt *p = ast->tech_pvt;
<<<<<<< HEAD
	int res = 0;
	struct ast_var_t *varptr = NULL, *new;
	size_t len, namelen;

	if (!p)
		return -1;

	ao2_lock(p);

	/*
	 * Note that cid_num and cid_name aren't passed in the ast_channel_alloc
	 * call, so it's done here instead.
	 */
	p->chan->cid.cid_dnid = ast_strdup(p->owner->cid.cid_dnid);
	p->chan->cid.cid_num = ast_strdup(p->owner->cid.cid_num);
	p->chan->cid.cid_name = ast_strdup(p->owner->cid.cid_name);
	p->chan->cid.cid_rdnis = ast_strdup(p->owner->cid.cid_rdnis);
	p->chan->cid.cid_ani = ast_strdup(p->owner->cid.cid_ani);
	p->chan->cid.cid_pres = p->owner->cid.cid_pres;
	p->chan->cid.cid_ani2 = p->owner->cid.cid_ani2;
	p->chan->cid.cid_ton = p->owner->cid.cid_ton;
	p->chan->cid.cid_tns = p->owner->cid.cid_tns;
	ast_string_field_set(p->chan, language, p->owner->language);
	ast_string_field_set(p->chan, accountcode, p->owner->accountcode);
	ast_string_field_set(p->chan, musicclass, p->owner->musicclass);
	ast_cdr_update(p->chan);
	p->chan->cdrflags = p->owner->cdrflags;
=======
	int pvt_locked = 0;

	struct ast_channel *owner = NULL;
	struct ast_channel *chan = NULL;
	int res;
	struct ast_var_t *varptr = NULL, *new;
	size_t len, namelen;
	char *reduced_dest = ast_strdupa(dest);
	char *slash;
	const char *exten;
	const char *context;

	if (!p) {
		return -1;
	}

	/* since we are letting go of channel locks that were locked coming into
	 * this function, then we need to give the tech pvt a ref */
	ao2_ref(p, 1);
	ast_channel_unlock(ast);

	awesome_locking(p, &chan, &owner);
	pvt_locked = 1;

	if (owner != ast) {
		res = -1;
		goto return_cleanup;
	}

	if (!owner || !chan) {
		res = -1;
		goto return_cleanup;
	}

	/*
	 * Note that cid_num and cid_name aren't passed in the ast_channel_alloc
	 * call, so it's done here instead.
	 *
	 * All these failure points just return -1. The individual strings will
	 * be cleared when we destroy the channel.
	 */
	ast_party_redirecting_copy(&chan->redirecting, &owner->redirecting);

	ast_party_dialed_copy(&chan->dialed, &owner->dialed);

	ast_connected_line_copy_to_caller(&chan->caller, &owner->connected);
	ast_connected_line_copy_from_caller(&chan->connected, &owner->caller);

	ast_string_field_set(chan, language, owner->language);
	ast_string_field_set(chan, accountcode, owner->accountcode);
	ast_string_field_set(chan, musicclass, owner->musicclass);
	ast_cdr_update(chan);

	ast_channel_cc_params_init(chan, ast_channel_get_cc_config_params(owner));

	/* Make sure we inherit the ANSWERED_ELSEWHERE flag if it's set on the queue/dial call request in the dialplan */
	if (ast_test_flag(ast, AST_FLAG_ANSWERED_ELSEWHERE)) {
		ast_set_flag(chan, AST_FLAG_ANSWERED_ELSEWHERE);
	}
>>>>>>> 5cf67a7a

	/* copy the channel variables from the incoming channel to the outgoing channel */
	/* Note that due to certain assumptions, they MUST be in the same order */
	AST_LIST_TRAVERSE(&owner->varshead, varptr, entries) {
		namelen = strlen(varptr->name);
		len = sizeof(struct ast_var_t) + namelen + strlen(varptr->value) + 2;
		if ((new = ast_calloc(1, len))) {
			memcpy(new, varptr, len);
			new->value = &(new->name[0]) + namelen + 1;
			AST_LIST_INSERT_TAIL(&chan->varshead, new, entries);
		}
	}
<<<<<<< HEAD
	ast_channel_datastore_inherit(p->owner, p->chan);

	if (!ast_exists_extension(p->chan, p->chan->context, p->chan->exten, 1, p->owner->cid.cid_num)) {
		ast_log(LOG_NOTICE, "No such extension/context %s@%s while calling Local channel\n", p->chan->exten, p->chan->context);
		ao2_unlock(p);
		return -1;
	}

	/* Start switch on sub channel */
	if (!(res = ast_pbx_start(p->chan)))
		ast_set_flag(p, LOCAL_LAUNCHED_PBX);

	ao2_unlock(p);
=======
	ast_channel_datastore_inherit(owner, chan);
	/* If the local channel has /n or /b on the end of it,
	 * we need to lop that off for our argument to setting
	 * up the CC_INTERFACES variable
	 */
	if ((slash = strrchr(reduced_dest, '/'))) {
		*slash = '\0';
	}
	ast_set_cc_interfaces_chanvar(chan, reduced_dest);

	exten = ast_strdupa(chan->exten);
	context = ast_strdupa(chan->context);

	ao2_unlock(p);
	pvt_locked = 0;

	ast_channel_unlock(chan);

	if (!ast_exists_extension(chan, context, exten, 1,
		S_COR(owner->caller.id.number.valid, owner->caller.id.number.str, NULL))) {
		ast_log(LOG_NOTICE, "No such extension/context %s@%s while calling Local channel\n", exten, context);
		res = -1;
		chan = ast_channel_unref(chan); /* we already unlocked it, so clear it hear so the cleanup label won't touch it. */
		goto return_cleanup;
	}

	/* Start switch on sub channel */
	if (!(res = ast_pbx_start(chan))) {
		ao2_lock(p);
		ast_set_flag(p, LOCAL_LAUNCHED_PBX);
		ao2_unlock(p);
	}
	chan = ast_channel_unref(chan); /* chan is already unlocked, clear it here so the cleanup lable won't touch it. */

return_cleanup:
	if (p) {
		if (pvt_locked) {
			ao2_unlock(p);
		}
		ao2_ref(p, -1);
	}
	if (chan) {
		ast_channel_unlock(chan);
		chan = ast_channel_unref(chan);
	}

	/* owner is supposed to be == to ast,  if it
	 * is, don't unlock it because ast must exit locked */
	if (owner) {
		if (owner != ast) {
			ast_channel_unlock(owner);
			ast_channel_lock(ast);
		}
		owner = ast_channel_unref(owner);
	} else {
		/* we have to exit with ast locked */
		ast_channel_lock(ast);
	}

>>>>>>> 5cf67a7a
	return res;
}

/*! \brief Hangup a call through the local proxy channel */
static int local_hangup(struct ast_channel *ast)
{
	struct local_pvt *p = ast->tech_pvt;
	int isoutbound;
<<<<<<< HEAD
	struct ast_frame f = { AST_FRAME_CONTROL, AST_CONTROL_HANGUP };
	struct ast_channel *ochan = NULL;

	if (!p)
		return -1;

	/* we MUST give the tech_pvt a ref here since we are unlocking the
	 * channel during deadlock avoidance. */
	ao2_ref(p, 1);

	while (ao2_trylock(p)) {
		ast_channel_unlock(ast);
		sched_yield();
		ast_channel_lock(ast);
	}

	isoutbound = IS_OUTBOUND(ast, p);
	if (isoutbound) {
		const char *status = pbx_builtin_getvar_helper(p->chan, "DIALSTATUS");
		if ((status) && (p->owner)) {
			/* Deadlock avoidance */
			while (p->owner && ast_channel_trylock(p->owner)) {
				ao2_unlock(p);
				if (p->chan) {
					ast_channel_unlock(p->chan);
				}
				sched_yield();
				if (p->chan) {
					ast_channel_lock(p->chan);
				}
				ao2_lock(p);
			}
			if (p->owner) {
				p->owner->hangupcause = p->chan->hangupcause;
				pbx_builtin_setvar_helper(p->owner, "CHANLOCALSTATUS", status);
				ast_channel_unlock(p->owner);
			}
		}
		if (!p->chan) {
			/* chan was == to ast and was !NULL before deadlock avoidance started, if chan
			 * is NULL now, then we should bail because that channel
			 * hungup already. This is possible because we let go of the
			 * lock given to the ast channel passed to this function during
			 * deadlock avoidance. */
			ao2_unlock(p);
			ao2_ref(p, -1);
			return 0;
		}
		p->chan = NULL;
=======
	int hangup_chan = 0;
	int res = 0;
	struct ast_frame f = { AST_FRAME_CONTROL, { AST_CONTROL_HANGUP }, .data.uint32 = ast->hangupcause };
	struct ast_channel *owner = NULL;
	struct ast_channel *chan = NULL;

	if (!p) {
		return -1;
	}

	/* give the pvt a ref since we are unlocking the channel. */
	ao2_ref(p, 1);

	/* the pvt isn't going anywhere, we gave it a ref */
	ast_channel_unlock(ast);

	/* lock everything */
	awesome_locking(p, &chan, &owner);

	if (ast != chan && ast != owner) {
		res = -1;
		goto local_hangup_cleanup;
	}

	isoutbound = IS_OUTBOUND(ast, p); /* just comparing pointer of ast */

	if (p->chan && ast_test_flag(ast, AST_FLAG_ANSWERED_ELSEWHERE)) {
		ast_set_flag(p->chan, AST_FLAG_ANSWERED_ELSEWHERE);
		ast_debug(2, "This local call has the ANSWERED_ELSEWHERE flag set.\n");
	}

	if (isoutbound) {
		const char *status = pbx_builtin_getvar_helper(p->chan, "DIALSTATUS");

		if (status && p->owner) {
			p->owner->hangupcause = p->chan->hangupcause;
			pbx_builtin_setvar_helper(p->owner, "CHANLOCALSTATUS", status);
		}

>>>>>>> 5cf67a7a
		ast_clear_flag(p, LOCAL_LAUNCHED_PBX);
		p->chan = NULL;
	} else {
<<<<<<< HEAD
		ast_module_user_remove(p->u_owner);
		while (p->chan && ast_channel_trylock(p->chan)) {
				ao2_unlock(p);
				if (p->owner) {
					ast_channel_unlock(p->owner);
				}
				sched_yield();
				if (p->owner) {
					ast_channel_lock(p->owner);
				}
				ao2_lock(p);
		}
		if (p->chan) {
			ast_queue_hangup(p->chan);
			ast_channel_unlock(p->chan);
		}

		if (!p->owner) {
			/* owner was == to ast and was !NULL before deadlock avoidance started, if
			 * owner is NULL now, then we should bail because that channel
			 * hungup already. This is possible because we let go of the
			 * lock given to the ast channel passed to this function during
			 * deadlock avoidance. */
			ao2_unlock(p);
			ao2_ref(p, -1);
			return 0;
=======
		if (p->chan) {
			ast_queue_hangup(p->chan);
>>>>>>> 5cf67a7a
		}
		p->owner = NULL;
	}

<<<<<<< HEAD
	ast->tech_pvt = NULL;
=======
	ast->tech_pvt = NULL; /* this is one of our locked channels, doesn't matter which */
>>>>>>> 5cf67a7a

	if (!p->owner && !p->chan) {
		ao2_unlock(p);

		/* Remove from list */
		ao2_unlink(locals, p);
		ao2_ref(p, -1);
<<<<<<< HEAD
		return 0;
	}
	if (p->chan && !ast_test_flag(p, LOCAL_LAUNCHED_PBX)) {
		/* Need to actually hangup since there is no PBX */
		ochan = p->chan;
	} else {
		local_queue_frame(p, isoutbound, &f, NULL, 1);
	}

	ao2_unlock(p);
	if (ochan) {
		ast_hangup(ochan);
	}

	ao2_ref(p, -1);
	return 0;
=======
		p = NULL;
		res = 0;
		goto local_hangup_cleanup;
	}
	if (p->chan && !ast_test_flag(p, LOCAL_LAUNCHED_PBX)) {
		/* Need to actually hangup since there is no PBX */
		hangup_chan = 1;
	} else {
		local_queue_frame(p, isoutbound, &f, NULL, 0);
	}

local_hangup_cleanup:
	if (p) {
		ao2_unlock(p);
		ao2_ref(p, -1);
	}
	if (owner) {
		ast_channel_unlock(owner);
		owner = ast_channel_unref(owner);
	}
	if (chan) {
		ast_channel_unlock(chan);
		if (hangup_chan) {
			ast_hangup(chan);
		}
		chan = ast_channel_unref(chan);
	}

	/* leave with the same stupid channel locked that came in */
	ast_channel_lock(ast);
	return res;
}

/*!
 * \internal
 * \brief struct local_pvt destructor.
 *
 * \param vdoomed Void local_pvt to destroy.
 *
 * \return Nothing
 */
static void local_pvt_destructor(void *vdoomed)
{
	ast_module_unref(ast_module_info->self);
>>>>>>> 5cf67a7a
}

/*! \brief Create a call structure */
static struct local_pvt *local_alloc(const char *data, format_t format)
{
	struct local_pvt *tmp = NULL;
	char *c = NULL, *opts = NULL;

<<<<<<< HEAD
	if (!(tmp = ao2_alloc(sizeof(*tmp), NULL))) {
		return NULL;
	}
=======
	if (!(tmp = ao2_alloc(sizeof(*tmp), local_pvt_destructor))) {
		return NULL;
	}

	ast_module_ref(ast_module_info->self);
>>>>>>> 5cf67a7a

	/* Initialize private structure information */
	ast_copy_string(tmp->exten, data, sizeof(tmp->exten));

	memcpy(&tmp->jb_conf, &g_jb_conf, sizeof(tmp->jb_conf));

	/* Look for options */
	if ((opts = strchr(tmp->exten, '/'))) {
		*opts++ = '\0';
		if (strchr(opts, 'n'))
			ast_set_flag(tmp, LOCAL_NO_OPTIMIZATION);
<<<<<<< HEAD
		if (strchr(opts, 'm'))
			ast_set_flag(tmp, LOCAL_MOH_PASSTHRU);
=======
		if (strchr(opts, 'j')) {
			if (ast_test_flag(tmp, LOCAL_NO_OPTIMIZATION))
				ast_set_flag(&tmp->jb_conf, AST_JB_ENABLED);
			else {
				ast_log(LOG_ERROR, "You must use the 'n' option for chan_local "
					"to use the 'j' option to enable the jitterbuffer\n");
			}
		}
		if (strchr(opts, 'b')) {
			ast_set_flag(tmp, LOCAL_BRIDGE);
		}
		if (strchr(opts, 'm')) {
			ast_set_flag(tmp, LOCAL_MOH_PASSTHRU);
		}
>>>>>>> 5cf67a7a
	}

	/* Look for a context */
	if ((c = strchr(tmp->exten, '@')))
		*c++ = '\0';

	ast_copy_string(tmp->context, c ? c : "default", sizeof(tmp->context));

	tmp->reqformat = format;

#if 0
	/* We can't do this check here, because we don't know the CallerID yet, and
	 * the CallerID could potentially affect what step is actually taken (or
	 * even if that step exists). */
	if (!ast_exists_extension(NULL, tmp->context, tmp->exten, 1, NULL)) {
		ast_log(LOG_NOTICE, "No such extension/context %s@%s creating local channel\n", tmp->exten, tmp->context);
		tmp = local_pvt_destroy(tmp);
	} else {
#endif
		/* Add to list */
		ao2_link(locals, tmp);
#if 0
	}
#endif
	return tmp; /* this is returned with a ref */
}

/*! \brief Start new local channel */
static struct ast_channel *local_new(struct local_pvt *p, int state, const char *linkedid)
{
	struct ast_channel *tmp = NULL, *tmp2 = NULL;
<<<<<<< HEAD
	int randnum = ast_random() & 0xffff, fmt = 0;
=======
	int fmt = 0;
	int generated_seqno = ast_atomic_fetchadd_int((int *)&name_sequence, +1);
>>>>>>> 5cf67a7a
	const char *t;
	int ama;

	/* Allocate two new Asterisk channels */
	/* safe accountcode */
	if (p->owner && p->owner->accountcode)
		t = p->owner->accountcode;
	else
		t = "";

	if (p->owner)
		ama = p->owner->amaflags;
	else
		ama = 0;
<<<<<<< HEAD
	if (!(tmp = ast_channel_alloc(1, state, 0, 0, t, p->exten, p->context, ama, "Local/%s@%s-%04x,1", p->exten, p->context, randnum)) 
			|| !(tmp2 = ast_channel_alloc(1, AST_STATE_RING, 0, 0, t, p->exten, p->context, ama, "Local/%s@%s-%04x,2", p->exten, p->context, randnum))) {
		if (tmp)
			ast_channel_free(tmp);
		if (tmp2)
			ast_channel_free(tmp2);
=======

	/* Make sure that the ;2 channel gets the same linkedid as ;1. You can't pass linkedid to both
	 * allocations since if linkedid isn't set, then each channel will generate its own linkedid. */
	if (!(tmp = ast_channel_alloc(1, state, 0, 0, t, p->exten, p->context, linkedid, ama, "Local/%s@%s-%08x;1", p->exten, p->context, generated_seqno))
		|| !(tmp2 = ast_channel_alloc(1, AST_STATE_RING, 0, 0, t, p->exten, p->context, tmp->linkedid, ama, "Local/%s@%s-%08x;2", p->exten, p->context, generated_seqno))) {
		if (tmp) {
			tmp = ast_channel_release(tmp);
		}
>>>>>>> 5cf67a7a
		ast_log(LOG_WARNING, "Unable to allocate channel structure(s)\n");
		return NULL;
	}

	tmp2->tech = tmp->tech = &local_tech;

	tmp->nativeformats = p->reqformat;
	tmp2->nativeformats = p->reqformat;

	/* Determine our read/write format and set it on each channel */
	fmt = ast_best_codec(p->reqformat);
	tmp->writeformat = fmt;
	tmp2->writeformat = fmt;
	tmp->rawwriteformat = fmt;
	tmp2->rawwriteformat = fmt;
	tmp->readformat = fmt;
	tmp2->readformat = fmt;
	tmp->rawreadformat = fmt;
	tmp2->rawreadformat = fmt;

	tmp->tech_pvt = p;
	tmp2->tech_pvt = p;

	tmp->flags |= AST_FLAG_DISABLE_DEVSTATE_CACHE;
	tmp2->flags |= AST_FLAG_DISABLE_DEVSTATE_CACHE;

	p->owner = tmp;
	p->chan = tmp2;

	ast_copy_string(tmp->context, p->context, sizeof(tmp->context));
	ast_copy_string(tmp2->context, p->context, sizeof(tmp2->context));
	ast_copy_string(tmp2->exten, p->exten, sizeof(tmp->exten));
	tmp->priority = 1;
	tmp2->priority = 1;

	ast_jb_configure(tmp, &p->jb_conf);

	return tmp;
}

/*! \brief Part of PBX interface */
static struct ast_channel *local_request(const char *type, format_t format, const struct ast_channel *requestor, void *data, int *cause)
{
	struct local_pvt *p;
	struct ast_channel *chan;

<<<<<<< HEAD
	/* Allocate a new private structure and then Asterisk channel */
	if ((p = local_alloc(data, format))) {
		if (!(chan = local_new(p, AST_STATE_DOWN))) {
			ao2_unlink(locals, p);
		}
		ao2_ref(p, -1); /* kill the ref from the alloc */
	}
=======
	/* Allocate a new private structure and then Asterisk channels */
	p = local_alloc(data, format);
	if (!p) {
		return NULL;
	}
	chan = local_new(p, AST_STATE_DOWN, requestor ? requestor->linkedid : NULL);
	if (!chan) {
		ao2_unlink(locals, p);
	} else if (ast_channel_cc_params_init(chan, requestor ? ast_channel_get_cc_config_params((struct ast_channel *)requestor) : NULL)) {
		ao2_unlink(locals, p);
		p->owner = ast_channel_release(p->owner);
		p->chan = ast_channel_release(p->chan);
		chan = NULL;
	}
	ao2_ref(p, -1); /* kill the ref from the alloc */
>>>>>>> 5cf67a7a

	return chan;
}

/*! \brief CLI command "local show channels" */
static char *locals_show(struct ast_cli_entry *e, int cmd, struct ast_cli_args *a)
{
	struct local_pvt *p = NULL;
	struct ao2_iterator it;
<<<<<<< HEAD

	if (argc != 3)
		return RESULT_SHOWUSAGE;


	if (ao2_container_count(locals) == 0) {
		ast_cli(fd, "No local channels in use\n");
		return RESULT_SUCCESS;
	}

	it = ao2_iterator_init(locals, 0);
	while ((p = ao2_iterator_next(&it))) {
		ao2_lock(p);
		ast_cli(fd, "%s -- %s@%s\n", p->owner ? p->owner->name : "<unowned>", p->exten, p->context);
		ao2_unlock(p);
		ao2_ref(p, -1);
	}
	ao2_iterator_destroy(&it);
=======

	switch (cmd) {
	case CLI_INIT:
		e->command = "local show channels";
		e->usage =
			"Usage: local show channels\n"
			"       Provides summary information on active local proxy channels.\n";
		return NULL;
	case CLI_GENERATE:
		return NULL;
	}

	if (a->argc != 3)
		return CLI_SHOWUSAGE;
>>>>>>> 5cf67a7a

	if (ao2_container_count(locals) == 0) {
		ast_cli(a->fd, "No local channels in use\n");
		return RESULT_SUCCESS;
	}

<<<<<<< HEAD
static char show_locals_usage[] = 
"Usage: local show channels\n"
"       Provides summary information on active local proxy channels.\n";

static struct ast_cli_entry cli_local[] = {
	{ { "local", "show", "channels", NULL },
	locals_show, "List status of local channels",
	show_locals_usage },
};

=======
	it = ao2_iterator_init(locals, 0);
	while ((p = ao2_iterator_next(&it))) {
		ao2_lock(p);
		ast_cli(a->fd, "%s -- %s@%s\n", p->owner ? p->owner->name : "<unowned>", p->exten, p->context);
		ao2_unlock(p);
		ao2_ref(p, -1);
	}
	ao2_iterator_destroy(&it);

	return CLI_SUCCESS;
}

static struct ast_cli_entry cli_local[] = {
	AST_CLI_DEFINE(locals_show, "List status of local channels"),
};

static int manager_optimize_away(struct mansession *s, const struct message *m)
{
	const char *channel;
	struct local_pvt *p, *tmp = NULL;
	struct ast_channel *c;
	int found = 0;
	struct ao2_iterator it;

	channel = astman_get_header(m, "Channel");

	if (ast_strlen_zero(channel)) {
		astman_send_error(s, m, "'Channel' not specified.");
		return 0;
	}

	c = ast_channel_get_by_name(channel);
	if (!c) {
		astman_send_error(s, m, "Channel does not exist.");
		return 0;
	}

	p = c->tech_pvt;
	ast_channel_unref(c);
	c = NULL;

	it = ao2_iterator_init(locals, 0);
	while ((tmp = ao2_iterator_next(&it))) {
		if (tmp == p) {
			ao2_lock(tmp);
			found = 1;
			ast_clear_flag(tmp, LOCAL_NO_OPTIMIZATION);
			ao2_unlock(tmp);
			ao2_ref(tmp, -1);
			break;
		}
		ao2_ref(tmp, -1);
	}
	ao2_iterator_destroy(&it);

	if (found) {
		astman_send_ack(s, m, "Queued channel to be optimized away");
	} else {
		astman_send_error(s, m, "Unable to find channel");
	}

	return 0;
}


>>>>>>> 5cf67a7a
static int locals_cmp_cb(void *obj, void *arg, int flags)
{
	return (obj == arg) ? CMP_MATCH : 0;
}

/*! \brief Load module into PBX, register channel */
static int load_module(void)
{
	if (!(locals = ao2_container_alloc(BUCKET_SIZE, NULL, locals_cmp_cb))) {
<<<<<<< HEAD
		return -1;
=======
		return AST_MODULE_LOAD_FAILURE;
>>>>>>> 5cf67a7a
	}

	/* Make sure we can register our channel type */
	if (ast_channel_register(&local_tech)) {
		ast_log(LOG_ERROR, "Unable to register channel class 'Local'\n");
		ao2_ref(locals, -1);
<<<<<<< HEAD
		return -1;
=======
		return AST_MODULE_LOAD_FAILURE;
>>>>>>> 5cf67a7a
	}

	ast_cli_register_multiple(cli_local, sizeof(cli_local) / sizeof(struct ast_cli_entry));
	ast_manager_register_xml("LocalOptimizeAway", EVENT_FLAG_SYSTEM|EVENT_FLAG_CALL, manager_optimize_away);

	return AST_MODULE_LOAD_SUCCESS;
}

/*! \brief Unload the local proxy channel from Asterisk */
static int unload_module(void)
{
	struct local_pvt *p = NULL;
	struct ao2_iterator it;

	/* First, take us out of the channel loop */
	ast_cli_unregister_multiple(cli_local, sizeof(cli_local) / sizeof(struct ast_cli_entry));
	ast_manager_unregister("LocalOptimizeAway");
	ast_channel_unregister(&local_tech);

	it = ao2_iterator_init(locals, 0);
	while ((p = ao2_iterator_next(&it))) {
		if (p->owner) {
			ast_softhangup(p->owner, AST_SOFTHANGUP_APPUNLOAD);
		}
		ao2_ref(p, -1);
	}
	ao2_iterator_destroy(&it);
	ao2_ref(locals, -1);
<<<<<<< HEAD
	return 0;
}

AST_MODULE_INFO_STANDARD(ASTERISK_GPL_KEY, "Local Proxy Channel (Note: used internally by other modules)");
=======

	return 0;
}

AST_MODULE_INFO(ASTERISK_GPL_KEY, AST_MODFLAG_LOAD_ORDER, "Local Proxy Channel (Note: used internally by other modules)",
		.load = load_module,
		.unload = unload_module,
		.load_pri = AST_MODPRI_CHANNEL_DRIVER,
	);
>>>>>>> 5cf67a7a
<|MERGE_RESOLUTION|>--- conflicted
+++ resolved
@@ -53,8 +53,6 @@
 #include "asterisk/stringfields.h"
 #include "asterisk/devicestate.h"
 #include "asterisk/astobj2.h"
-<<<<<<< HEAD
-=======
 
 /*** DOCUMENTATION
 	<manager name="LocalOptimizeAway" language="en_US">
@@ -74,7 +72,6 @@
 		</description>
 	</manager>
  ***/
->>>>>>> 5cf67a7a
 
 static const char tdesc[] = "Local Proxy Channel Driver";
 
@@ -87,9 +84,6 @@
 
 static struct ao2_container *locals;
 
-<<<<<<< HEAD
-static struct ast_channel *local_request(const char *type, int format, void *data, int *cause);
-=======
 static unsigned int name_sequence = 0;
 
 static struct ast_jb_conf g_jb_conf = {
@@ -101,7 +95,6 @@
 };
 
 static struct ast_channel *local_request(const char *type, format_t format, const struct ast_channel *requestor, void *data, int *cause);
->>>>>>> 5cf67a7a
 static int local_digit_begin(struct ast_channel *ast, char digit);
 static int local_digit_end(struct ast_channel *ast, char digit, unsigned int duration);
 static int local_call(struct ast_channel *ast, char *dest, int timeout);
@@ -114,11 +107,8 @@
 static int local_sendhtml(struct ast_channel *ast, int subclass, const char *data, int datalen);
 static int local_sendtext(struct ast_channel *ast, const char *text);
 static int local_devicestate(void *data);
-<<<<<<< HEAD
-=======
 static struct ast_channel *local_bridgedchannel(struct ast_channel *chan, struct ast_channel *bridge);
 static int local_queryoption(struct ast_channel *ast, int option, void *data, int *datalen);
->>>>>>> 5cf67a7a
 static int local_setoption(struct ast_channel *chan, int option, void *data, int datalen);
 
 /* PBX interface structure for channel registration */
@@ -141,11 +131,8 @@
 	.send_html = local_sendhtml,
 	.send_text = local_sendtext,
 	.devicestate = local_devicestate,
-<<<<<<< HEAD
-=======
 	.bridged_channel = local_bridgedchannel,
 	.queryoption = local_queryoption,
->>>>>>> 5cf67a7a
 	.setoption = local_setoption,
 };
 
@@ -157,86 +144,6 @@
 
 */
 struct local_pvt {
-<<<<<<< HEAD
-	unsigned int flags;                     /* Private flags */
-	char context[AST_MAX_CONTEXT];		/* Context to call */
-	char exten[AST_MAX_EXTENSION];		/* Extension to call */
-	int reqformat;				/* Requested format */
-	struct ast_channel *owner;		/* Master Channel */
-	struct ast_channel *chan;		/* Outbound channel */
-	struct ast_module_user *u_owner;	/*! reference to keep the module loaded while in use */
-	struct ast_module_user *u_chan;		/*! reference to keep the module loaded while in use */
-	AST_LIST_ENTRY(local_pvt) list;		/* Next entity */
-};
-
-#define LOCAL_ALREADY_MASQED  (1 << 1) /*!< Already masqueraded */
-#define LOCAL_LAUNCHED_PBX    (1 << 2) /*!< PBX was launched */
-#define LOCAL_NO_OPTIMIZATION (1 << 3) /*!< Do not optimize using masquerading */
-#define LOCAL_MOH_PASSTHRU    (1 << 4) /*!< Pass through music on hold start/stop frames */
-
-static int local_setoption(struct ast_channel *chan, int option, void * data, int datalen)
-{
-	int res;
-	struct local_pvt *p;
-	struct ast_channel *otherchan;
-	ast_chan_write_info_t *write_info;
-
-	if (option != AST_OPTION_CHANNEL_WRITE) {
-		return -1;
-	}
-
-	write_info = data;
-
-	if (write_info->version != AST_CHAN_WRITE_INFO_T_VERSION) {
-		ast_log(LOG_ERROR, "The chan_write_info_t type has changed, and this channel hasn't been updated!\n");
-		return -1;
-	}
-
-
-startover:
-	ast_channel_lock(chan);
-
-	p = chan->tech_pvt;
-	if (!p) {
-		ast_channel_unlock(chan);
-		ast_log(LOG_WARNING, "Could not update other side of %s, local_pvt went away.\n", chan->name);
-		return -1;
-	}
-
-	while (ao2_trylock(p)) {
-		ast_channel_unlock(chan);
-		sched_yield();
-		ast_channel_lock(chan);
-		p = chan->tech_pvt;
-		if (!p) {
-			ast_channel_unlock(chan);
-			ast_log(LOG_WARNING, "Could not update other side of %s, local_pvt went away.\n", chan->name);
-			return -1;
-		}
-	}
-
-	otherchan = (write_info->chan == p->owner) ? p->chan : p->owner;
-
-	if (!otherchan || otherchan == write_info->chan) {
-		ao2_unlock(p);
-		ast_channel_unlock(chan);
-		ast_log(LOG_WARNING, "Could not update other side of %s, other side went away.\n", chan->name);
-		return 0;
-	}
-
-	if (ast_channel_trylock(otherchan)) {
-		ao2_unlock(p);
-		ast_channel_unlock(chan);
-		goto startover;
-	}
-
-	res = write_info->write_fn(otherchan, write_info->function, write_info->data, write_info->value);
-
-	ast_channel_unlock(otherchan);
-	ao2_unlock(p);
-	ast_channel_unlock(chan);
-
-=======
 	unsigned int flags;                     /*!< Private flags */
 	char context[AST_MAX_CONTEXT];		/*!< Context to call */
 	char exten[AST_MAX_EXTENSION];		/*!< Extension to call */
@@ -367,7 +274,6 @@
 		ast_channel_unref(otherchan);
 	}
 	ast_channel_lock(ast); /* Lock back before we leave */
->>>>>>> 5cf67a7a
 	return res;
 }
 
@@ -391,13 +297,8 @@
 	if ((opts = strchr(context, '/')))
 		*opts = '\0';
 
-<<<<<<< HEAD
-	if (option_debug > 2)
-		ast_log(LOG_DEBUG, "Checking if extension %s@%s exists (devicestate)\n", exten, context);
-=======
 	ast_debug(3, "Checking if extension %s@%s exists (devicestate)\n", exten, context);
 
->>>>>>> 5cf67a7a
 	res = ast_exists_extension(NULL, context, exten, 1, NULL);
 	if (!res)		
 		return AST_DEVICE_INVALID;
@@ -425,7 +326,86 @@
 	return res;
 }
 
-<<<<<<< HEAD
+/*! \brief Return the bridged channel of a Local channel */
+static struct ast_channel *local_bridgedchannel(struct ast_channel *chan, struct ast_channel *bridge)
+{
+	struct local_pvt *p = bridge->tech_pvt;
+	struct ast_channel *bridged = bridge;
+
+	if (!p) {
+		ast_debug(1, "Asked for bridged channel on '%s'/'%s', returning <none>\n",
+			chan->name, bridge->name);
+		return NULL;
+	}
+
+	ao2_lock(p);
+
+	if (ast_test_flag(p, LOCAL_BRIDGE)) {
+		/* Find the opposite channel */
+		bridged = (bridge == p->owner ? p->chan : p->owner);
+		
+		/* Now see if the opposite channel is bridged to anything */
+		if (!bridged) {
+			bridged = bridge;
+		} else if (bridged->_bridge) {
+			bridged = bridged->_bridge;
+		}
+	}
+
+	ao2_unlock(p);
+
+	return bridged;
+}
+
+/* Called with ast locked */
+static int local_queryoption(struct ast_channel *ast, int option, void *data, int *datalen)
+{
+	struct local_pvt *p;
+	struct ast_channel *bridged = NULL;
+	struct ast_channel *tmp = NULL;
+	int res = 0;
+
+	if (option != AST_OPTION_T38_STATE) {
+		/* AST_OPTION_T38_STATE is the only supported option at this time */
+		return -1;
+	}
+
+	/* for some reason the channel is not locked in channel.c when this function is called */
+	if (!(p = ast->tech_pvt)) {
+		return -1;
+	}
+
+	ao2_lock(p);
+	if (!(tmp = IS_OUTBOUND(ast, p) ? p->owner : p->chan)) {
+		ao2_unlock(p);
+		return -1;
+	}
+	ast_channel_ref(tmp);
+	ao2_unlock(p);
+	ast_channel_unlock(ast); /* Held when called, unlock before locking another channel */
+
+	ast_channel_lock(tmp);
+	if (!(bridged = ast_bridged_channel(tmp))) {
+		res = -1;
+		ast_channel_unlock(tmp);
+		goto query_cleanup;
+	}
+	ast_channel_ref(bridged);
+	ast_channel_unlock(tmp);
+
+query_cleanup:
+	if (bridged) {
+		res = ast_channel_queryoption(bridged, option, data, datalen, 0);
+		bridged = ast_channel_unref(bridged);
+	}
+	if (tmp) {
+		tmp = ast_channel_unref(tmp);
+	}
+	ast_channel_lock(ast); /* Lock back before we leave */
+
+	return res;
+}
+
 /*! \brief queue a frame on a to either the p->owner or p->chan
  *
  * \note the local_pvt MUST have it's ref count bumped before entering this function and
@@ -436,110 +416,12 @@
  */
 static int local_queue_frame(struct local_pvt *p, int isoutbound, struct ast_frame *f, 
 	struct ast_channel *us, int us_locked)
-=======
-/*! \brief Return the bridged channel of a Local channel */
-static struct ast_channel *local_bridgedchannel(struct ast_channel *chan, struct ast_channel *bridge)
->>>>>>> 5cf67a7a
-{
-	struct local_pvt *p = bridge->tech_pvt;
-	struct ast_channel *bridged = bridge;
-
-<<<<<<< HEAD
+{
+	struct ast_channel *other = NULL;
+
 	/* Recalculate outbound channel */
 	other = isoutbound ? p->owner : p->chan;
 
-=======
-	if (!p) {
-		ast_debug(1, "Asked for bridged channel on '%s'/'%s', returning <none>\n",
-			chan->name, bridge->name);
-		return NULL;
-	}
-
-	ao2_lock(p);
-
-	if (ast_test_flag(p, LOCAL_BRIDGE)) {
-		/* Find the opposite channel */
-		bridged = (bridge == p->owner ? p->chan : p->owner);
-		
-		/* Now see if the opposite channel is bridged to anything */
-		if (!bridged) {
-			bridged = bridge;
-		} else if (bridged->_bridge) {
-			bridged = bridged->_bridge;
-		}
-	}
-
-	ao2_unlock(p);
-
-	return bridged;
-}
-
-/* Called with ast locked */
-static int local_queryoption(struct ast_channel *ast, int option, void *data, int *datalen)
-{
-	struct local_pvt *p;
-	struct ast_channel *bridged = NULL;
-	struct ast_channel *tmp = NULL;
-	int res = 0;
-
-	if (option != AST_OPTION_T38_STATE) {
-		/* AST_OPTION_T38_STATE is the only supported option at this time */
-		return -1;
-	}
-
-	/* for some reason the channel is not locked in channel.c when this function is called */
-	if (!(p = ast->tech_pvt)) {
-		return -1;
-	}
-
-	ao2_lock(p);
-	if (!(tmp = IS_OUTBOUND(ast, p) ? p->owner : p->chan)) {
-		ao2_unlock(p);
-		return -1;
-	}
-	ast_channel_ref(tmp);
-	ao2_unlock(p);
-	ast_channel_unlock(ast); /* Held when called, unlock before locking another channel */
-
-	ast_channel_lock(tmp);
-	if (!(bridged = ast_bridged_channel(tmp))) {
-		res = -1;
-		ast_channel_unlock(tmp);
-		goto query_cleanup;
-	}
-	ast_channel_ref(bridged);
-	ast_channel_unlock(tmp);
-
-query_cleanup:
-	if (bridged) {
-		res = ast_channel_queryoption(bridged, option, data, datalen, 0);
-		bridged = ast_channel_unref(bridged);
-	}
-	if (tmp) {
-		tmp = ast_channel_unref(tmp);
-	}
-	ast_channel_lock(ast); /* Lock back before we leave */
-
-	return res;
-}
-
-/*! \brief queue a frame on a to either the p->owner or p->chan
- *
- * \note the local_pvt MUST have it's ref count bumped before entering this function and
- * decremented after this function is called.  This is a side effect of the deadlock
- * avoidance that is necessary to lock 2 channels and a tech_pvt.  Without a ref counted
- * local_pvt, it is impossible to guarantee it will not be destroyed by another thread
- * during deadlock avoidance.
- */
-static int local_queue_frame(struct local_pvt *p, int isoutbound, struct ast_frame *f, 
-	struct ast_channel *us, int us_locked)
-{
-	struct ast_channel *other = NULL;
-
-	/* Recalculate outbound channel */
-	other = isoutbound ? p->owner : p->chan;
-
->>>>>>> 5cf67a7a
 	if (!other) {
 		return 0;
 	}
@@ -549,39 +431,6 @@
 		return 0;
 	}
 
-<<<<<<< HEAD
-	/* Ensure that we have both channels locked */
-	while (other && ast_channel_trylock(other)) {
-		int res;
-		if ((res = ao2_unlock(p))) {
-			ast_log(LOG_ERROR, "chan_local bug! '&p->lock' was not locked when entering local_queue_frame! (%s)\n", strerror(res));
-			return -1;
-		}
-		if (us && us_locked) {
-			do {
-				if (ast_channel_unlock(us)) {
-					ast_log(LOG_ERROR, "chan_local bug! Our channel was not locked, yet arguments indicated that it was!!\n");
-					ao2_lock(p);
-					return -1;
-				}
-				usleep(1);
-				ast_channel_lock(us);
-			} while (ao2_trylock(p));
-		} else {
-			usleep(1);
-			ao2_lock(p);
-		}
-		other = isoutbound ? p->owner : p->chan;
-	}
-
-	if (other) {
-		if (f->frametype == AST_FRAME_CONTROL && f->subclass == AST_CONTROL_RINGING) {
-				ast_setstate(other, AST_STATE_RINGING);
-		}
-		ast_queue_frame(other, f);
-		ast_channel_unlock(other);
-	}
-=======
 	/* grab a ref on the channel before unlocking the pvt,
 	 * other can not go away from us now regardless of locking */
 	ast_channel_ref(other);
@@ -600,7 +449,6 @@
 		ast_channel_lock(us);
 	}
 	ao2_lock(p);
->>>>>>> 5cf67a7a
 
 	return 0;
 }
@@ -619,11 +467,7 @@
 	isoutbound = IS_OUTBOUND(ast, p);
 	if (isoutbound) {
 		/* Pass along answer since somebody answered us */
-<<<<<<< HEAD
-		struct ast_frame answer = { AST_FRAME_CONTROL, AST_CONTROL_ANSWER };
-=======
 		struct ast_frame answer = { AST_FRAME_CONTROL, { AST_CONTROL_ANSWER } };
->>>>>>> 5cf67a7a
 		res = local_queue_frame(p, isoutbound, &answer, ast, 1);
 	} else {
 		ast_log(LOG_WARNING, "Huh?  Local is being asked to answer?\n");
@@ -636,13 +480,6 @@
 /*!
  * \internal
  * \note This function assumes that we're only called from the "outbound" local channel side
-<<<<<<< HEAD
- */
-static void check_bridge(struct local_pvt *p)
-{
-	struct ast_channel_monitor *tmp;
-	if (ast_test_flag(p, LOCAL_ALREADY_MASQED) || ast_test_flag(p, LOCAL_NO_OPTIMIZATION) || !p->chan || !p->owner || (p->chan->_bridge != ast_bridged_channel(p->chan)))
-=======
  *
  * \note it is assummed p is locked and reffed before entering this function
  */
@@ -674,7 +511,6 @@
 	if (ast_test_flag(p, LOCAL_NO_OPTIMIZATION | LOCAL_ALREADY_MASQED)
 		|| !p->chan || !p->owner
 		|| (p->chan->_bridge != bridged_chan)) {
->>>>>>> 5cf67a7a
 		return;
 	}
 
@@ -683,67 +519,10 @@
 	   frames on the owner channel (because they would be transferred to the
 	   outbound channel during the masquerade)
 	*/
-<<<<<<< HEAD
-	if (p->chan->_bridge /* Not ast_bridged_channel!  Only go one step! */ && AST_LIST_EMPTY(&p->owner->readq)) {
-		/* Masquerade bridged channel into owner */
-		/* Lock everything we need, one by one, and give up if
-		   we can't get everything.  Remember, we'll get another
-		   chance in just a little bit */
-		if (!ast_mutex_trylock(&(p->chan->_bridge)->lock)) {
-			if (!p->chan->_bridge->_softhangup) {
-				if (!ast_mutex_trylock(&p->owner->lock)) {
-					if (!p->owner->_softhangup) {
-						if (p->owner->monitor && !p->chan->_bridge->monitor) {
-							/* If a local channel is being monitored, we don't want a masquerade
-							 * to cause the monitor to go away. Since the masquerade swaps the monitors,
-							 * pre-swapping the monitors before the masquerade will ensure that the monitor
-							 * ends up where it is expected.
-							 */
-							tmp = p->owner->monitor;
-							p->owner->monitor = p->chan->_bridge->monitor;
-							p->chan->_bridge->monitor = tmp;
-						}
-						if (p->chan->audiohooks) {
-							struct ast_audiohook_list *audiohooks_swapper;
-							audiohooks_swapper = p->chan->audiohooks;
-							p->chan->audiohooks = p->owner->audiohooks;
-							p->owner->audiohooks = audiohooks_swapper;
-						}
-
-						/* If any Caller ID was set, preserve it after masquerade like above. We must check
-						 * to see if Caller ID was set because otherwise we'll mistakingly copy info not
-						 * set from the dialplan and will overwrite the real channel Caller ID. The reason
-						 * for this whole preswapping action is because the Caller ID is set on the channel
-						 * thread (which is the to be masqueraded away local channel) before both local
-						 * channels are optimized away.
-						 */
-						if (p->owner->cid.cid_dnid || p->owner->cid.cid_num ||
-							p->owner->cid.cid_name || p->owner->cid.cid_ani ||
-							p->owner->cid.cid_rdnis || p->owner->cid.cid_pres ||  
-							p->owner->cid.cid_ani2 || p->owner->cid.cid_ton ||  
-							p->owner->cid.cid_tns) {
-
-							struct ast_callerid tmpcid;
-							tmpcid = p->owner->cid;
-							p->owner->cid = p->chan->_bridge->cid;
-							p->chan->_bridge->cid = tmpcid;
-						}
-
-						ast_app_group_update(p->chan, p->owner);
-						ast_channel_masquerade(p->owner, p->chan->_bridge);
-						ast_set_flag(p, LOCAL_ALREADY_MASQED);
-					}
-					ast_mutex_unlock(&p->owner->lock);
-				}
-			}
-			ast_mutex_unlock(&(p->chan->_bridge)->lock);
-		}
-=======
 	if (!p->chan->_bridge /* Not ast_bridged_channel!  Only go one step! */
 		|| !AST_LIST_EMPTY(&p->owner->readq)
 		|| ast != p->chan /* Sanity check (should always be false) */) {
 		return;
->>>>>>> 5cf67a7a
 	}
 
 	/* Masquerade bridged channel into owner */
@@ -862,22 +641,6 @@
 	int res = -1;
 	int isoutbound;
 
-<<<<<<< HEAD
-	if (!p)
-		return -1;
-
-	/* Just queue for delivery to the other side */
-	ao2_lock(p);
-	ao2_ref(p, 1); /* ref for local_queue_frame */
-	isoutbound = IS_OUTBOUND(ast, p);
-	if (isoutbound && f && (f->frametype == AST_FRAME_VOICE || f->frametype == AST_FRAME_VIDEO))
-		check_bridge(p);
-	if (!ast_test_flag(p, LOCAL_ALREADY_MASQED))
-		res = local_queue_frame(p, isoutbound, f, ast, 1);
-	else {
-		if (option_debug)
-			ast_log(LOG_DEBUG, "Not posting to queue since already masked on '%s'\n", ast->name);
-=======
 	if (!p) {
 		return -1;
 	}
@@ -897,7 +660,6 @@
 	} else {
 		ast_debug(1, "Not posting to '%s' queue since already masqueraded out\n",
 			ast->name);
->>>>>>> 5cf67a7a
 		res = 0;
 	}
 	ao2_unlock(p);
@@ -916,11 +678,7 @@
 	ao2_lock(p);
 
 	if ((p->owner != oldchan) && (p->chan != oldchan)) {
-<<<<<<< HEAD
-		ast_log(LOG_WARNING, "Old channel wasn't %p but was %p/%p\n", oldchan, p->owner, p->chan);
-=======
 		ast_log(LOG_WARNING, "Old channel %p wasn't %p or %p\n", oldchan, p->owner, p->chan);
->>>>>>> 5cf67a7a
 		ao2_unlock(p);
 		return -1;
 	}
@@ -958,20 +716,6 @@
 		ast_moh_start(ast, data, NULL);
 	} else if (!ast_test_flag(p, LOCAL_MOH_PASSTHRU) && condition == AST_CONTROL_UNHOLD) {
 		ast_moh_stop(ast);
-<<<<<<< HEAD
-	} else {
-		/* Queue up a frame representing the indication as a control frame */
-		ao2_lock(p);
-		isoutbound = IS_OUTBOUND(ast, p);
-		f.subclass = condition;
-		f.data = (void*)data;
-		f.datalen = datalen;
-		res = local_queue_frame(p, isoutbound, &f, ast, 1);
-		ao2_unlock(p);
-	}
-	ao2_ref(p, -1);
-
-=======
 	} else if (condition == AST_CONTROL_CONNECTED_LINE || condition == AST_CONTROL_REDIRECTING) {
 		struct ast_channel *this_channel;
 		struct ast_channel *the_other_channel;
@@ -1036,7 +780,6 @@
 	}
 
 	ao2_ref(p, -1);
->>>>>>> 5cf67a7a
 	return res;
 }
 
@@ -1053,11 +796,7 @@
 	ao2_ref(p, 1); /* ref for local_queue_frame */
 	ao2_lock(p);
 	isoutbound = IS_OUTBOUND(ast, p);
-<<<<<<< HEAD
-	f.subclass = digit;
-=======
 	f.subclass.integer = digit;
->>>>>>> 5cf67a7a
 	res = local_queue_frame(p, isoutbound, &f, ast, 0);
 	ao2_unlock(p);
 	ao2_ref(p, -1);
@@ -1075,17 +814,10 @@
 	if (!p)
 		return -1;
 
-<<<<<<< HEAD
-	ao2_lock(p);
-	ao2_ref(p, 1); /* ref for local_queue_frame */
-	isoutbound = IS_OUTBOUND(ast, p);
-	f.subclass = digit;
-=======
 	ao2_ref(p, 1); /* ref for local_queue_frame */
 	ao2_lock(p);
 	isoutbound = IS_OUTBOUND(ast, p);
 	f.subclass.integer = digit;
->>>>>>> 5cf67a7a
 	f.len = duration;
 	res = local_queue_frame(p, isoutbound, &f, ast, 0);
 	ao2_unlock(p);
@@ -1124,25 +856,14 @@
 
 	if (!p)
 		return -1;
-<<<<<<< HEAD
-	
+
 	ao2_lock(p);
 	ao2_ref(p, 1); /* ref for local_queue_frame */
-
-=======
-
-	ao2_lock(p);
-	ao2_ref(p, 1); /* ref for local_queue_frame */
->>>>>>> 5cf67a7a
 	isoutbound = IS_OUTBOUND(ast, p);
 	f.subclass.integer = subclass;
 	f.data.ptr = (char *)data;
 	f.datalen = datalen;
 	res = local_queue_frame(p, isoutbound, &f, ast, 0);
-<<<<<<< HEAD
-
-=======
->>>>>>> 5cf67a7a
 	ao2_unlock(p);
 	ao2_ref(p, -1);
 
@@ -1154,35 +875,6 @@
 static int local_call(struct ast_channel *ast, char *dest, int timeout)
 {
 	struct local_pvt *p = ast->tech_pvt;
-<<<<<<< HEAD
-	int res = 0;
-	struct ast_var_t *varptr = NULL, *new;
-	size_t len, namelen;
-
-	if (!p)
-		return -1;
-
-	ao2_lock(p);
-
-	/*
-	 * Note that cid_num and cid_name aren't passed in the ast_channel_alloc
-	 * call, so it's done here instead.
-	 */
-	p->chan->cid.cid_dnid = ast_strdup(p->owner->cid.cid_dnid);
-	p->chan->cid.cid_num = ast_strdup(p->owner->cid.cid_num);
-	p->chan->cid.cid_name = ast_strdup(p->owner->cid.cid_name);
-	p->chan->cid.cid_rdnis = ast_strdup(p->owner->cid.cid_rdnis);
-	p->chan->cid.cid_ani = ast_strdup(p->owner->cid.cid_ani);
-	p->chan->cid.cid_pres = p->owner->cid.cid_pres;
-	p->chan->cid.cid_ani2 = p->owner->cid.cid_ani2;
-	p->chan->cid.cid_ton = p->owner->cid.cid_ton;
-	p->chan->cid.cid_tns = p->owner->cid.cid_tns;
-	ast_string_field_set(p->chan, language, p->owner->language);
-	ast_string_field_set(p->chan, accountcode, p->owner->accountcode);
-	ast_string_field_set(p->chan, musicclass, p->owner->musicclass);
-	ast_cdr_update(p->chan);
-	p->chan->cdrflags = p->owner->cdrflags;
-=======
 	int pvt_locked = 0;
 
 	struct ast_channel *owner = NULL;
@@ -1242,7 +934,6 @@
 	if (ast_test_flag(ast, AST_FLAG_ANSWERED_ELSEWHERE)) {
 		ast_set_flag(chan, AST_FLAG_ANSWERED_ELSEWHERE);
 	}
->>>>>>> 5cf67a7a
 
 	/* copy the channel variables from the incoming channel to the outgoing channel */
 	/* Note that due to certain assumptions, they MUST be in the same order */
@@ -1255,21 +946,6 @@
 			AST_LIST_INSERT_TAIL(&chan->varshead, new, entries);
 		}
 	}
-<<<<<<< HEAD
-	ast_channel_datastore_inherit(p->owner, p->chan);
-
-	if (!ast_exists_extension(p->chan, p->chan->context, p->chan->exten, 1, p->owner->cid.cid_num)) {
-		ast_log(LOG_NOTICE, "No such extension/context %s@%s while calling Local channel\n", p->chan->exten, p->chan->context);
-		ao2_unlock(p);
-		return -1;
-	}
-
-	/* Start switch on sub channel */
-	if (!(res = ast_pbx_start(p->chan)))
-		ast_set_flag(p, LOCAL_LAUNCHED_PBX);
-
-	ao2_unlock(p);
-=======
 	ast_channel_datastore_inherit(owner, chan);
 	/* If the local channel has /n or /b on the end of it,
 	 * we need to lop that off for our argument to setting
@@ -1329,7 +1005,6 @@
 		ast_channel_lock(ast);
 	}
 
->>>>>>> 5cf67a7a
 	return res;
 }
 
@@ -1338,57 +1013,6 @@
 {
 	struct local_pvt *p = ast->tech_pvt;
 	int isoutbound;
-<<<<<<< HEAD
-	struct ast_frame f = { AST_FRAME_CONTROL, AST_CONTROL_HANGUP };
-	struct ast_channel *ochan = NULL;
-
-	if (!p)
-		return -1;
-
-	/* we MUST give the tech_pvt a ref here since we are unlocking the
-	 * channel during deadlock avoidance. */
-	ao2_ref(p, 1);
-
-	while (ao2_trylock(p)) {
-		ast_channel_unlock(ast);
-		sched_yield();
-		ast_channel_lock(ast);
-	}
-
-	isoutbound = IS_OUTBOUND(ast, p);
-	if (isoutbound) {
-		const char *status = pbx_builtin_getvar_helper(p->chan, "DIALSTATUS");
-		if ((status) && (p->owner)) {
-			/* Deadlock avoidance */
-			while (p->owner && ast_channel_trylock(p->owner)) {
-				ao2_unlock(p);
-				if (p->chan) {
-					ast_channel_unlock(p->chan);
-				}
-				sched_yield();
-				if (p->chan) {
-					ast_channel_lock(p->chan);
-				}
-				ao2_lock(p);
-			}
-			if (p->owner) {
-				p->owner->hangupcause = p->chan->hangupcause;
-				pbx_builtin_setvar_helper(p->owner, "CHANLOCALSTATUS", status);
-				ast_channel_unlock(p->owner);
-			}
-		}
-		if (!p->chan) {
-			/* chan was == to ast and was !NULL before deadlock avoidance started, if chan
-			 * is NULL now, then we should bail because that channel
-			 * hungup already. This is possible because we let go of the
-			 * lock given to the ast channel passed to this function during
-			 * deadlock avoidance. */
-			ao2_unlock(p);
-			ao2_ref(p, -1);
-			return 0;
-		}
-		p->chan = NULL;
-=======
 	int hangup_chan = 0;
 	int res = 0;
 	struct ast_frame f = { AST_FRAME_CONTROL, { AST_CONTROL_HANGUP }, .data.uint32 = ast->hangupcause };
@@ -1428,50 +1052,16 @@
 			pbx_builtin_setvar_helper(p->owner, "CHANLOCALSTATUS", status);
 		}
 
->>>>>>> 5cf67a7a
 		ast_clear_flag(p, LOCAL_LAUNCHED_PBX);
 		p->chan = NULL;
 	} else {
-<<<<<<< HEAD
-		ast_module_user_remove(p->u_owner);
-		while (p->chan && ast_channel_trylock(p->chan)) {
-				ao2_unlock(p);
-				if (p->owner) {
-					ast_channel_unlock(p->owner);
-				}
-				sched_yield();
-				if (p->owner) {
-					ast_channel_lock(p->owner);
-				}
-				ao2_lock(p);
-		}
 		if (p->chan) {
 			ast_queue_hangup(p->chan);
-			ast_channel_unlock(p->chan);
-		}
-
-		if (!p->owner) {
-			/* owner was == to ast and was !NULL before deadlock avoidance started, if
-			 * owner is NULL now, then we should bail because that channel
-			 * hungup already. This is possible because we let go of the
-			 * lock given to the ast channel passed to this function during
-			 * deadlock avoidance. */
-			ao2_unlock(p);
-			ao2_ref(p, -1);
-			return 0;
-=======
-		if (p->chan) {
-			ast_queue_hangup(p->chan);
->>>>>>> 5cf67a7a
 		}
 		p->owner = NULL;
 	}
 
-<<<<<<< HEAD
-	ast->tech_pvt = NULL;
-=======
 	ast->tech_pvt = NULL; /* this is one of our locked channels, doesn't matter which */
->>>>>>> 5cf67a7a
 
 	if (!p->owner && !p->chan) {
 		ao2_unlock(p);
@@ -1479,24 +1069,6 @@
 		/* Remove from list */
 		ao2_unlink(locals, p);
 		ao2_ref(p, -1);
-<<<<<<< HEAD
-		return 0;
-	}
-	if (p->chan && !ast_test_flag(p, LOCAL_LAUNCHED_PBX)) {
-		/* Need to actually hangup since there is no PBX */
-		ochan = p->chan;
-	} else {
-		local_queue_frame(p, isoutbound, &f, NULL, 1);
-	}
-
-	ao2_unlock(p);
-	if (ochan) {
-		ast_hangup(ochan);
-	}
-
-	ao2_ref(p, -1);
-	return 0;
-=======
 		p = NULL;
 		res = 0;
 		goto local_hangup_cleanup;
@@ -1541,7 +1113,6 @@
 static void local_pvt_destructor(void *vdoomed)
 {
 	ast_module_unref(ast_module_info->self);
->>>>>>> 5cf67a7a
 }
 
 /*! \brief Create a call structure */
@@ -1550,17 +1121,11 @@
 	struct local_pvt *tmp = NULL;
 	char *c = NULL, *opts = NULL;
 
-<<<<<<< HEAD
-	if (!(tmp = ao2_alloc(sizeof(*tmp), NULL))) {
-		return NULL;
-	}
-=======
 	if (!(tmp = ao2_alloc(sizeof(*tmp), local_pvt_destructor))) {
 		return NULL;
 	}
 
 	ast_module_ref(ast_module_info->self);
->>>>>>> 5cf67a7a
 
 	/* Initialize private structure information */
 	ast_copy_string(tmp->exten, data, sizeof(tmp->exten));
@@ -1572,10 +1137,6 @@
 		*opts++ = '\0';
 		if (strchr(opts, 'n'))
 			ast_set_flag(tmp, LOCAL_NO_OPTIMIZATION);
-<<<<<<< HEAD
-		if (strchr(opts, 'm'))
-			ast_set_flag(tmp, LOCAL_MOH_PASSTHRU);
-=======
 		if (strchr(opts, 'j')) {
 			if (ast_test_flag(tmp, LOCAL_NO_OPTIMIZATION))
 				ast_set_flag(&tmp->jb_conf, AST_JB_ENABLED);
@@ -1590,7 +1151,6 @@
 		if (strchr(opts, 'm')) {
 			ast_set_flag(tmp, LOCAL_MOH_PASSTHRU);
 		}
->>>>>>> 5cf67a7a
 	}
 
 	/* Look for a context */
@@ -1622,12 +1182,8 @@
 static struct ast_channel *local_new(struct local_pvt *p, int state, const char *linkedid)
 {
 	struct ast_channel *tmp = NULL, *tmp2 = NULL;
-<<<<<<< HEAD
-	int randnum = ast_random() & 0xffff, fmt = 0;
-=======
 	int fmt = 0;
 	int generated_seqno = ast_atomic_fetchadd_int((int *)&name_sequence, +1);
->>>>>>> 5cf67a7a
 	const char *t;
 	int ama;
 
@@ -1642,14 +1198,6 @@
 		ama = p->owner->amaflags;
 	else
 		ama = 0;
-<<<<<<< HEAD
-	if (!(tmp = ast_channel_alloc(1, state, 0, 0, t, p->exten, p->context, ama, "Local/%s@%s-%04x,1", p->exten, p->context, randnum)) 
-			|| !(tmp2 = ast_channel_alloc(1, AST_STATE_RING, 0, 0, t, p->exten, p->context, ama, "Local/%s@%s-%04x,2", p->exten, p->context, randnum))) {
-		if (tmp)
-			ast_channel_free(tmp);
-		if (tmp2)
-			ast_channel_free(tmp2);
-=======
 
 	/* Make sure that the ;2 channel gets the same linkedid as ;1. You can't pass linkedid to both
 	 * allocations since if linkedid isn't set, then each channel will generate its own linkedid. */
@@ -1658,7 +1206,6 @@
 		if (tmp) {
 			tmp = ast_channel_release(tmp);
 		}
->>>>>>> 5cf67a7a
 		ast_log(LOG_WARNING, "Unable to allocate channel structure(s)\n");
 		return NULL;
 	}
@@ -1705,15 +1252,6 @@
 	struct local_pvt *p;
 	struct ast_channel *chan;
 
-<<<<<<< HEAD
-	/* Allocate a new private structure and then Asterisk channel */
-	if ((p = local_alloc(data, format))) {
-		if (!(chan = local_new(p, AST_STATE_DOWN))) {
-			ao2_unlink(locals, p);
-		}
-		ao2_ref(p, -1); /* kill the ref from the alloc */
-	}
-=======
 	/* Allocate a new private structure and then Asterisk channels */
 	p = local_alloc(data, format);
 	if (!p) {
@@ -1729,7 +1267,6 @@
 		chan = NULL;
 	}
 	ao2_ref(p, -1); /* kill the ref from the alloc */
->>>>>>> 5cf67a7a
 
 	return chan;
 }
@@ -1739,26 +1276,6 @@
 {
 	struct local_pvt *p = NULL;
 	struct ao2_iterator it;
-<<<<<<< HEAD
-
-	if (argc != 3)
-		return RESULT_SHOWUSAGE;
-
-
-	if (ao2_container_count(locals) == 0) {
-		ast_cli(fd, "No local channels in use\n");
-		return RESULT_SUCCESS;
-	}
-
-	it = ao2_iterator_init(locals, 0);
-	while ((p = ao2_iterator_next(&it))) {
-		ao2_lock(p);
-		ast_cli(fd, "%s -- %s@%s\n", p->owner ? p->owner->name : "<unowned>", p->exten, p->context);
-		ao2_unlock(p);
-		ao2_ref(p, -1);
-	}
-	ao2_iterator_destroy(&it);
-=======
 
 	switch (cmd) {
 	case CLI_INIT:
@@ -1773,25 +1290,12 @@
 
 	if (a->argc != 3)
 		return CLI_SHOWUSAGE;
->>>>>>> 5cf67a7a
 
 	if (ao2_container_count(locals) == 0) {
 		ast_cli(a->fd, "No local channels in use\n");
 		return RESULT_SUCCESS;
 	}
 
-<<<<<<< HEAD
-static char show_locals_usage[] = 
-"Usage: local show channels\n"
-"       Provides summary information on active local proxy channels.\n";
-
-static struct ast_cli_entry cli_local[] = {
-	{ { "local", "show", "channels", NULL },
-	locals_show, "List status of local channels",
-	show_locals_usage },
-};
-
-=======
 	it = ao2_iterator_init(locals, 0);
 	while ((p = ao2_iterator_next(&it))) {
 		ao2_lock(p);
@@ -1857,7 +1361,6 @@
 }
 
 
->>>>>>> 5cf67a7a
 static int locals_cmp_cb(void *obj, void *arg, int flags)
 {
 	return (obj == arg) ? CMP_MATCH : 0;
@@ -1867,24 +1370,15 @@
 static int load_module(void)
 {
 	if (!(locals = ao2_container_alloc(BUCKET_SIZE, NULL, locals_cmp_cb))) {
-<<<<<<< HEAD
-		return -1;
-=======
 		return AST_MODULE_LOAD_FAILURE;
->>>>>>> 5cf67a7a
 	}
 
 	/* Make sure we can register our channel type */
 	if (ast_channel_register(&local_tech)) {
 		ast_log(LOG_ERROR, "Unable to register channel class 'Local'\n");
 		ao2_ref(locals, -1);
-<<<<<<< HEAD
-		return -1;
-=======
 		return AST_MODULE_LOAD_FAILURE;
->>>>>>> 5cf67a7a
-	}
-
+	}
 	ast_cli_register_multiple(cli_local, sizeof(cli_local) / sizeof(struct ast_cli_entry));
 	ast_manager_register_xml("LocalOptimizeAway", EVENT_FLAG_SYSTEM|EVENT_FLAG_CALL, manager_optimize_away);
 
@@ -1911,12 +1405,6 @@
 	}
 	ao2_iterator_destroy(&it);
 	ao2_ref(locals, -1);
-<<<<<<< HEAD
-	return 0;
-}
-
-AST_MODULE_INFO_STANDARD(ASTERISK_GPL_KEY, "Local Proxy Channel (Note: used internally by other modules)");
-=======
 
 	return 0;
 }
@@ -1925,5 +1413,4 @@
 		.load = load_module,
 		.unload = unload_module,
 		.load_pri = AST_MODPRI_CHANNEL_DRIVER,
-	);
->>>>>>> 5cf67a7a
+	);
--- conflicted
+++ resolved
@@ -486,11 +486,7 @@
 		else
 		cb_log(1,bc->port,"NO USERUESRINFO\n");
 	}
-<<<<<<< HEAD
-	
-=======
-
->>>>>>> 19898f33
+
 	dec_ie_progress(setup->PROGRESS, (Q931_info_t *)setup, &bc->progress_coding, &bc->progress_location, &bc->progress_indicator, nt, bc);
 
 #if defined(AST_MISDN_ENHANCEMENTS)
@@ -545,21 +541,12 @@
 		break;
 	}
 
-<<<<<<< HEAD
-	{
-		if (bc->keypad[0])
-			enc_ie_keypad(&setup->KEYPAD, msg, bc->keypad, nt,bc);
-	}
-	
-  
-=======
 	if (bc->keypad[0]) {
 		enc_ie_keypad(&setup->KEYPAD, msg, bc->keypad, nt,bc);
 	}
 
 
 
->>>>>>> 19898f33
 	if (*bc->display) {
 		enc_ie_display(&setup->DISPLAY, msg, bc->display, nt, bc);
 	} else if (nt && bc->caller.presentation == 0) {
@@ -609,28 +596,19 @@
 	if (bc->sending_complete) {
 		enc_ie_complete(&setup->COMPLETE,msg, bc->sending_complete, nt, bc);
 	}
-<<<<<<< HEAD
-  
-=======
-
->>>>>>> 19898f33
+
 	if (bc->uulen) {
 		int  protocol=4;
 		enc_ie_useruser(&setup->USER_USER, msg, protocol, bc->uu, bc->uulen, nt,bc);
 		cb_log(1,bc->port,"ENCODING USERUESRINFO:%s\n",bc->uu);
 	}
 
-<<<<<<< HEAD
-#if DEBUG 
-	printf("Building SETUP Msg\n"); 
-=======
 #if defined(AST_MISDN_ENHANCEMENTS)
 	extract_setup_Bc_Hlc_Llc(setup, nt, bc);
 #endif	/* defined(AST_MISDN_ENHANCEMENTS) */
 
 #ifdef DEBUG
 	printf("Building SETUP Msg\n");
->>>>>>> 19898f33
 #endif
 	return msg;
 }
@@ -1105,17 +1083,11 @@
 	int HEADER_LEN = nt?mISDNUSER_HEAD_SIZE:mISDN_HEADER_LEN;
 	DISCONNECT_t *disconnect = (DISCONNECT_t *) (msg->data + HEADER_LEN);
 	int location;
-<<<<<<< HEAD
- 	int cause; 
-	dec_ie_cause(disconnect->CAUSE, (Q931_info_t *)(disconnect), &location, &cause, nt,bc);
-	if (cause>0) bc->cause=cause;
-=======
  	int cause;
 	dec_ie_cause(disconnect->CAUSE, (Q931_info_t *)(disconnect), &location, &cause, nt,bc);
 	if (cause>0) bc->cause=cause;
 
 	dec_ie_facility(disconnect->FACILITY, (Q931_info_t *) disconnect, &bc->fac_in, nt, bc);
->>>>>>> 19898f33
 
 	dec_ie_progress(disconnect->PROGRESS, (Q931_info_t *)disconnect, &bc->progress_coding, &bc->progress_location, &bc->progress_indicator, nt, bc);
 #ifdef DEBUG
@@ -1134,9 +1106,6 @@
 	disconnect=(DISCONNECT_t*)((msg->data+HEADER_LEN));
 
 	enc_ie_cause(&disconnect->CAUSE, msg, (nt)?1:0, bc->out_cause,nt,bc);
-<<<<<<< HEAD
-	if (nt) enc_ie_progress(&disconnect->PROGRESS, msg, 0, nt?1:5, 8 ,nt,bc);
-=======
 	if (nt) {
 		enc_ie_progress(&disconnect->PROGRESS, msg, 0, nt ? 1 : 5, 8, nt, bc);
 	}
@@ -1144,22 +1113,15 @@
 	if (bc->fac_out.Function != Fac_None) {
 		enc_ie_facility(&disconnect->FACILITY, msg, &bc->fac_out, nt);
 	}
->>>>>>> 19898f33
 
 	if (bc->uulen) {
 		int  protocol=4;
 		enc_ie_useruser(&disconnect->USER_USER, msg, protocol, bc->uu, bc->uulen, nt,bc);
 		cb_log(1,bc->port,"ENCODING USERUESRINFO:%s\n",bc->uu);
 	}
-<<<<<<< HEAD
-  
-#if DEBUG 
-	printf("Building DISCONNECT Msg\n"); 
-=======
 
 #ifdef DEBUG
 	printf("Building DISCONNECT Msg\n");
->>>>>>> 19898f33
 #endif
 	return msg;
 }
@@ -1180,32 +1142,19 @@
 		dec_ie_channel_id(restart->CHANNEL_ID, (Q931_info_t *)restart, &exclusive, &bc->restart_channel, nt,bc);
 		cb_log(3, stack->port, "CC_RESTART Request on channel:%d on this port.\n", bc->restart_channel);
 	}
-<<<<<<< HEAD
- 
-=======
-
->>>>>>> 19898f33
+
 }
 
 static msg_t *build_restart (struct isdn_msg msgs[], struct misdn_bchannel *bc, int nt)
 {
 	int HEADER_LEN = nt?mISDNUSER_HEAD_SIZE:mISDN_HEADER_LEN;
 	RESTART_t *restart;
-<<<<<<< HEAD
-	msg_t *msg =(msg_t*)create_l3msg(CC_RESTART | REQUEST, MT_RESTART,  bc?bc->l3_id:-1, sizeof(RESTART_t) ,nt); 
- 
-	restart=(RESTART_t*)((msg->data+HEADER_LEN)); 
-	
-#if DEBUG 
-	printf("Building RESTART Msg\n"); 
-=======
 	msg_t *msg =(msg_t*)create_l3msg(CC_RESTART | REQUEST, MT_RESTART,  bc?bc->l3_id:-1, sizeof(RESTART_t) ,nt);
 
 	restart=(RESTART_t*)((msg->data+HEADER_LEN));
 
 #ifdef DEBUG
 	printf("Building RESTART Msg\n");
->>>>>>> 19898f33
 #endif
 
 	if (bc->channel > 0) {
@@ -1216,12 +1165,7 @@
 	}
 
 	cb_log(0,bc->port, "Restarting channel %d\n", bc->channel);
-<<<<<<< HEAD
-	
-	return msg; 
-=======
-	return msg;
->>>>>>> 19898f33
+	return msg;
 }
 
 static void parse_release (struct isdn_msg msgs[], msg_t *msg, struct misdn_bchannel *bc, int nt)
@@ -1230,22 +1174,14 @@
 	RELEASE_t *release = (RELEASE_t *) (msg->data + HEADER_LEN);
 	int location;
 	int cause;
-<<<<<<< HEAD
-  
+
 	dec_ie_cause(release->CAUSE, (Q931_info_t *)(release), &location, &cause, nt,bc);
 	if (cause>0) bc->cause=cause;
-#if DEBUG 
-	printf("Parsing RELEASE Msg\n"); 
-=======
-
-	dec_ie_cause(release->CAUSE, (Q931_info_t *)(release), &location, &cause, nt,bc);
-	if (cause>0) bc->cause=cause;
 
 	dec_ie_facility(release->FACILITY, (Q931_info_t *) release, &bc->fac_in, nt, bc);
 
 #ifdef DEBUG
 	printf("Parsing RELEASE Msg\n");
->>>>>>> 19898f33
 #endif
 
 
@@ -1262,27 +1198,18 @@
 	if (bc->out_cause>= 0)
 		enc_ie_cause(&release->CAUSE, msg, nt?1:0, bc->out_cause, nt,bc);
 
-<<<<<<< HEAD
-=======
 	if (bc->fac_out.Function != Fac_None) {
 		enc_ie_facility(&release->FACILITY, msg, &bc->fac_out, nt);
 	}
 
->>>>>>> 19898f33
 	if (bc->uulen) {
 		int  protocol=4;
 		enc_ie_useruser(&release->USER_USER, msg, protocol, bc->uu, bc->uulen, nt,bc);
 		cb_log(1,bc->port,"ENCODING USERUESRINFO:%s\n",bc->uu);
 	}
-<<<<<<< HEAD
-  
-#if DEBUG 
-	printf("Building RELEASE Msg\n"); 
-=======
 
 #ifdef DEBUG
 	printf("Building RELEASE Msg\n");
->>>>>>> 19898f33
 #endif
 	return msg;
 }
@@ -1315,11 +1242,8 @@
 	}
 	dec_ie_cause(release_complete->CAUSE, (Q931_info_t *)(release_complete), &location, &cause, nt,bc);
 	if (cause>0) bc->cause=cause;
-<<<<<<< HEAD
-=======
 
 	dec_ie_facility(release_complete->FACILITY, (Q931_info_t *) release_complete, &bc->fac_in, nt, bc);
->>>>>>> 19898f33
 
 #ifdef DEBUG
 	printf("Parsing RELEASE_COMPLETE Msg\n");
@@ -1336,27 +1260,18 @@
 
 	enc_ie_cause(&release_complete->CAUSE, msg, nt?1:0, bc->out_cause, nt,bc);
 
-<<<<<<< HEAD
-=======
 	if (bc->fac_out.Function != Fac_None) {
 		enc_ie_facility(&release_complete->FACILITY, msg, &bc->fac_out, nt);
 	}
 
->>>>>>> 19898f33
 	if (bc->uulen) {
 		int  protocol=4;
 		enc_ie_useruser(&release_complete->USER_USER, msg, protocol, bc->uu, bc->uulen, nt,bc);
 		cb_log(1,bc->port,"ENCODING USERUESRINFO:%s\n",bc->uu);
 	}
-<<<<<<< HEAD
-  
-#if DEBUG 
-	printf("Building RELEASE_COMPLETE Msg\n"); 
-=======
 
 #ifdef DEBUG
 	printf("Building RELEASE_COMPLETE Msg\n");
->>>>>>> 19898f33
 #endif
 	return msg;
 }
@@ -1637,13 +1552,6 @@
 	STATUS_t *status = (STATUS_t *) (msg->data + HEADER_LEN);
 	int location;
 	int cause;
-<<<<<<< HEAD
-  
-	dec_ie_cause(status->CAUSE, (Q931_info_t *)(status), &location, &cause, nt,bc);
-	if (cause>0) bc->cause=cause;
-	;
-=======
->>>>>>> 19898f33
 
 	dec_ie_cause(status->CAUSE, (Q931_info_t *)(status), &location, &cause, nt,bc);
 	if (cause>0) bc->cause=cause;
@@ -1813,11 +1721,7 @@
 	if (event == EVENT_TONE_GENERATE) return EVENT_TONE_GENERATE_INFO;
 	if (event == EVENT_PORT_ALARM) return EVENT_PORT_ALARM_INFO;
 	if (event == EVENT_BCHAN_ERROR) return EVENT_BCHAN_ERROR_INFO;
-<<<<<<< HEAD
-	
-=======
-
->>>>>>> 19898f33
+
 	return NULL;
 }
 

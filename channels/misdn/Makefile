#
# Makefile for chan_misdn support
#
ifneq ($(wildcard /usr/include/linux/mISDNdsp.h),)
CFLAGS+=-DMISDN_1_2
endif

all:

%.o: %.c
	$(CC) $(CFLAGS) -c -o $@ $<

portinfo: portinfo.o
	$(CC) -o $@ $^ -lisdnnet -lmISDN -lpthread

<<<<<<< HEAD
clean: 
=======
clean:
>>>>>>> 19898f33
	rm -rf *.a *.o *.so portinfo *.i<|MERGE_RESOLUTION|>--- conflicted
+++ resolved
@@ -13,9 +13,5 @@
 portinfo: portinfo.o
 	$(CC) -o $@ $^ -lisdnnet -lmISDN -lpthread
 
-<<<<<<< HEAD
-clean: 
-=======
 clean:
->>>>>>> 19898f33
 	rm -rf *.a *.o *.so portinfo *.i
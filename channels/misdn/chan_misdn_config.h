/*
 * Chan_Misdn -- Channel Driver for Asterisk
 *
 * Interface to mISDN
 *
 * Copyright (C) 2004, Christian Richter
 *
 * Christian Richter <crich@beronet.com>
 *
 * This program is free software, distributed under the terms of
 * the GNU General Public License
 */

/*! \file
 * \brief Interface to mISDN - Config
 * \author Christian Richter <crich@beronet.com>
 */




#ifndef CHAN_MISDN_CONFIG_H
#define CHAN_MISDN_CONFIG_H

#define BUFFERSIZE 512

enum misdn_cfg_elements {

	/* port config items */
	MISDN_CFG_FIRST = 0,
	MISDN_CFG_GROUPNAME,           /* char[] */
	MISDN_CFG_ALLOWED_BEARERS,           /* char[] */
	MISDN_CFG_FAR_ALERTING,        /* int (bool) */
	MISDN_CFG_RXGAIN,              /* int */
	MISDN_CFG_TXGAIN,              /* int */
	MISDN_CFG_TE_CHOOSE_CHANNEL,   /* int (bool) */
	MISDN_CFG_PMP_L1_CHECK,        /* int (bool) */
	MISDN_CFG_REJECT_CAUSE,		/* int */
	MISDN_CFG_ALARM_BLOCK,        /* int (bool) */
	MISDN_CFG_HDLC,                /* int (bool) */
	MISDN_CFG_CONTEXT,             /* char[] */
	MISDN_CFG_LANGUAGE,            /* char[] */
	MISDN_CFG_MUSICCLASS,            /* char[] */
	MISDN_CFG_CALLERID,            /* char[] */
	MISDN_CFG_INCOMING_CALLERID_TAG, /* char[] */
	MISDN_CFG_APPEND_MSN_TO_CALLERID_TAG, /* int (bool) */
	MISDN_CFG_METHOD,              /* char[] */
	MISDN_CFG_DIALPLAN,            /* int */
	MISDN_CFG_LOCALDIALPLAN,       /* int */
	MISDN_CFG_CPNDIALPLAN,       /* int */
	MISDN_CFG_TON_PREFIX_UNKNOWN,         /* char[] */
	MISDN_CFG_TON_PREFIX_INTERNATIONAL,   /* char[] */
	MISDN_CFG_TON_PREFIX_NATIONAL,        /* char[] */
	MISDN_CFG_TON_PREFIX_NETWORK_SPECIFIC,/* char[] */
	MISDN_CFG_TON_PREFIX_SUBSCRIBER,      /* char[] */
	MISDN_CFG_TON_PREFIX_ABBREVIATED,     /* char[] */
	MISDN_CFG_PRES,                /* int */
	MISDN_CFG_SCREEN,              /* int */
	MISDN_CFG_DISPLAY_CONNECTED,   /* int */
	MISDN_CFG_DISPLAY_SETUP,       /* int */
	MISDN_CFG_ALWAYS_IMMEDIATE,    /* int (bool) */
	MISDN_CFG_NODIALTONE,    /* int (bool) */
	MISDN_CFG_IMMEDIATE,           /* int (bool) */
	MISDN_CFG_SENDDTMF,           /* int (bool) */
	MISDN_CFG_ASTDTMF,            /* int (bool) */
	MISDN_CFG_HOLD_ALLOWED,        /* int (bool) */
	MISDN_CFG_EARLY_BCONNECT,      /* int (bool) */
	MISDN_CFG_INCOMING_EARLY_AUDIO,      /* int (bool) */
	MISDN_CFG_ECHOCANCEL,          /* int */
<<<<<<< HEAD
=======
	MISDN_CFG_CC_REQUEST_RETENTION,/* bool */
	MISDN_CFG_OUTGOING_COLP,       /* int */
>>>>>>> 19898f33
#ifdef MISDN_1_2
	MISDN_CFG_PIPELINE,      /* char[] */
#endif

#ifdef WITH_BEROEC
	MISDN_CFG_BNECHOCANCEL,
	MISDN_CFG_BNEC_ANTIHOWL,
	MISDN_CFG_BNEC_NLP,
	MISDN_CFG_BNEC_ZEROCOEFF,
	MISDN_CFG_BNEC_TD,
	MISDN_CFG_BNEC_ADAPT,
#endif
	MISDN_CFG_NEED_MORE_INFOS,     /* bool */
	MISDN_CFG_NOAUTORESPOND_ON_SETUP,     /* bool */
	MISDN_CFG_NTTIMEOUT,     	/* bool */
	MISDN_CFG_BRIDGING,              /* bool */
	MISDN_CFG_JITTERBUFFER,             /* int */
	MISDN_CFG_JITTERBUFFER_UPPER_THRESHOLD,              /* int */
	MISDN_CFG_CALLGROUP,           /* ast_group_t */
	MISDN_CFG_PICKUPGROUP,         /* ast_group_t */
	MISDN_CFG_MAX_IN,              /* int */
	MISDN_CFG_MAX_OUT,              /* int */
	MISDN_CFG_L1_TIMEOUT,          /* int */
	MISDN_CFG_OVERLAP_DIAL, 	/* int (bool)*/
	MISDN_CFG_MSNS,                /* char[] */
	MISDN_CFG_FAXDETECT,           /* char[] */
 	MISDN_CFG_FAXDETECT_CONTEXT,   /* char[] */
 	MISDN_CFG_FAXDETECT_TIMEOUT,   /* int */
	MISDN_CFG_PTP,                 /* int (bool) */
	MISDN_CFG_LAST,

	/* general config items */
	MISDN_GEN_FIRST,
#ifndef MISDN_1_2
	MISDN_GEN_MISDN_INIT,           /* char[] */
#endif
	MISDN_GEN_DEBUG,               /* int */
	MISDN_GEN_TRACEFILE,           /* char[] */
	MISDN_GEN_BRIDGING,            /* int (bool) */
	MISDN_GEN_STOP_TONE,           /* int (bool) */
	MISDN_GEN_APPEND_DIGITS2EXTEN, /* int (bool) */
	MISDN_GEN_DYNAMIC_CRYPT,       /* int (bool) */
	MISDN_GEN_CRYPT_PREFIX,        /* char[] */
	MISDN_GEN_CRYPT_KEYS,          /* char[] */
	MISDN_GEN_NTKEEPCALLS,          /* int (bool) */
	MISDN_GEN_NTDEBUGFLAGS,          /* int */
	MISDN_GEN_NTDEBUGFILE,          /* char[] */
	MISDN_GEN_LAST
};

enum misdn_cfg_method {
	METHOD_STANDARD = 0,
	METHOD_ROUND_ROBIN,
	METHOD_STANDARD_DEC
};

/* you must call misdn_cfg_init before any other function of this header file */
int misdn_cfg_init(int max_ports, int reload);
void misdn_cfg_reload(void);
void misdn_cfg_destroy(void);

void misdn_cfg_update_ptp( void );

/* if you requst a general config element, the port value is ignored. if the requested
 * value is not available, or the buffer is too small, the buffer will be nulled (in
 * case of a char* only its first byte will be nulled). */
void misdn_cfg_get(int port, enum misdn_cfg_elements elem, void* buf, int bufsize);

/* returns the enum element for the given name, returns MISDN_CFG_FIRST if none was found */
enum misdn_cfg_elements misdn_cfg_get_elem (const char *name);

/* fills the buffer with the name of the given config element */
void misdn_cfg_get_name (enum misdn_cfg_elements elem, void *buf, int bufsize);

/* fills the buffer with the description of the given config element */
void misdn_cfg_get_desc (enum misdn_cfg_elements elem, void *buf, int bufsize, void *buf_default, int bufsize_default);

/* fills the buffer with a ',' separated list of all active ports */
void misdn_cfg_get_ports_string(char *ports);

/* fills the buffer with a nice printable string representation of the config element */
void misdn_cfg_get_config_string(int port, enum misdn_cfg_elements elem, char* buf, int bufsize);

/* returns the next available port number. returns -1 if the last one was reached. */
int misdn_cfg_get_next_port(int port);
int misdn_cfg_get_next_port_spin(int port);

int misdn_cfg_is_msn_valid(int port, char* msn);
int misdn_cfg_is_port_valid(int port);
int misdn_cfg_is_group_method(char *group, enum misdn_cfg_method meth);

#if 0
char *misdn_cfg_get_next_group(char *group);
int misdn_cfg_get_next_port_in_group(int port, char *group);
#endif

struct ast_jb_conf *misdn_get_global_jbconf(void);

#endif<|MERGE_RESOLUTION|>--- conflicted
+++ resolved
@@ -67,11 +67,8 @@
 	MISDN_CFG_EARLY_BCONNECT,      /* int (bool) */
 	MISDN_CFG_INCOMING_EARLY_AUDIO,      /* int (bool) */
 	MISDN_CFG_ECHOCANCEL,          /* int */
-<<<<<<< HEAD
-=======
 	MISDN_CFG_CC_REQUEST_RETENTION,/* bool */
 	MISDN_CFG_OUTGOING_COLP,       /* int */
->>>>>>> 19898f33
 #ifdef MISDN_1_2
 	MISDN_CFG_PIPELINE,      /* char[] */
 #endif

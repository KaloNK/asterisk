/*
 * Asterisk -- An open source telephony toolkit.
 *
 * Copyright (C) 1999 - 2005
 *
 * OpenH323 Channel Driver for ASTERISK PBX.
 *			By Jeremy McNamara
 *                      For The NuFone Network
 *
 * chan_h323 has been derived from code created by
 *               Michael Manousos and Mark Spencer
 *
 * See http://www.asterisk.org for more information about
 * the Asterisk project. Please do not directly contact
 * any of the maintainers of this project for assistance;
 * the project provides a web site, mailing lists and IRC
 * channels for your use.
 *
 * This program is free software, distributed under the terms of
 * the GNU General Public License Version 2. See the LICENSE file
 * at the top of the source tree.
 */

/*! \file
 *
 * \brief This file is part of the chan_h323 driver for Asterisk
 *
 * \author Jeremy McNamara
 *
 * \par See also
 * \arg Config_h323
 * \extref OpenH323 http://www.voxgratia.org/
 *
 * \ingroup channel_drivers
 */

/*** MODULEINFO
	<depend>openh323</depend>
	<defaultenabled>yes</defaultenabled>
 ***/

#ifdef __cplusplus
extern "C" {
#endif

#include "asterisk.h"

ASTERISK_FILE_VERSION(__FILE__, "$Revision$")

#ifdef __cplusplus
}
#endif

#include <sys/types.h>
#include <sys/socket.h>
#include <sys/signal.h>
#include <sys/param.h>
<<<<<<< HEAD
#if defined(BSD) || defined(SOLARIS)
#ifndef IPTOS_MINCOST
#define IPTOS_MINCOST 0x02
#endif
#endif
=======
>>>>>>> 19898f33
#include <arpa/inet.h>
#include <net/if.h>
#include <netinet/in.h>
#include <netinet/in_systm.h>
#include <netinet/ip.h>
#include <netdb.h>
#include <fcntl.h>

#ifdef __cplusplus
extern "C" {
#endif

#include "asterisk/lock.h"
#include "asterisk/channel.h"
#include "asterisk/config.h"
#include "asterisk/module.h"
#include "asterisk/musiconhold.h"
#include "asterisk/pbx.h"
#include "asterisk/utils.h"
#include "asterisk/sched.h"
#include "asterisk/io.h"
#include "asterisk/rtp_engine.h"
#include "asterisk/acl.h"
#include "asterisk/callerid.h"
#include "asterisk/cli.h"
#include "asterisk/dsp.h"
#include "asterisk/causes.h"
#include "asterisk/stringfields.h"
#include "asterisk/abstract_jb.h"
#include "asterisk/astobj.h"

#ifdef __cplusplus
}
#endif

#undef open
#undef close
#include "h323/chan_h323.h"

receive_digit_cb on_receive_digit;
on_rtp_cb on_external_rtp_create;
start_rtp_cb on_start_rtp_channel;
setup_incoming_cb on_incoming_call;
setup_outbound_cb on_outgoing_call;
chan_ringing_cb	on_chan_ringing;
con_established_cb on_connection_established;
clear_con_cb on_connection_cleared;
answer_call_cb on_answer_call;
progress_cb on_progress;
rfc2833_cb on_set_rfc2833_payload;
hangup_cb on_hangup;
setcapabilities_cb on_setcapabilities;
setpeercapabilities_cb on_setpeercapabilities;
onhold_cb on_hold;

int h323debug; /*!< global debug flag */

/*! \brief Global jitterbuffer configuration - by default, jb is disabled */
static struct ast_jb_conf default_jbconf =
{
	.flags = 0,
	.max_size = -1,
	.resync_threshold = -1,
	.impl = "",
	.target_extra = -1,
};
static struct ast_jb_conf global_jbconf;

/** Variables required by Asterisk */
static const char tdesc[] = "The NuFone Network's Open H.323 Channel Driver";
static const char config[] = "h323.conf";
static char default_context[AST_MAX_CONTEXT] = "default";
static struct sockaddr_in bindaddr;

#define GLOBAL_CAPABILITY (AST_FORMAT_G723_1 | AST_FORMAT_GSM | AST_FORMAT_ULAW | AST_FORMAT_ALAW | AST_FORMAT_G729A | AST_FORMAT_G726_AAL2 | AST_FORMAT_H261)

/** H.323 configuration values */
static int h323_signalling_port = 1720;
static char gatekeeper[100];
static int gatekeeper_disable = 1;
static int gatekeeper_discover = 0;
static int gkroute = 0;
/* Find user by alias (h.323 id) is default, alternative is the incoming call's source IP address*/
static int userbyalias = 1;
static int acceptAnonymous = 1;
static unsigned int tos = 0;
static unsigned int cos = 0;
static char secret[50];
static unsigned int unique = 0;

static call_options_t global_options;

<<<<<<< HEAD
/** Private structure of a OpenH323 channel */
struct oh323_pvt {
	ast_mutex_t lock;					/* Channel private lock */
	call_options_t options;				/* Options to be used during call setup */
	int alreadygone;					/* Whether or not we've already been destroyed by our peer */
	int needdestroy;					/* if we need to be destroyed */
	call_details_t cd;					/* Call details */
	struct ast_channel *owner;			/* Who owns us */
	struct sockaddr_in sa;				/* Our peer */
	struct sockaddr_in redirip;			/* Where our RTP should be going if not to us */
	int nonCodecCapability;				/* non-audio capability */
	int outgoing;						/* Outgoing or incoming call? */
	char exten[AST_MAX_EXTENSION];		/* Requested extension */
	char context[AST_MAX_CONTEXT];		/* Context where to start */
	char accountcode[256];				/* Account code */
	char rdnis[80];						/* Referring DNIS, if available */
	int amaflags;						/* AMA Flags */
	struct ast_rtp *rtp;				/* RTP Session */
	struct ast_dsp *vad;				/* Used for in-band DTMF detection */
	int nativeformats;					/* Codec formats supported by a channel */
	int needhangup;						/* Send hangup when Asterisk is ready */
	int hangupcause;					/* Hangup cause from OpenH323 layer */
	int newstate;						/* Pending state change */
	int newcontrol;						/* Pending control to send */
	int newdigit;						/* Pending DTMF digit to send */
	int newduration;					/* Pending DTMF digit duration to send */
	int pref_codec;						/* Preferred codec */
	int peercapability;					/* Capabilities learned from peer */
	int jointcapability;				/* Common capabilities for local and remote side */
	struct ast_codec_pref peer_prefs;	/* Preferenced list of codecs which remote side supports */
	int dtmf_pt;						/* Payload code used for RFC2833 messages */
	int curDTMF;						/* DTMF tone being generated to Asterisk side */
	int DTMFsched;						/* Scheduler descriptor for DTMF */
	int update_rtp_info;				/* Configuration of fd's array is pending */
	int recvonly;						/* Peer isn't wish to receive our voice stream */
	int txDtmfDigit;					/* DTMF digit being to send to H.323 side */
	int noInbandDtmf;					/* Inband DTMF processing by DSP isn't available */
	int connection_established;			/* Call got CONNECT message */
	int got_progress;					/* Call got PROGRESS message, pass inband audio */
	struct oh323_pvt *next;				/* Next channel in list */
=======
/*! \brief Private structure of a OpenH323 channel */
static struct oh323_pvt {
	ast_mutex_t lock;			/*!< Channel private lock */
	call_options_t options;			/*!<!< Options to be used during call setup */
	int alreadygone;			/*!< Whether or not we've already been destroyed by our peer */
	int needdestroy;			/*!< if we need to be destroyed */
	call_details_t cd;			/*!< Call details */
	struct ast_channel *owner;		/*!< Who owns us */
	struct sockaddr_in sa;			/*!< Our peer */
	struct sockaddr_in redirip;		/*!< Where our RTP should be going if not to us */
	int nonCodecCapability;			/*!< non-audio capability */
	int outgoing;				/*!< Outgoing or incoming call? */
	char exten[AST_MAX_EXTENSION];		/*!< Requested extension */
	char context[AST_MAX_CONTEXT];		/*!< Context where to start */
	char accountcode[256];			/*!< Account code */
	char rdnis[80];				/*!< Referring DNIS, if available */
	int amaflags;				/*!< AMA Flags */
	struct ast_rtp_instance *rtp;		/*!< RTP Session */
	struct ast_dsp *vad;			/*!< Used for in-band DTMF detection */
	int nativeformats;			/*!< Codec formats supported by a channel */
	int needhangup;				/*!< Send hangup when Asterisk is ready */
	int hangupcause;			/*!< Hangup cause from OpenH323 layer */
	int newstate;				/*!< Pending state change */
	int newcontrol;				/*!< Pending control to send */
	int newdigit;				/*!< Pending DTMF digit to send */
	int newduration;			/*!< Pending DTMF digit duration to send */
	format_t pref_codec;				/*!< Preferred codec */
	format_t peercapability;			/*!< Capabilities learned from peer */
	format_t jointcapability;			/*!< Common capabilities for local and remote side */
	struct ast_codec_pref peer_prefs;	/*!< Preferenced list of codecs which remote side supports */
	int dtmf_pt[2];				/*!< Payload code used for RFC2833/CISCO messages */
	int curDTMF;				/*!< DTMF tone being generated to Asterisk side */
	int DTMFsched;				/*!< Scheduler descriptor for DTMF */
	int update_rtp_info;			/*!< Configuration of fd's array is pending */
	int recvonly;				/*!< Peer isn't wish to receive our voice stream */
	int txDtmfDigit;			/*!< DTMF digit being to send to H.323 side */
	int noInbandDtmf;			/*!< Inband DTMF processing by DSP isn't available */
	int connection_established;		/*!< Call got CONNECT message */
	int got_progress;			/*!< Call got PROGRESS message, pass inband audio */
	struct oh323_pvt *next;			/*!< Next channel in list */
>>>>>>> 19898f33
} *iflist = NULL;

/*! \brief H323 User list */
static struct h323_user_list {
	ASTOBJ_CONTAINER_COMPONENTS(struct oh323_user);
} userl;

/*! \brief H323 peer list */
static struct h323_peer_list {
	ASTOBJ_CONTAINER_COMPONENTS(struct oh323_peer);
} peerl;

/*! \brief H323 alias list */
static struct h323_alias_list {
	ASTOBJ_CONTAINER_COMPONENTS(struct oh323_alias);
} aliasl;

/* Asterisk RTP stuff */
static struct sched_context *sched;
static struct io_context *io;

AST_MUTEX_DEFINE_STATIC(iflock);	/*!< Protect the interface list (oh323_pvt) */

/*! \brief  Protect the H.323 monitoring thread, so only one process can kill or start it, and not
   when it's doing something critical. */
AST_MUTEX_DEFINE_STATIC(monlock);

/*! \brief Protect the H.323 capabilities list, to avoid more than one channel to set the capabilities simultaneaously in the h323 stack. */
AST_MUTEX_DEFINE_STATIC(caplock);

/*! \brief Protect the reload process */
AST_MUTEX_DEFINE_STATIC(h323_reload_lock);
static int h323_reloading = 0;

/*! \brief This is the thread for the monitor which checks for input on the channels
   which are not currently in use. */
static pthread_t monitor_thread = AST_PTHREADT_NULL;
static int restart_monitor(void);
static int h323_do_reload(void);

static void delete_users(void);
static void delete_aliases(void);
static void prune_peers(void);

static struct ast_channel *oh323_request(const char *type, format_t format, const struct ast_channel *requestor, void *data, int *cause);
static int oh323_digit_begin(struct ast_channel *c, char digit);
static int oh323_digit_end(struct ast_channel *c, char digit, unsigned int duration);
static int oh323_call(struct ast_channel *c, char *dest, int timeout);
static int oh323_hangup(struct ast_channel *c);
static int oh323_answer(struct ast_channel *c);
static struct ast_frame *oh323_read(struct ast_channel *c);
static int oh323_write(struct ast_channel *c, struct ast_frame *frame);
static int oh323_indicate(struct ast_channel *c, int condition, const void *data, size_t datalen);
static int oh323_fixup(struct ast_channel *oldchan, struct ast_channel *newchan);

static const struct ast_channel_tech oh323_tech = {
	.type = "H323",
	.description = tdesc,
	.capabilities = AST_FORMAT_AUDIO_MASK,
	.properties = AST_CHAN_TP_WANTSJITTER | AST_CHAN_TP_CREATESJITTER,
	.requester = oh323_request,
	.send_digit_begin = oh323_digit_begin,
	.send_digit_end = oh323_digit_end,
	.call = oh323_call,
	.hangup = oh323_hangup,
	.answer = oh323_answer,
	.read = oh323_read,
	.write = oh323_write,
	.indicate = oh323_indicate,
	.fixup = oh323_fixup,
	.bridge = ast_rtp_instance_bridge,
};

static const char* redirectingreason2str(int redirectingreason)
{
	switch (redirectingreason) {
	case 0:
		return "UNKNOWN";
	case 1:
		return "BUSY";
	case 2:
		return "NO_REPLY";
	case 0xF:
		return "UNCONDITIONAL";
	default:
		return "NOREDIRECT";
	}
}

static void oh323_destroy_alias(struct oh323_alias *alias)
{
	if (h323debug)
		ast_debug(1, "Destroying alias '%s'\n", alias->name);
	ast_free(alias);
}

static void oh323_destroy_user(struct oh323_user *user)
{
	if (h323debug)
		ast_debug(1, "Destroying user '%s'\n", user->name);
	ast_free_ha(user->ha);
	ast_free(user);
}

static void oh323_destroy_peer(struct oh323_peer *peer)
{
	if (h323debug)
		ast_debug(1, "Destroying peer '%s'\n", peer->name);
	ast_free_ha(peer->ha);
	ast_free(peer);
}

static int oh323_simulate_dtmf_end(const void *data)
{
	struct oh323_pvt *pvt = (struct oh323_pvt *)data;

	if (pvt) {
		ast_mutex_lock(&pvt->lock);
		/* Don't hold pvt lock while trying to lock the channel */
		while (pvt->owner && ast_channel_trylock(pvt->owner)) {
			DEADLOCK_AVOIDANCE(&pvt->lock);
		}

		if (pvt->owner) {
			struct ast_frame f = {
				.frametype = AST_FRAME_DTMF_END,
				.subclass.integer = pvt->curDTMF,
				.samples = 0,
				.src = "SIMULATE_DTMF_END",
			};
			ast_queue_frame(pvt->owner, &f);
			ast_channel_unlock(pvt->owner);
		}

		pvt->DTMFsched = -1;
		ast_mutex_unlock(&pvt->lock);
	}

	return 0;
}

/*! \brief Channel and private structures should be already locked */
static void __oh323_update_info(struct ast_channel *c, struct oh323_pvt *pvt)
{
	if (c->nativeformats != pvt->nativeformats) {
		if (h323debug)
			ast_debug(1, "Preparing %s for new native format\n", c->name);
		c->nativeformats = pvt->nativeformats;
		ast_set_read_format(c, c->readformat);
		ast_set_write_format(c, c->writeformat);
	}
	if (pvt->needhangup) {
		if (h323debug)
			ast_debug(1, "Process pending hangup for %s\n", c->name);
		c->_softhangup |= AST_SOFTHANGUP_DEV;
		c->hangupcause = pvt->hangupcause;
		ast_queue_hangup_with_cause(c, pvt->hangupcause);
		pvt->needhangup = 0;
		pvt->newstate = pvt->newcontrol = pvt->newdigit = pvt->DTMFsched = -1;
	}
	if (pvt->newstate >= 0) {
		ast_setstate(c, pvt->newstate);
		pvt->newstate = -1;
	}
	if (pvt->newcontrol >= 0) {
		ast_queue_control(c, pvt->newcontrol);
		pvt->newcontrol = -1;
	}
	if (pvt->newdigit >= 0) {
		struct ast_frame f = {
			.frametype = AST_FRAME_DTMF_END,
			.subclass.integer = pvt->newdigit,
			.samples = pvt->newduration * 8,
			.len = pvt->newduration,
			.src = "UPDATE_INFO",
		};
		if (pvt->newdigit == ' ') {		/* signalUpdate message */
			f.subclass.integer = pvt->curDTMF;
			if (pvt->DTMFsched >= 0) {
				AST_SCHED_DEL(sched, pvt->DTMFsched);
			}
		} else {						/* Regular input or signal message */
			if (pvt->newduration) {		/* This is a signal, signalUpdate follows */
				f.frametype = AST_FRAME_DTMF_BEGIN;
				AST_SCHED_DEL(sched, pvt->DTMFsched);
				pvt->DTMFsched = ast_sched_add(sched, pvt->newduration, oh323_simulate_dtmf_end, pvt);
				if (h323debug)
					ast_log(LOG_DTMF, "Scheduled DTMF END simulation for %d ms, id=%d\n", pvt->newduration, pvt->DTMFsched);
			}
			pvt->curDTMF = pvt->newdigit;
		}
		ast_queue_frame(c, &f);
		pvt->newdigit = -1;
	}
	if (pvt->update_rtp_info > 0) {
		if (pvt->rtp) {
			ast_jb_configure(c, &global_jbconf);
			ast_channel_set_fd(c, 0, ast_rtp_instance_fd(pvt->rtp, 0));
			ast_channel_set_fd(c, 1, ast_rtp_instance_fd(pvt->rtp, 1));
			ast_queue_frame(pvt->owner, &ast_null_frame);	/* Tell Asterisk to apply changes */
		}
		pvt->update_rtp_info = -1;
	}
}

/*! \brief Only channel structure should be locked */
static void oh323_update_info(struct ast_channel *c)
{
	struct oh323_pvt *pvt = c->tech_pvt;

	if (pvt) {
		ast_mutex_lock(&pvt->lock);
		__oh323_update_info(c, pvt);
		ast_mutex_unlock(&pvt->lock);
	}
}

static void cleanup_call_details(call_details_t *cd)
{
	if (cd->call_token) {
		ast_free(cd->call_token);
		cd->call_token = NULL;
	}
	if (cd->call_source_aliases) {
		ast_free(cd->call_source_aliases);
		cd->call_source_aliases = NULL;
	}
	if (cd->call_dest_alias) {
		ast_free(cd->call_dest_alias);
		cd->call_dest_alias = NULL;
	}
	if (cd->call_source_name) {
		ast_free(cd->call_source_name);
		cd->call_source_name = NULL;
	}
	if (cd->call_source_e164) {
		ast_free(cd->call_source_e164);
		cd->call_source_e164 = NULL;
	}
	if (cd->call_dest_e164) {
		ast_free(cd->call_dest_e164);
		cd->call_dest_e164 = NULL;
	}
	if (cd->sourceIp) {
		ast_free(cd->sourceIp);
		cd->sourceIp = NULL;
	}
	if (cd->redirect_number) {
		ast_free(cd->redirect_number);
		cd->redirect_number = NULL;
	}
}

static void __oh323_destroy(struct oh323_pvt *pvt)
{
	struct oh323_pvt *cur, *prev = NULL;

	AST_SCHED_DEL(sched, pvt->DTMFsched);

	if (pvt->rtp) {
		ast_rtp_instance_destroy(pvt->rtp);
	}

	/* Free dsp used for in-band DTMF detection */
	if (pvt->vad) {
		ast_dsp_free(pvt->vad);
	}
	cleanup_call_details(&pvt->cd);

	/* Unlink us from the owner if we have one */
	if (pvt->owner) {
		ast_channel_lock(pvt->owner);
		if (h323debug)
			ast_debug(1, "Detaching from %s\n", pvt->owner->name);
		pvt->owner->tech_pvt = NULL;
		ast_channel_unlock(pvt->owner);
	}
	cur = iflist;
	while(cur) {
		if (cur == pvt) {
			if (prev)
				prev->next = cur->next;
			else
				iflist = cur->next;
			break;
		}
		prev = cur;
		cur = cur->next;
	}
	if (!cur) {
		ast_log(LOG_WARNING, "%p is not in list?!?! \n", cur);
	} else {
		ast_mutex_unlock(&pvt->lock);
		ast_mutex_destroy(&pvt->lock);
		ast_free(pvt);
	}
}

static void oh323_destroy(struct oh323_pvt *pvt)
{
	if (h323debug) {
		ast_debug(1, "Destroying channel %s\n", (pvt->owner ? pvt->owner->name : "<unknown>"));
	}
	ast_mutex_lock(&iflock);
	ast_mutex_lock(&pvt->lock);
	__oh323_destroy(pvt);
	ast_mutex_unlock(&iflock);
}

static int oh323_digit_begin(struct ast_channel *c, char digit)
{
	struct oh323_pvt *pvt = (struct oh323_pvt *) c->tech_pvt;
	char *token;

	if (!pvt) {
		ast_log(LOG_ERROR, "No private structure?! This is bad\n");
		return -1;
	}
	ast_mutex_lock(&pvt->lock);
	if (pvt->rtp &&
		(((pvt->options.dtmfmode & H323_DTMF_RFC2833) && pvt->dtmf_pt[0])
		 /*|| ((pvt->options.dtmfmode & H323_DTMF_CISCO) && pvt->dtmf_pt[1]))*/)) {
		/* out-of-band DTMF */
		if (h323debug) {
			ast_log(LOG_DTMF, "Begin sending out-of-band digit %c on %s\n", digit, c->name);
		}
		ast_rtp_instance_dtmf_begin(pvt->rtp, digit);
		ast_mutex_unlock(&pvt->lock);
	} else if (pvt->txDtmfDigit != digit) {
		/* in-band DTMF */
		if (h323debug) {
			ast_log(LOG_DTMF, "Begin sending inband digit %c on %s\n", digit, c->name);
		}
		pvt->txDtmfDigit = digit;
		token = pvt->cd.call_token ? ast_strdup(pvt->cd.call_token) : NULL;
		ast_mutex_unlock(&pvt->lock);
		h323_send_tone(token, digit);
		if (token) {
			ast_free(token);
		}
	} else
		ast_mutex_unlock(&pvt->lock);
	oh323_update_info(c);
	return 0;
}

/*! \brief
 * Send (play) the specified digit to the channel.
 *
 */
static int oh323_digit_end(struct ast_channel *c, char digit, unsigned int duration)
{
	struct oh323_pvt *pvt = (struct oh323_pvt *) c->tech_pvt;
	char *token;

	if (!pvt) {
		ast_log(LOG_ERROR, "No private structure?! This is bad\n");
		return -1;
	}
	ast_mutex_lock(&pvt->lock);
	if (pvt->rtp && (pvt->options.dtmfmode & H323_DTMF_RFC2833) && ((pvt->dtmf_pt[0] > 0) || (pvt->dtmf_pt[0] > 0))) {
		/* out-of-band DTMF */
		if (h323debug) {
			ast_log(LOG_DTMF, "End sending out-of-band digit %c on %s, duration %d\n", digit, c->name, duration);
		}
		ast_rtp_instance_dtmf_end(pvt->rtp, digit);
		ast_mutex_unlock(&pvt->lock);
	} else {
		/* in-band DTMF */
		if (h323debug) {
			ast_log(LOG_DTMF, "End sending inband digit %c on %s, duration %d\n", digit, c->name, duration);
		}
		pvt->txDtmfDigit = ' ';
		token = pvt->cd.call_token ? ast_strdup(pvt->cd.call_token) : NULL;
		ast_mutex_unlock(&pvt->lock);
		h323_send_tone(token, ' ');
		if (token) {
			ast_free(token);
		}
	}
	oh323_update_info(c);
	return 0;
}

/*! \brief
 * Make a call over the specified channel to the specified
 * destination.
 * Returns -1 on error, 0 on success.
 */
static int oh323_call(struct ast_channel *c, char *dest, int timeout)
{
	int res = 0;
	struct oh323_pvt *pvt = (struct oh323_pvt *)c->tech_pvt;
	const char *addr;
	char called_addr[1024];

	if (h323debug) {
		ast_debug(1, "Calling to %s on %s\n", dest, c->name);
	}
	if ((c->_state != AST_STATE_DOWN) && (c->_state != AST_STATE_RESERVED)) {
		ast_log(LOG_WARNING, "Line is already in use (%s)\n", c->name);
		return -1;
	}
	ast_mutex_lock(&pvt->lock);
	if (!gatekeeper_disable) {
		if (ast_strlen_zero(pvt->exten)) {
			ast_copy_string(called_addr, dest, sizeof(called_addr));
		} else {
			snprintf(called_addr, sizeof(called_addr), "%s@%s", pvt->exten, dest);
		}
	} else {
		res = htons(pvt->sa.sin_port);
		addr = ast_inet_ntoa(pvt->sa.sin_addr);
		if (ast_strlen_zero(pvt->exten)) {
			snprintf(called_addr, sizeof(called_addr), "%s:%d", addr, res);
		} else {
			snprintf(called_addr, sizeof(called_addr), "%s@%s:%d", pvt->exten, addr, res);
		}
	}
	/* make sure null terminated */
	called_addr[sizeof(called_addr) - 1] = '\0';

<<<<<<< HEAD
	if (c->cid.cid_num)
		ast_copy_string(pvt->options.cid_num, c->cid.cid_num, sizeof(pvt->options.cid_num));

	if (c->cid.cid_name)
		ast_copy_string(pvt->options.cid_name, c->cid.cid_name, sizeof(pvt->options.cid_name));

	if (c->cid.cid_rdnis) {
		ast_copy_string(pvt->options.cid_rdnis, c->cid.cid_rdnis, sizeof(pvt->options.cid_rdnis));
	}

	pvt->options.presentation = c->cid.cid_pres;
	pvt->options.type_of_number = c->cid.cid_ton;
=======
	if (c->connected.id.number.valid && c->connected.id.number.str) {
		ast_copy_string(pvt->options.cid_num, c->connected.id.number.str, sizeof(pvt->options.cid_num));
	}

	if (c->connected.id.name.valid && c->connected.id.name.str) {
		ast_copy_string(pvt->options.cid_name, c->connected.id.name.str, sizeof(pvt->options.cid_name));
	}

	if (c->redirecting.from.number.valid && c->redirecting.from.number.str) {
		ast_copy_string(pvt->options.cid_rdnis, c->redirecting.from.number.str, sizeof(pvt->options.cid_rdnis));
	}

	pvt->options.presentation = ast_party_id_presentation(&c->connected.id);
	pvt->options.type_of_number = c->connected.id.number.plan;
>>>>>>> 19898f33

	if ((addr = pbx_builtin_getvar_helper(c, "PRIREDIRECTREASON"))) {
		if (!strcasecmp(addr, "UNKNOWN"))
			pvt->options.redirect_reason = 0;
		else if (!strcasecmp(addr, "BUSY"))
			pvt->options.redirect_reason = 1;
		else if (!strcasecmp(addr, "NO_REPLY"))
			pvt->options.redirect_reason = 2;
		else if (!strcasecmp(addr, "UNCONDITIONAL"))
			pvt->options.redirect_reason = 15;
		else
			pvt->options.redirect_reason = -1;
	} else
		pvt->options.redirect_reason = -1;

	pvt->options.transfer_capability = c->transfercapability;

	/* indicate that this is an outgoing call */
	pvt->outgoing = 1;

<<<<<<< HEAD
	if (option_verbose > 2)
		ast_verbose(VERBOSE_PREFIX_3 "Requested transfer capability: 0x%.2x - %s\n", c->transfercapability, ast_transfercapability2str(c->transfercapability));
=======
	ast_verb(3, "Requested transfer capability: 0x%.2x - %s\n", c->transfercapability, ast_transfercapability2str(c->transfercapability));
>>>>>>> 19898f33
	if (h323debug)
		ast_debug(1, "Placing outgoing call to %s, %d/%d\n", called_addr, pvt->options.dtmfcodec[0], pvt->options.dtmfcodec[1]);
	ast_mutex_unlock(&pvt->lock);
	res = h323_make_call(called_addr, &(pvt->cd), &pvt->options);
	if (res) {
		ast_log(LOG_NOTICE, "h323_make_call failed(%s)\n", c->name);
		return -1;
	}
	oh323_update_info(c);
	return 0;
}

static int oh323_answer(struct ast_channel *c)
{
	int res;
	struct oh323_pvt *pvt = (struct oh323_pvt *) c->tech_pvt;
	char *token;

	if (h323debug)
		ast_debug(1, "Answering on %s\n", c->name);

	ast_mutex_lock(&pvt->lock);
	token = pvt->cd.call_token ? ast_strdup(pvt->cd.call_token) : NULL;
	ast_mutex_unlock(&pvt->lock);
	res = h323_answering_call(token, 0);
	if (token)
		ast_free(token);

	oh323_update_info(c);
	if (c->_state != AST_STATE_UP) {
		ast_setstate(c, AST_STATE_UP);
	}
	return res;
}

static int oh323_hangup(struct ast_channel *c)
{
	struct oh323_pvt *pvt = (struct oh323_pvt *) c->tech_pvt;
	int q931cause = AST_CAUSE_NORMAL_CLEARING;
	char *call_token;


	if (h323debug)
		ast_debug(1, "Hanging up and scheduling destroy of call %s\n", c->name);

	if (!c->tech_pvt) {
		ast_log(LOG_WARNING, "Asked to hangup channel not connected\n");
		return 0;
	}
	ast_mutex_lock(&pvt->lock);
	/* Determine how to disconnect */
	if (pvt->owner != c) {
		ast_log(LOG_WARNING, "Huh?  We aren't the owner?\n");
		ast_mutex_unlock(&pvt->lock);
		return 0;
	}

	pvt->owner = NULL;
	c->tech_pvt = NULL;

	if (c->hangupcause) {
		q931cause = c->hangupcause;
	} else {
		const char *cause = pbx_builtin_getvar_helper(c, "DIALSTATUS");
		if (cause) {
			if (!strcmp(cause, "CONGESTION")) {
				q931cause = AST_CAUSE_NORMAL_CIRCUIT_CONGESTION;
			} else if (!strcmp(cause, "BUSY")) {
				q931cause = AST_CAUSE_USER_BUSY;
			} else if (!strcmp(cause, "CHANISUNVAIL")) {
				q931cause = AST_CAUSE_REQUESTED_CHAN_UNAVAIL;
			} else if (!strcmp(cause, "NOANSWER")) {
				q931cause = AST_CAUSE_NO_ANSWER;
			} else if (!strcmp(cause, "CANCEL")) {
				q931cause = AST_CAUSE_CALL_REJECTED;
			}
		}
	}

	/* Start the process if it's not already started */
	if (!pvt->alreadygone && !pvt->hangupcause) {
		call_token = pvt->cd.call_token ? ast_strdup(pvt->cd.call_token) : NULL;
		if (call_token) {
			/* Release lock to eliminate deadlock */
			ast_mutex_unlock(&pvt->lock);
			if (h323_clear_call(call_token, q931cause)) {
				ast_log(LOG_WARNING, "ClearCall failed.\n");
			}
			ast_free(call_token);
			ast_mutex_lock(&pvt->lock);
		}
	}
	pvt->needdestroy = 1;
	ast_mutex_unlock(&pvt->lock);

	/* Update usage counter */
	ast_module_unref(ast_module_info->self);

	return 0;
}

/*! \brief Retrieve audio/etc from channel. Assumes pvt->lock is already held. */
static struct ast_frame *oh323_rtp_read(struct oh323_pvt *pvt)
{
	struct ast_frame *f;

	/* Only apply it for the first packet, we just need the correct ip/port */
	if (pvt->options.nat) {
		ast_rtp_instance_set_prop(pvt->rtp, AST_RTP_PROPERTY_NAT, pvt->options.nat);
		pvt->options.nat = 0;
	}

	f = ast_rtp_instance_read(pvt->rtp, 0);
	/* Don't send RFC2833 if we're not supposed to */
	if (f && (f->frametype == AST_FRAME_DTMF) && !(pvt->options.dtmfmode & (H323_DTMF_RFC2833 | H323_DTMF_CISCO))) {
		return &ast_null_frame;
	}
	if (pvt->owner) {
		/* We already hold the channel lock */
		if (f->frametype == AST_FRAME_VOICE) {
			if (f->subclass.codec != pvt->owner->nativeformats) {
				/* Try to avoid deadlock */
				if (ast_channel_trylock(pvt->owner)) {
					ast_log(LOG_NOTICE, "Format changed but channel is locked. Ignoring frame...\n");
					return &ast_null_frame;
				}
				if (h323debug)
					ast_debug(1, "Oooh, format changed to '%s'\n", ast_getformatname(f->subclass.codec));
				pvt->owner->nativeformats = f->subclass.codec;
				pvt->nativeformats = f->subclass.codec;
				ast_set_read_format(pvt->owner, pvt->owner->readformat);
				ast_set_write_format(pvt->owner, pvt->owner->writeformat);
				ast_channel_unlock(pvt->owner);
			}
			/* Do in-band DTMF detection */
			if ((pvt->options.dtmfmode & H323_DTMF_INBAND) && pvt->vad) {
				if ((pvt->nativeformats & (AST_FORMAT_SLINEAR | AST_FORMAT_ALAW | AST_FORMAT_ULAW))) {
					if (!ast_channel_trylock(pvt->owner)) {
						f = ast_dsp_process(pvt->owner, pvt->vad, f);
						ast_channel_unlock(pvt->owner);
					}
					else
						ast_log(LOG_NOTICE, "Unable to process inband DTMF while channel is locked\n");
				} else if (pvt->nativeformats && !pvt->noInbandDtmf) {
					ast_log(LOG_NOTICE, "Inband DTMF is not supported on codec %s. Use RFC2833\n", ast_getformatname(f->subclass.codec));
					pvt->noInbandDtmf = 1;
				}
				if (f &&(f->frametype == AST_FRAME_DTMF)) {
					if (h323debug)
						ast_log(LOG_DTMF, "Received in-band digit %c.\n", f->subclass.integer);
				}
			}
		}
	}
	return f;
}

static struct ast_frame *oh323_read(struct ast_channel *c)
{
	struct ast_frame *fr;
	struct oh323_pvt *pvt = (struct oh323_pvt *)c->tech_pvt;
	ast_mutex_lock(&pvt->lock);
	__oh323_update_info(c, pvt);
	switch(c->fdno) {
	case 0:
		fr = oh323_rtp_read(pvt);
		break;
	case 1:
		if (pvt->rtp)
			fr = ast_rtp_instance_read(pvt->rtp, 1);
		else
			fr = &ast_null_frame;
		break;
	default:
		ast_log(LOG_ERROR, "Unable to handle fd %d on channel %s\n", c->fdno, c->name);
		fr = &ast_null_frame;
		break;
	}
	ast_mutex_unlock(&pvt->lock);
	return fr;
}

static int oh323_write(struct ast_channel *c, struct ast_frame *frame)
{
	struct oh323_pvt *pvt = (struct oh323_pvt *) c->tech_pvt;
	int res = 0;
	if (frame->frametype != AST_FRAME_VOICE) {
		if (frame->frametype == AST_FRAME_IMAGE) {
			return 0;
		} else {
			ast_log(LOG_WARNING, "Can't send %d type frames with H323 write\n", frame->frametype);
			return 0;
		}
	} else {
		if (!(frame->subclass.codec & c->nativeformats)) {
			char tmp[256];
			ast_log(LOG_WARNING, "Asked to transmit frame type '%s', while native formats is '%s' (read/write = %s/%s)\n",
				ast_getformatname(frame->subclass.codec), ast_getformatname_multiple(tmp, sizeof(tmp), c->nativeformats), ast_getformatname(c->readformat), ast_getformatname(c->writeformat));
			return 0;
		}
	}
	if (pvt) {
		ast_mutex_lock(&pvt->lock);
		if (pvt->rtp && !pvt->recvonly)
			res = ast_rtp_instance_write(pvt->rtp, frame);
		__oh323_update_info(c, pvt);
		ast_mutex_unlock(&pvt->lock);
	}
	return res;
}

static int oh323_indicate(struct ast_channel *c, int condition, const void *data, size_t datalen)
{

	struct oh323_pvt *pvt = (struct oh323_pvt *) c->tech_pvt;
	char *token = (char *)NULL;
	int res = -1;
	int got_progress;

	ast_mutex_lock(&pvt->lock);
<<<<<<< HEAD
	token = (pvt->cd.call_token ? strdup(pvt->cd.call_token) : NULL);
=======
	token = (pvt->cd.call_token ? ast_strdup(pvt->cd.call_token) : NULL);
>>>>>>> 19898f33
	got_progress = pvt->got_progress;
	if (condition == AST_CONTROL_PROGRESS)
		pvt->got_progress = 1;
	else if ((condition == AST_CONTROL_BUSY) || (condition == AST_CONTROL_CONGESTION))
		pvt->alreadygone = 1;
	ast_mutex_unlock(&pvt->lock);

	if (h323debug)
		ast_debug(1, "OH323: Indicating %d on %s (%s)\n", condition, token, c->name);

	switch(condition) {
	case AST_CONTROL_RINGING:
		if (c->_state == AST_STATE_RING || c->_state == AST_STATE_RINGING) {
			h323_send_alerting(token);
			res = (got_progress ? 0 : -1);	/* Do not simulate any audio tones if we got PROGRESS message */
		}
		break;
	case AST_CONTROL_PROGRESS:
		if (c->_state != AST_STATE_UP) {
			/* Do not send PROGRESS message more than once */
			if (!got_progress)
				h323_send_progress(token);
			res = 0;
		}
		break;
	case AST_CONTROL_BUSY:
		if (c->_state != AST_STATE_UP) {
			h323_answering_call(token, 1);
			ast_softhangup_nolock(c, AST_SOFTHANGUP_DEV);
			res = 0;
		}
		break;
	case AST_CONTROL_CONGESTION:
		if (c->_state != AST_STATE_UP) {
			h323_answering_call(token, 1);
			ast_softhangup_nolock(c, AST_SOFTHANGUP_DEV);
			res = 0;
		}
		break;
	case AST_CONTROL_HOLD:
		h323_hold_call(token, 1);
		/* We should start MOH only if remote party isn't provide audio for us */
		ast_moh_start(c, data, NULL);
		res = 0;
		break;
	case AST_CONTROL_UNHOLD:
		h323_hold_call(token, 0);
		ast_moh_stop(c);
		res = 0;
		break;
	case AST_CONTROL_SRCUPDATE:
<<<<<<< HEAD
		ast_rtp_new_source(pvt->rtp);
		res = 0;
		break;
	case AST_CONTROL_SRCCHANGE:
		ast_rtp_change_source(pvt->rtp);
=======
		ast_rtp_instance_update_source(pvt->rtp);
		res = 0;
		break;
	case AST_CONTROL_SRCCHANGE:
		ast_rtp_instance_change_source(pvt->rtp);
>>>>>>> 19898f33
		res = 0;
		break;
	case AST_CONTROL_PROCEEDING:
	case -1:
		break;
	default:
		ast_log(LOG_WARNING, "OH323: Don't know how to indicate condition %d on %s\n", condition, token);
		break;
	}

	if (h323debug)
<<<<<<< HEAD
		ast_log(LOG_DEBUG, "OH323: Indicated %d on %s, res=%d\n", condition, token, res);
=======
		ast_debug(1, "OH323: Indicated %d on %s, res=%d\n", condition, token, res);
>>>>>>> 19898f33
	if (token)
		ast_free(token);
	oh323_update_info(c);

	return res;
}

static int oh323_fixup(struct ast_channel *oldchan, struct ast_channel *newchan)
{
	struct oh323_pvt *pvt = (struct oh323_pvt *) newchan->tech_pvt;

	ast_mutex_lock(&pvt->lock);
	if (pvt->owner != oldchan) {
		ast_log(LOG_WARNING, "old channel wasn't %p but was %p\n", oldchan, pvt->owner);
		return -1;
	}
	pvt->owner = newchan;
	ast_mutex_unlock(&pvt->lock);
	return 0;
}

static int __oh323_rtp_create(struct oh323_pvt *pvt)
{
	struct ast_sockaddr our_addr;

	if (pvt->rtp)
		return 0;

	{
		struct ast_sockaddr tmp;

		ast_sockaddr_from_sin(&tmp, &bindaddr);
		if (ast_find_ourip(&our_addr, &tmp)) {
			ast_mutex_unlock(&pvt->lock);
			ast_log(LOG_ERROR, "Unable to locate local IP address for RTP stream\n");
			return -1;
		}
	}
	pvt->rtp = ast_rtp_instance_new("asterisk", sched, &our_addr, NULL);
	if (!pvt->rtp) {
		ast_mutex_unlock(&pvt->lock);
		ast_log(LOG_WARNING, "Unable to create RTP session: %s\n", strerror(errno));
		return -1;
	}
	if (h323debug)
		ast_debug(1, "Created RTP channel\n");

	ast_rtp_instance_set_qos(pvt->rtp, tos, cos, "H323 RTP");

	if (h323debug)
		ast_debug(1, "Setting NAT on RTP to %d\n", pvt->options.nat);
	ast_rtp_instance_set_prop(pvt->rtp, AST_RTP_PROPERTY_NAT, pvt->options.nat);

	if (pvt->dtmf_pt[0] > 0)
		ast_rtp_codecs_payloads_set_rtpmap_type(ast_rtp_instance_get_codecs(pvt->rtp), pvt->rtp, pvt->dtmf_pt[0], "audio", "telephone-event", 0);
	if (pvt->dtmf_pt[1] > 0)
		ast_rtp_codecs_payloads_set_rtpmap_type(ast_rtp_instance_get_codecs(pvt->rtp), pvt->rtp, pvt->dtmf_pt[1], "audio", "cisco-telephone-event", 0);

	if (pvt->peercapability)
		ast_rtp_codecs_packetization_set(ast_rtp_instance_get_codecs(pvt->rtp), pvt->rtp, &pvt->peer_prefs);

	if (pvt->owner && !ast_channel_trylock(pvt->owner)) {
		ast_jb_configure(pvt->owner, &global_jbconf);
		ast_channel_set_fd(pvt->owner, 0, ast_rtp_instance_fd(pvt->rtp, 0));
		ast_channel_set_fd(pvt->owner, 1, ast_rtp_instance_fd(pvt->rtp, 1));
		ast_queue_frame(pvt->owner, &ast_null_frame);	/* Tell Asterisk to apply changes */
		ast_channel_unlock(pvt->owner);
	} else
		pvt->update_rtp_info = 1;

	return 0;
}

/*! \brief Private structure should be locked on a call */
static struct ast_channel *__oh323_new(struct oh323_pvt *pvt, int state, const char *host, const char *linkedid)
{
	struct ast_channel *ch;
	char *cid_num, *cid_name;
	int fmt;

	if (!ast_strlen_zero(pvt->options.cid_num))
		cid_num = pvt->options.cid_num;
	else
		cid_num = pvt->cd.call_source_e164;

	if (!ast_strlen_zero(pvt->options.cid_name))
		cid_name = pvt->options.cid_name;
	else
		cid_name = pvt->cd.call_source_name;
	
	/* Don't hold a oh323_pvt lock while we allocate a chanel */
	ast_mutex_unlock(&pvt->lock);
<<<<<<< HEAD
	ch = ast_channel_alloc(1, state, cid_num, cid_name, pvt->accountcode, pvt->exten, pvt->context, pvt->amaflags, "H323/%s", host);
=======
	ch = ast_channel_alloc(1, state, cid_num, cid_name, pvt->accountcode, pvt->exten, pvt->context, linkedid, pvt->amaflags, "H323/%s", host);
>>>>>>> 19898f33
	/* Update usage counter */
	ast_module_ref(ast_module_info->self);
	ast_mutex_lock(&pvt->lock);
	if (ch) {
		ch->tech = &oh323_tech;
		if (!(fmt = pvt->jointcapability) && !(fmt = pvt->options.capability))
			fmt = global_options.capability;
		ch->nativeformats = ast_codec_choose(&pvt->options.prefs, fmt, 1)/* | (pvt->jointcapability & AST_FORMAT_VIDEO_MASK)*/;
		pvt->nativeformats = ch->nativeformats;
		fmt = ast_best_codec(ch->nativeformats);
		ch->writeformat = fmt;
		ch->rawwriteformat = fmt;
		ch->readformat = fmt;
		ch->rawreadformat = fmt;
		if (!pvt->rtp)
			__oh323_rtp_create(pvt);
#if 0
		ast_channel_set_fd(ch, 0, ast_rtp_instance_fd(pvt->rtp, 0));
		ast_channel_set_fd(ch, 1, ast_rtp_instance_fd(pvt->rtp, 1));
#endif
#ifdef VIDEO_SUPPORT
		if (pvt->vrtp) {
			ast_channel_set_fd(ch, 2, ast_rtp_instance_fd(pvt->vrtp, 0));
			ast_channel_set_fd(ch, 3, ast_rtp_instance_fd(pvt->vrtp, 1));
		}
#endif
#ifdef T38_SUPPORT
		if (pvt->udptl) {
			ast_channel_set_fd(ch, 4, ast_udptl_fd(pvt->udptl));
		}
#endif
		if (state == AST_STATE_RING) {
			ch->rings = 1;
		}
		/* Allocate dsp for in-band DTMF support */
		if (pvt->options.dtmfmode & H323_DTMF_INBAND) {
			pvt->vad = ast_dsp_new();
			ast_dsp_set_features(pvt->vad, DSP_FEATURE_DIGIT_DETECT);
		}
		/* Register channel functions. */
		ch->tech_pvt = pvt;
		/* Set the owner of this channel */
		pvt->owner = ch;

		ast_copy_string(ch->context, pvt->context, sizeof(ch->context));
		ast_copy_string(ch->exten, pvt->exten, sizeof(ch->exten));
		ch->priority = 1;
		if (!ast_strlen_zero(pvt->accountcode)) {
			ast_string_field_set(ch, accountcode, pvt->accountcode);
		}
		if (pvt->amaflags) {
			ch->amaflags = pvt->amaflags;
		}

		/* Don't use ast_set_callerid() here because it will
		 * generate a needless NewCallerID event */
<<<<<<< HEAD
		ch->cid.cid_ani = ast_strdup(cid_num);
=======
		if (!ast_strlen_zero(cid_num)) {
			ch->caller.ani.number.valid = 1;
			ch->caller.ani.number.str = ast_strdup(cid_num);
		}
>>>>>>> 19898f33

		if (pvt->cd.redirect_reason >= 0) {
			ch->redirecting.from.number.valid = 1;
			ch->redirecting.from.number.str = ast_strdup(pvt->cd.redirect_number);
			pbx_builtin_setvar_helper(ch, "PRIREDIRECTREASON", redirectingreason2str(pvt->cd.redirect_reason));
		}
<<<<<<< HEAD
		ch->cid.cid_pres = pvt->cd.presentation;
		ch->cid.cid_ton = pvt->cd.type_of_number;
=======
		ch->caller.id.name.presentation = pvt->cd.presentation;
		ch->caller.id.number.presentation = pvt->cd.presentation;
		ch->caller.id.number.plan = pvt->cd.type_of_number;
>>>>>>> 19898f33

		if (!ast_strlen_zero(pvt->exten) && strcmp(pvt->exten, "s")) {
			ch->dialed.number.str = ast_strdup(pvt->exten);
		}
		if (pvt->cd.transfer_capability >= 0)
			ch->transfercapability = pvt->cd.transfer_capability;
		if (state != AST_STATE_DOWN) {
			if (ast_pbx_start(ch)) {
				ast_log(LOG_WARNING, "Unable to start PBX on %s\n", ch->name);
				ast_hangup(ch);
				ch = NULL;
			}
		}
	} else {
		ast_log(LOG_WARNING, "Unable to allocate channel structure\n");
	}
	return ch;
}

static struct oh323_pvt *oh323_alloc(int callid)
{
	struct oh323_pvt *pvt;

	pvt = ast_calloc(1, sizeof(*pvt));
	if (!pvt) {
		ast_log(LOG_ERROR, "Couldn't allocate private structure. This is bad\n");
		return NULL;
	}
	pvt->cd.redirect_reason = -1;
	pvt->cd.transfer_capability = -1;
	/* Ensure the call token is allocated for outgoing call */
	if (!callid) {
		if ((pvt->cd).call_token == NULL) {
			(pvt->cd).call_token = ast_calloc(1, 128);
		}
		if (!pvt->cd.call_token) {
			ast_log(LOG_ERROR, "Not enough memory to alocate call token\n");
			ast_rtp_instance_destroy(pvt->rtp);
			ast_free(pvt);
			return NULL;
		}
		memset((char *)(pvt->cd).call_token, 0, 128);
		pvt->cd.call_reference = callid;
	}
	memcpy(&pvt->options, &global_options, sizeof(pvt->options));
	pvt->jointcapability = pvt->options.capability;
	if (pvt->options.dtmfmode & (H323_DTMF_RFC2833 | H323_DTMF_CISCO)) {
		pvt->nonCodecCapability |= AST_RTP_DTMF;
	} else {
		pvt->nonCodecCapability &= ~AST_RTP_DTMF;
	}
	ast_copy_string(pvt->context, default_context, sizeof(pvt->context));
	pvt->newstate = pvt->newcontrol = pvt->newdigit = pvt->update_rtp_info = pvt->DTMFsched = -1;
	ast_mutex_init(&pvt->lock);
	/* Add to interface list */
	ast_mutex_lock(&iflock);
	pvt->next = iflist;
	iflist = pvt;
	ast_mutex_unlock(&iflock);
	return pvt;
}

static struct oh323_pvt *find_call_locked(int call_reference, const char *token)
{
	struct oh323_pvt *pvt;

	ast_mutex_lock(&iflock);
	pvt = iflist;
	while(pvt) {
		if (!pvt->needdestroy && ((signed int)pvt->cd.call_reference == call_reference)) {
			/* Found the call */
			if ((token != NULL) && (pvt->cd.call_token != NULL) && (!strcmp(pvt->cd.call_token, token))) {
				ast_mutex_lock(&pvt->lock);
				ast_mutex_unlock(&iflock);
				return pvt;
			} else if (token == NULL) {
				ast_log(LOG_WARNING, "Call Token is NULL\n");
				ast_mutex_lock(&pvt->lock);
				ast_mutex_unlock(&iflock);
				return pvt;
			}
		}
		pvt = pvt->next;
	}
	ast_mutex_unlock(&iflock);
	return NULL;
}

static int update_state(struct oh323_pvt *pvt, int state, int signal)
{
	if (!pvt)
		return 0;
	if (pvt->owner && !ast_channel_trylock(pvt->owner)) {
		if (state >= 0)
			ast_setstate(pvt->owner, state);
		if (signal >= 0)
			ast_queue_control(pvt->owner, signal);
		ast_channel_unlock(pvt->owner);
		return 1;
	}
	else {
		if (state >= 0)
			pvt->newstate = state;
		if (signal >= 0)
			pvt->newcontrol = signal;
		return 0;
	}
}

static struct oh323_alias *build_alias(const char *name, struct ast_variable *v, struct ast_variable *alt, int realtime)
{
	struct oh323_alias *alias;
	int found = 0;

	alias = ASTOBJ_CONTAINER_FIND_UNLINK_FULL(&aliasl, name, name, 0, 0, strcasecmp);

	if (alias)
		found++;
	else {
		if (!(alias = ast_calloc(1, sizeof(*alias))))
			return NULL;
		ASTOBJ_INIT(alias);
	}
	if (!found && name)
		ast_copy_string(alias->name, name, sizeof(alias->name));
	for (; v || ((v = alt) && !(alt = NULL)); v = v->next) {
		if (!strcasecmp(v->name, "e164")) {
			ast_copy_string(alias->e164, v->value, sizeof(alias->e164));
		} else if (!strcasecmp(v->name, "prefix")) {
			ast_copy_string(alias->prefix, v->value, sizeof(alias->prefix));
		} else if (!strcasecmp(v->name, "context")) {
			ast_copy_string(alias->context, v->value, sizeof(alias->context));
		} else if (!strcasecmp(v->name, "secret")) {
			ast_copy_string(alias->secret, v->value, sizeof(alias->secret));
		} else {
			if (strcasecmp(v->value, "h323")) {
				ast_log(LOG_WARNING, "Keyword %s does not make sense in type=h323\n", v->name);
			}
		}
	}
	ASTOBJ_UNMARK(alias);
	return alias;
}

static struct oh323_alias *realtime_alias(const char *alias)
{
	struct ast_variable *var, *tmp;
	struct oh323_alias *a;

	var = ast_load_realtime("h323", "name", alias, SENTINEL);

	if (!var)
		return NULL;

	for (tmp = var; tmp; tmp = tmp->next) {
		if (!strcasecmp(tmp->name, "type") &&
		!(!strcasecmp(tmp->value, "alias") || !strcasecmp(tmp->value, "h323"))) {
			ast_variables_destroy(var);
			return NULL;
		}
	}

	a = build_alias(alias, var, NULL, 1);

	ast_variables_destroy(var);

	return a;
}

static int update_common_options(struct ast_variable *v, struct call_options *options)
{
	int tmp = 0;
	char *val, *opt;

	if (!strcasecmp(v->name, "allow")) {
		ast_parse_allow_disallow(&options->prefs, &options->capability, v->value, 1);
	} else if (!strcasecmp(v->name, "autoframing")) {
		options->autoframing = ast_true(v->value);
	} else if (!strcasecmp(v->name, "disallow")) {
		ast_parse_allow_disallow(&options->prefs, &options->capability, v->value, 0);
	} else if (!strcasecmp(v->name, "dtmfmode")) {
		val = ast_strdupa(v->value);
		if ((opt = strchr(val, ':')) != (char *)NULL) {
			*opt++ = '\0';
			tmp = atoi(opt);
		}
		if (!strcasecmp(v->value, "inband")) {
			options->dtmfmode |= H323_DTMF_INBAND;
		} else if (!strcasecmp(val, "rfc2833")) {
			options->dtmfmode |= H323_DTMF_RFC2833;
			if (!opt) {
				options->dtmfcodec[0] = H323_DTMF_RFC2833_PT;
			} else if ((tmp >= 96) && (tmp < 128)) {
				options->dtmfcodec[0] = tmp;
			} else {
				options->dtmfcodec[0] = H323_DTMF_RFC2833_PT;
				ast_log(LOG_WARNING, "Unknown rfc2833 payload %s specified at line %d, using default %d\n", opt, v->lineno, options->dtmfcodec[0]);
			}
		} else if (!strcasecmp(val, "cisco")) {
			options->dtmfmode |= H323_DTMF_CISCO;
			if (!opt) {
				options->dtmfcodec[1] = H323_DTMF_CISCO_PT;
			} else if ((tmp >= 96) && (tmp < 128)) {
				options->dtmfcodec[1] = tmp;
			} else {
				options->dtmfcodec[1] = H323_DTMF_CISCO_PT;
				ast_log(LOG_WARNING, "Unknown Cisco DTMF payload %s specified at line %d, using default %d\n", opt, v->lineno, options->dtmfcodec[1]);
			}
		} else if (!strcasecmp(v->value, "h245-signal")) {
			options->dtmfmode |= H323_DTMF_SIGNAL;
		} else {
			ast_log(LOG_WARNING, "Unknown dtmf mode '%s' at line %d\n", v->value, v->lineno);
		}
	} else if (!strcasecmp(v->name, "dtmfcodec")) {
		ast_log(LOG_NOTICE, "Option %s at line %d is deprecated. Use dtmfmode=rfc2833[:<payload>] instead.\n", v->name, v->lineno);
		tmp = atoi(v->value);
		if (tmp < 96)
			ast_log(LOG_WARNING, "Invalid %s value %s at line %d\n", v->name, v->value, v->lineno);
		else
			options->dtmfcodec[0] = tmp;
	} else if (!strcasecmp(v->name, "bridge")) {
		options->bridge = ast_true(v->value);
	} else if (!strcasecmp(v->name, "nat")) {
		options->nat = ast_true(v->value);
	} else if (!strcasecmp(v->name, "fastStart")) {
		options->fastStart = ast_true(v->value);
	} else if (!strcasecmp(v->name, "h245Tunneling")) {
		options->h245Tunneling = ast_true(v->value);
	} else if (!strcasecmp(v->name, "silenceSuppression")) {
		options->silenceSuppression = ast_true(v->value);
	} else if (!strcasecmp(v->name, "progress_setup")) {
		tmp = atoi(v->value);
		if ((tmp != 0) && (tmp != 1) && (tmp != 3) && (tmp != 8)) {
			ast_log(LOG_WARNING, "Invalid value %s for %s at line %d, assuming 0\n", v->value, v->name, v->lineno);
			tmp = 0;
		}
		options->progress_setup = tmp;
	} else if (!strcasecmp(v->name, "progress_alert")) {
		tmp = atoi(v->value);
		if ((tmp != 0) && (tmp != 1) && (tmp != 8)) {
			ast_log(LOG_WARNING, "Invalid value %s for %s at line %d, assuming 0\n", v->value, v->name, v->lineno);
			tmp = 0;
		}
		options->progress_alert = tmp;
	} else if (!strcasecmp(v->name, "progress_audio")) {
		options->progress_audio = ast_true(v->value);
	} else if (!strcasecmp(v->name, "callerid")) {
		ast_callerid_split(v->value, options->cid_name, sizeof(options->cid_name), options->cid_num, sizeof(options->cid_num));
	} else if (!strcasecmp(v->name, "fullname")) {
		ast_copy_string(options->cid_name, v->value, sizeof(options->cid_name));
	} else if (!strcasecmp(v->name, "cid_number")) {
		ast_copy_string(options->cid_num, v->value, sizeof(options->cid_num));
	} else if (!strcasecmp(v->name, "tunneling")) {
		if (!strcasecmp(v->value, "none"))
			options->tunnelOptions = 0;
		else if (!strcasecmp(v->value, "cisco"))
			options->tunnelOptions |= H323_TUNNEL_CISCO;
		else if (!strcasecmp(v->value, "qsig"))
			options->tunnelOptions |= H323_TUNNEL_QSIG;
		else
			ast_log(LOG_WARNING, "Invalid value %s for %s at line %d\n", v->value, v->name, v->lineno);
	} else if (!strcasecmp(v->name, "hold")) {
		if (!strcasecmp(v->value, "none"))
			options->holdHandling = ~0;
		else if (!strcasecmp(v->value, "notify"))
			options->holdHandling |= H323_HOLD_NOTIFY;
		else if (!strcasecmp(v->value, "q931only"))
			options->holdHandling |= H323_HOLD_NOTIFY | H323_HOLD_Q931ONLY;
		else if (!strcasecmp(v->value, "h450"))
			options->holdHandling |= H323_HOLD_H450;
		else
			ast_log(LOG_WARNING, "Invalid value %s for %s at line %d\n", v->value, v->name, v->lineno);
	} else
		return 1;

	return 0;
}

static struct oh323_user *build_user(const char *name, struct ast_variable *v, struct ast_variable *alt, int realtime)
{
	struct oh323_user *user;
	struct ast_ha *oldha;
	int found = 0;
	int format;

	user = ASTOBJ_CONTAINER_FIND_UNLINK_FULL(&userl, name, name, 0, 0, strcmp);

	if (user)
		found++;
	else {
		if (!(user = ast_calloc(1, sizeof(*user))))
			return NULL;
		ASTOBJ_INIT(user);
	}
	oldha = user->ha;
	user->ha = (struct ast_ha *)NULL;
	memcpy(&user->options, &global_options, sizeof(user->options));
	user->options.dtmfmode = 0;
	user->options.holdHandling = 0;
	/* Set default context */
	ast_copy_string(user->context, default_context, sizeof(user->context));
	if (user && !found)
		ast_copy_string(user->name, name, sizeof(user->name));

#if 0 /* XXX Port channel variables functionality from chan_sip XXX */
	if (user->chanvars) {
		ast_variables_destroy(user->chanvars);
		user->chanvars = NULL;
	}
#endif

	for (; v || ((v = alt) && !(alt = NULL)); v = v->next) {
		if (!update_common_options(v, &user->options))
			continue;
		if (!strcasecmp(v->name, "context")) {
			ast_copy_string(user->context, v->value, sizeof(user->context));
		} else if (!strcasecmp(v->name, "secret")) {
			ast_copy_string(user->secret, v->value, sizeof(user->secret));
		} else if (!strcasecmp(v->name, "accountcode")) {
			ast_copy_string(user->accountcode, v->value, sizeof(user->accountcode));
		} else if (!strcasecmp(v->name, "host")) {
			if (!strcasecmp(v->value, "dynamic")) {
				ast_log(LOG_ERROR, "A dynamic host on a type=user does not make any sense\n");
				ASTOBJ_UNREF(user, oh323_destroy_user);
				return NULL;
			} else {
				struct ast_sockaddr tmp;

				if (ast_get_ip(&tmp, v->value)) {
					ASTOBJ_UNREF(user, oh323_destroy_user);
					return NULL;
				}
				ast_sockaddr_to_sin(&tmp, &user->addr);
			}
			/* Let us know we need to use ip authentication */
			user->host = 1;
		} else if (!strcasecmp(v->name, "amaflags")) {
			format = ast_cdr_amaflags2int(v->value);
			if (format < 0) {
				ast_log(LOG_WARNING, "Invalid AMA Flags: %s at line %d\n", v->value, v->lineno);
			} else {
				user->amaflags = format;
			}
		} else if (!strcasecmp(v->name, "permit") ||
					!strcasecmp(v->name, "deny")) {
			int ha_error = 0;

			user->ha = ast_append_ha(v->name, v->value, user->ha, &ha_error);
			if (ha_error)
				ast_log(LOG_ERROR, "Bad ACL entry in configuration line %d : %s\n", v->lineno, v->value);
		}
	}
	if (!user->options.dtmfmode)
		user->options.dtmfmode = global_options.dtmfmode;
	if (user->options.holdHandling == ~0)
		user->options.holdHandling = 0;
	else if (!user->options.holdHandling)
		user->options.holdHandling = global_options.holdHandling;
	ASTOBJ_UNMARK(user);
	ast_free_ha(oldha);
	return user;
}

static struct oh323_user *realtime_user(const call_details_t *cd)
{
	struct ast_variable *var, *tmp;
	struct oh323_user *user;
	const char *username;

	if (userbyalias)
		var = ast_load_realtime("h323", "name", username = cd->call_source_aliases, SENTINEL);
	else {
		username = (char *)NULL;
		var = ast_load_realtime("h323", "host", cd->sourceIp, SENTINEL);
	}

	if (!var)
		return NULL;

	for (tmp = var; tmp; tmp = tmp->next) {
		if (!strcasecmp(tmp->name, "type") &&
		!(!strcasecmp(tmp->value, "user") || !strcasecmp(tmp->value, "friend"))) {
			ast_variables_destroy(var);
			return NULL;
		} else if (!username && !strcasecmp(tmp->name, "name"))
			username = tmp->value;
	}

	if (!username) {
		ast_log(LOG_WARNING, "Cannot determine user name for IP address %s\n", cd->sourceIp);
		ast_variables_destroy(var);
		return NULL;
	}

	user = build_user(username, var, NULL, 1);

	ast_variables_destroy(var);

	return user;
}

static struct oh323_peer *build_peer(const char *name, struct ast_variable *v, struct ast_variable *alt, int realtime)
{
	struct oh323_peer *peer;
	struct ast_ha *oldha;
	int found = 0;

	peer = ASTOBJ_CONTAINER_FIND_UNLINK_FULL(&peerl, name, name, 0, 0, strcmp);

	if (peer)
		found++;
	else {
		if (!(peer = ast_calloc(1, sizeof(*peer))))
			return NULL;
		ASTOBJ_INIT(peer);
	}
	oldha = peer->ha;
	peer->ha = NULL;
	memcpy(&peer->options, &global_options, sizeof(peer->options));
	peer->options.dtmfmode = 0;
	peer->options.holdHandling = 0;
	peer->addr.sin_port = htons(h323_signalling_port);
	peer->addr.sin_family = AF_INET;
	if (!found && name)
		ast_copy_string(peer->name, name, sizeof(peer->name));

#if 0 /* XXX Port channel variables functionality from chan_sip XXX */
	if (peer->chanvars) {
		ast_variables_destroy(peer->chanvars);
		peer->chanvars = NULL;
	}
#endif
	/* Default settings for mailbox */
	peer->mailbox[0] = '\0';

	for (; v || ((v = alt) && !(alt = NULL)); v = v->next) {
		if (!update_common_options(v, &peer->options))
			continue;
		if (!strcasecmp(v->name, "host")) {
			if (!strcasecmp(v->value, "dynamic")) {
				ast_log(LOG_ERROR, "Dynamic host configuration not implemented.\n");
				ASTOBJ_UNREF(peer, oh323_destroy_peer);
				return NULL;
			}
			{
				struct ast_sockaddr tmp;

				if (ast_get_ip(&tmp, v->value)) {
					ast_log(LOG_ERROR, "Could not determine IP for %s\n", v->value);
					ASTOBJ_UNREF(peer, oh323_destroy_peer);
					return NULL;
				}
				ast_sockaddr_to_sin(&tmp, &peer->addr);
			}
		} else if (!strcasecmp(v->name, "port")) {
			peer->addr.sin_port = htons(atoi(v->value));
		} else if (!strcasecmp(v->name, "permit") ||
					!strcasecmp(v->name, "deny")) {
			int ha_error = 0;

			peer->ha = ast_append_ha(v->name, v->value, peer->ha, &ha_error);
			if (ha_error)
				ast_log(LOG_ERROR, "Bad ACL entry in configuration line %d : %s\n", v->lineno, v->value);
		} else if (!strcasecmp(v->name, "mailbox")) {
			ast_copy_string(peer->mailbox, v->value, sizeof(peer->mailbox));
		} else if (!strcasecmp(v->name, "hasvoicemail")) {
			if (ast_true(v->value) && ast_strlen_zero(peer->mailbox)) {
				ast_copy_string(peer->mailbox, name, sizeof(peer->mailbox));
			}
		}
	}
	if (!peer->options.dtmfmode)
		peer->options.dtmfmode = global_options.dtmfmode;
	if (peer->options.holdHandling == ~0)
		peer->options.holdHandling = 0;
	else if (!peer->options.holdHandling)
		peer->options.holdHandling = global_options.holdHandling;
	ASTOBJ_UNMARK(peer);
	ast_free_ha(oldha);
	return peer;
}

static struct oh323_peer *realtime_peer(const char *peername, struct sockaddr_in *sin)
{
	struct oh323_peer *peer;
	struct ast_variable *var;
	struct ast_variable *tmp;
	const char *addr = NULL;

	/* First check on peer name */
	if (peername)
		var = ast_load_realtime("h323", "name", peername, SENTINEL);
	else if (sin) /* Then check on IP address for dynamic peers */
		var = ast_load_realtime("h323", "host", addr = ast_inet_ntoa(sin->sin_addr), SENTINEL);
	else
		return NULL;

	if (!var)
		return NULL;

	for (tmp = var; tmp; tmp = tmp->next) {
		/* If this is type=user, then skip this object. */
		if (!strcasecmp(tmp->name, "type") &&
				!(!strcasecmp(tmp->value, "peer") || !strcasecmp(tmp->value, "friend"))) {
			ast_variables_destroy(var);
			return NULL;
		} else if (!peername && !strcasecmp(tmp->name, "name")) {
			peername = tmp->value;
		}
	}

	if (!peername) {	/* Did not find peer in realtime */
		ast_log(LOG_WARNING, "Cannot determine peer name for IP address %s\n", addr);
		ast_variables_destroy(var);
		return NULL;
	}

	/* Peer found in realtime, now build it in memory */
	peer = build_peer(peername, var, NULL, 1);

	ast_variables_destroy(var);

	return peer;
}

static int oh323_addrcmp_str(struct in_addr inaddr, char *addr)
{
	return strcmp(ast_inet_ntoa(inaddr), addr);
}

static struct oh323_user *find_user(const call_details_t *cd, int realtime)
{
	struct oh323_user *u;

	if (userbyalias)
		u = ASTOBJ_CONTAINER_FIND(&userl, cd->call_source_aliases);
	else
		u = ASTOBJ_CONTAINER_FIND_FULL(&userl, cd->sourceIp, addr.sin_addr, 0, 0, oh323_addrcmp_str);

	if (!u && realtime)
		u = realtime_user(cd);

	if (!u && h323debug)
		ast_debug(1, "Could not find user by name %s or address %s\n", cd->call_source_aliases, cd->sourceIp);

	return u;
}

static int oh323_addrcmp(struct sockaddr_in addr, struct sockaddr_in *sin)
{
	int res;

	if (!sin)
		res = -1;
	else
		res = inaddrcmp(&addr , sin);

	return res;
}

static struct oh323_peer *find_peer(const char *peer, struct sockaddr_in *sin, int realtime)
{
	struct oh323_peer *p;

	if (peer)
		p = ASTOBJ_CONTAINER_FIND(&peerl, peer);
	else
		p = ASTOBJ_CONTAINER_FIND_FULL(&peerl, sin, addr, 0, 0, oh323_addrcmp);

	if (!p && realtime)
		p = realtime_peer(peer, sin);

	if (!p && h323debug)
		ast_debug(1, "Could not find peer by name %s or address %s\n", (peer ? peer : "<NONE>"), (sin ? ast_inet_ntoa(sin->sin_addr) : "<NONE>"));

	return p;
}

static int create_addr(struct oh323_pvt *pvt, char *opeer)
{
	struct hostent *hp;
	struct ast_hostent ahp;
	struct oh323_peer *p;
	int portno;
	int found = 0;
	char *port;
	char *hostn;
	char peer[256] = "";

	ast_copy_string(peer, opeer, sizeof(peer));
	port = strchr(peer, ':');
	if (port) {
		*port = '\0';
		port++;
	}
	pvt->sa.sin_family = AF_INET;
	p = find_peer(peer, NULL, 1);
	if (p) {
		found++;
		memcpy(&pvt->options, &p->options, sizeof(pvt->options));
		pvt->jointcapability = pvt->options.capability;
		if (pvt->options.dtmfmode) {
			if (pvt->options.dtmfmode & H323_DTMF_RFC2833) {
				pvt->nonCodecCapability |= AST_RTP_DTMF;
			} else {
				pvt->nonCodecCapability &= ~AST_RTP_DTMF;
			}
		}
		if (p->addr.sin_addr.s_addr) {
			pvt->sa.sin_addr = p->addr.sin_addr;
			pvt->sa.sin_port = p->addr.sin_port;
		}
		ASTOBJ_UNREF(p, oh323_destroy_peer);
	}
	if (!p && !found) {
		hostn = peer;
		if (port) {
			portno = atoi(port);
		} else {
			portno = h323_signalling_port;
		}
		hp = ast_gethostbyname(hostn, &ahp);
		if (hp) {
			memcpy(&pvt->sa.sin_addr, hp->h_addr, sizeof(pvt->sa.sin_addr));
			pvt->sa.sin_port = htons(portno);
			/* Look peer by address */
			p = find_peer(NULL, &pvt->sa, 1);
			memcpy(&pvt->options, (p ? &p->options : &global_options), sizeof(pvt->options));
			pvt->jointcapability = pvt->options.capability;
			if (p) {
				ASTOBJ_UNREF(p, oh323_destroy_peer);
			}
			if (pvt->options.dtmfmode) {
				if (pvt->options.dtmfmode & H323_DTMF_RFC2833) {
					pvt->nonCodecCapability |= AST_RTP_DTMF;
				} else {
					pvt->nonCodecCapability &= ~AST_RTP_DTMF;
				}
			}
			return 0;
		} else {
			ast_log(LOG_WARNING, "No such host: %s\n", peer);
			return -1;
		}
	} else if (!found) {
		return -1;
	} else {
		return 0;
	}
}
static struct ast_channel *oh323_request(const char *type, format_t format, const struct ast_channel *requestor, void *data, int *cause)
{
	format_t oldformat;
	struct oh323_pvt *pvt;
	struct ast_channel *tmpc = NULL;
	char *dest = (char *)data;
	char *ext, *host;
	char *h323id = NULL;
	char tmp[256], tmp1[256];

	if (h323debug)
		ast_debug(1, "type=%s, format=%s, data=%s.\n", type, ast_getformatname_multiple(tmp, sizeof(tmp), format), (char *)data);

	pvt = oh323_alloc(0);
	if (!pvt) {
		ast_log(LOG_WARNING, "Unable to build pvt data for '%s'\n", (char *)data);
		return NULL;
	}
	oldformat = format;
	format &= AST_FORMAT_AUDIO_MASK;
	if (!format) {
		ast_log(LOG_NOTICE, "Asked to get a channel of unsupported format '%s'\n", ast_getformatname_multiple(tmp, sizeof(tmp), format));
		oh323_destroy(pvt);
		if (cause)
			*cause = AST_CAUSE_INCOMPATIBLE_DESTINATION;
		return NULL;
	}
	ast_copy_string(tmp, dest, sizeof(tmp));
	host = strchr(tmp, '@');
	if (host) {
		*host = '\0';
		host++;
		ext = tmp;
	} else {
		ext = strrchr(tmp, '/');
		if (ext)
			*ext++ = '\0';
		host = tmp;
	}
	strtok_r(host, "/", &(h323id));
	if (!ast_strlen_zero(h323id)) {
		h323_set_id(h323id);
	}
	if (ext) {
		ast_copy_string(pvt->exten, ext, sizeof(pvt->exten));
	}
	if (h323debug)
		ast_debug(1, "Extension: %s Host: %s\n", pvt->exten, host);

	if (gatekeeper_disable) {
		if (create_addr(pvt, host)) {
			oh323_destroy(pvt);
			if (cause)
				*cause = AST_CAUSE_DESTINATION_OUT_OF_ORDER;
			return NULL;
		}
	}
	else {
		memcpy(&pvt->options, &global_options, sizeof(pvt->options));
		pvt->jointcapability = pvt->options.capability;
		if (pvt->options.dtmfmode) {
			if (pvt->options.dtmfmode & H323_DTMF_RFC2833) {
				pvt->nonCodecCapability |= AST_RTP_DTMF;
			} else {
				pvt->nonCodecCapability &= ~AST_RTP_DTMF;
			}
		}
	}

	ast_mutex_lock(&caplock);
	/* Generate unique channel identifier */
	snprintf(tmp1, sizeof(tmp1)-1, "%s-%u", host, ++unique);
	tmp1[sizeof(tmp1)-1] = '\0';
	ast_mutex_unlock(&caplock);

	ast_mutex_lock(&pvt->lock);
	tmpc = __oh323_new(pvt, AST_STATE_DOWN, tmp1, requestor ? requestor->linkedid : NULL);
	ast_mutex_unlock(&pvt->lock);
	if (!tmpc) {
		oh323_destroy(pvt);
		if (cause)
			*cause = AST_CAUSE_NORMAL_TEMPORARY_FAILURE;
	}
	ast_update_use_count();
	restart_monitor();
	return tmpc;
}

/*! \brief Find a call by alias */
static struct oh323_alias *find_alias(const char *source_aliases, int realtime)
{
	struct oh323_alias *a;

	a = ASTOBJ_CONTAINER_FIND(&aliasl, source_aliases);

	if (!a && realtime)
		a = realtime_alias(source_aliases);

	return a;
}

/*! \brief
  * Callback for sending digits from H.323 up to asterisk
  *
  */
static int receive_digit(unsigned call_reference, char digit, const char *token, int duration)
{
	struct oh323_pvt *pvt;
	int res;

	pvt = find_call_locked(call_reference, token);
	if (!pvt) {
		ast_log(LOG_ERROR, "Received digit '%c' (%u ms) for call %s without private structure\n", digit, duration, token);
		return -1;
	}
	if (h323debug)
		ast_log(LOG_DTMF, "Received %s digit '%c' (%u ms) for call %s\n", (digit == ' ' ? "update for" : "new"), (digit == ' ' ? pvt->curDTMF : digit), duration, token);

	if (pvt->owner && !ast_channel_trylock(pvt->owner)) {
		if (digit == '!')
			res = ast_queue_control(pvt->owner, AST_CONTROL_FLASH);
		else {
			struct ast_frame f = {
				.frametype = AST_FRAME_DTMF_END,
				.subclass.integer = digit,
				.samples = duration * 8,
				.len = duration,
				.src = "SEND_DIGIT",
			};
			if (digit == ' ') {		/* signalUpdate message */
<<<<<<< HEAD
				f.subclass = pvt->curDTMF;
=======
				f.subclass.integer = pvt->curDTMF;
>>>>>>> 19898f33
				AST_SCHED_DEL(sched, pvt->DTMFsched);
			} else {				/* Regular input or signal message */
				if (pvt->DTMFsched >= 0) {
					/* We still don't send DTMF END from previous event, send it now */
					AST_SCHED_DEL(sched, pvt->DTMFsched);
<<<<<<< HEAD
					f.subclass = pvt->curDTMF;
					f.samples = f.len = 0;
					ast_queue_frame(pvt->owner, &f);
					/* Restore values */
					f.subclass = digit;
=======
					f.subclass.integer = pvt->curDTMF;
					f.samples = f.len = 0;
					ast_queue_frame(pvt->owner, &f);
					/* Restore values */
					f.subclass.integer = digit;
>>>>>>> 19898f33
					f.samples = duration * 8;
					f.len = duration;
				}
				if (duration) {		/* This is a signal, signalUpdate follows */
					f.frametype = AST_FRAME_DTMF_BEGIN;
					pvt->DTMFsched = ast_sched_add(sched, duration, oh323_simulate_dtmf_end, pvt);
					if (h323debug)
						ast_log(LOG_DTMF, "Scheduled DTMF END simulation for %d ms, id=%d\n", duration, pvt->DTMFsched);
				}
				pvt->curDTMF = digit;
			}
			res = ast_queue_frame(pvt->owner, &f);
		}
		ast_channel_unlock(pvt->owner);
	} else {
		if (digit == '!')
			pvt->newcontrol = AST_CONTROL_FLASH;
		else {
			pvt->newduration = duration;
			pvt->newdigit = digit;
		}
		res = 0;
	}
	ast_mutex_unlock(&pvt->lock);
	return res;
}

/*! \brief
  * Callback function used to inform the H.323 stack of the local rtp ip/port details
  *
  * \return Returns the local RTP information
  */
static struct rtp_info *external_rtp_create(unsigned call_reference, const char * token)
{
	struct oh323_pvt *pvt;
	struct sockaddr_in us;
	struct rtp_info *info;

	info = ast_calloc(1, sizeof(*info));
	if (!info) {
		ast_log(LOG_ERROR, "Unable to allocated info structure, this is very bad\n");
		return NULL;
	}
	pvt = find_call_locked(call_reference, token);
	if (!pvt) {
		ast_free(info);
		ast_log(LOG_ERROR, "Unable to find call %s(%d)\n", token, call_reference);
		return NULL;
	}
	if (!pvt->rtp)
		__oh323_rtp_create(pvt);
	if (!pvt->rtp) {
		ast_mutex_unlock(&pvt->lock);
		ast_free(info);
		ast_log(LOG_ERROR, "No RTP stream is available for call %s (%d)", token, call_reference);
		return NULL;
	}
	/* figure out our local RTP port and tell the H.323 stack about it */
	{
		struct ast_sockaddr tmp;

		ast_rtp_instance_get_local_address(pvt->rtp, &tmp);
		ast_sockaddr_to_sin(&tmp, &us);
	}
	ast_mutex_unlock(&pvt->lock);

	ast_copy_string(info->addr, ast_inet_ntoa(us.sin_addr), sizeof(info->addr));
	info->port = ntohs(us.sin_port);
	if (h323debug)
		ast_debug(1, "Sending RTP 'US' %s:%d\n", info->addr, info->port);
	return info;
}

/*! \brief
  * Call-back function passing remote ip/port information from H.323 to asterisk
  *
  * Returns nothing
  */
static void setup_rtp_connection(unsigned call_reference, const char *remoteIp, int remotePort, const char *token, int pt)
{
	struct oh323_pvt *pvt;
	struct sockaddr_in them;
	int nativeformats_changed;
	enum { NEED_NONE, NEED_HOLD, NEED_UNHOLD } rtp_change = NEED_NONE;

	if (h323debug)
		ast_debug(1, "Setting up RTP connection for %s\n", token);

	/* Find the call or allocate a private structure if call not found */
	pvt = find_call_locked(call_reference, token);
	if (!pvt) {
		ast_log(LOG_ERROR, "Something is wrong: rtp\n");
		return;
	}
	if (pvt->alreadygone) {
		ast_mutex_unlock(&pvt->lock);
		return;
	}

	if (!pvt->rtp)
		__oh323_rtp_create(pvt);

	if ((pt == 2) && (pvt->jointcapability & AST_FORMAT_G726_AAL2)) {
		ast_rtp_codecs_payloads_set_rtpmap_type(ast_rtp_instance_get_codecs(pvt->rtp), pvt->rtp, pt, "audio", "G726-32", AST_RTP_OPT_G726_NONSTANDARD);
	}

	them.sin_family = AF_INET;
	/* only works for IPv4 */
	them.sin_addr.s_addr = inet_addr(remoteIp);
	them.sin_port = htons(remotePort);

	if (them.sin_addr.s_addr) {
		{
			struct ast_sockaddr tmp;

			ast_sockaddr_from_sin(&tmp, &them);
			ast_rtp_instance_set_remote_address(pvt->rtp, &tmp);
		}
		if (pvt->recvonly) {
			pvt->recvonly = 0;
			rtp_change = NEED_UNHOLD;
		}
	} else {
		ast_rtp_instance_stop(pvt->rtp);
		if (!pvt->recvonly) {
			pvt->recvonly = 1;
			rtp_change = NEED_HOLD;
		}
	}

	/* Change native format to reflect information taken from OLC/OLCAck */
	nativeformats_changed = 0;
	if (pt != 128 && pvt->rtp) {	/* Payload type is invalid, so try to use previously decided */
		struct ast_rtp_payload_type rtptype = ast_rtp_codecs_payload_lookup(ast_rtp_instance_get_codecs(pvt->rtp), pt);
		if (h323debug)
			ast_debug(1, "Native format is set to %llu from %d by RTP payload type %d\n", (unsigned long long) rtptype.code, pvt->nativeformats, pt);
		if (pvt->nativeformats != rtptype.code) {
			pvt->nativeformats = rtptype.code;
			nativeformats_changed = 1;
		}
	} else if (h323debug)
		ast_log(LOG_NOTICE, "Payload type is unknown, formats isn't changed\n");

	/* Don't try to lock the channel if nothing changed */
	if (nativeformats_changed || pvt->options.progress_audio || (rtp_change != NEED_NONE)) {
		if (pvt->owner && !ast_channel_trylock(pvt->owner)) {
			/* Re-build translation path only if native format(s) has been changed */
			if (pvt->owner->nativeformats != pvt->nativeformats) {
				if (h323debug) {
					char tmp[256], tmp2[256];
					ast_debug(1, "Native format changed to '%s' from '%s', read format is %s, write format is %s\n", ast_getformatname_multiple(tmp, sizeof(tmp), pvt->nativeformats), ast_getformatname_multiple(tmp2, sizeof(tmp2), pvt->owner->nativeformats), ast_getformatname(pvt->owner->readformat), ast_getformatname(pvt->owner->writeformat));
				}
				pvt->owner->nativeformats = pvt->nativeformats;
				ast_set_read_format(pvt->owner, pvt->owner->readformat);
				ast_set_write_format(pvt->owner, pvt->owner->writeformat);
			}
			if (pvt->options.progress_audio)
				ast_queue_control(pvt->owner, AST_CONTROL_PROGRESS);
			switch (rtp_change) {
			case NEED_HOLD:
				ast_queue_control(pvt->owner, AST_CONTROL_HOLD);
				break;
			case NEED_UNHOLD:
				ast_queue_control(pvt->owner, AST_CONTROL_UNHOLD);
				break;
			default:
				break;
			}
			ast_channel_unlock(pvt->owner);
		}
		else {
			if (pvt->options.progress_audio)
				pvt->newcontrol = AST_CONTROL_PROGRESS;
			else if (rtp_change == NEED_HOLD)
				pvt->newcontrol = AST_CONTROL_HOLD;
			else if (rtp_change == NEED_UNHOLD)
				pvt->newcontrol = AST_CONTROL_UNHOLD;
			if (h323debug)
				ast_debug(1, "RTP connection preparation for %s is pending...\n", token);
		}
	}
	ast_mutex_unlock(&pvt->lock);

	if (h323debug)
		ast_debug(1, "RTP connection prepared for %s\n", token);

	return;
}

/*! \brief
  *	Call-back function to signal asterisk that the channel has been answered
  * Returns nothing
  */
static void connection_made(unsigned call_reference, const char *token)
{
	struct oh323_pvt *pvt;

	if (h323debug)
		ast_debug(1, "Call %s answered\n", token);

	pvt = find_call_locked(call_reference, token);
	if (!pvt) {
		ast_log(LOG_ERROR, "Something is wrong: connection\n");
		return;
	}

	/* Inform asterisk about remote party connected only on outgoing calls */
	if (!pvt->outgoing) {
		ast_mutex_unlock(&pvt->lock);
		return;
	}
	/* Do not send ANSWER message more than once */
	if (!pvt->connection_established) {
		pvt->connection_established = 1;
		update_state(pvt, -1, AST_CONTROL_ANSWER);
	}
	ast_mutex_unlock(&pvt->lock);
	return;
}

static int progress(unsigned call_reference, const char *token, int inband)
{
	struct oh323_pvt *pvt;

	if (h323debug)
		ast_debug(1, "Received ALERT/PROGRESS message for %s tones\n", (inband ? "inband" : "self-generated"));

	pvt = find_call_locked(call_reference, token);
	if (!pvt) {
		ast_log(LOG_ERROR, "Private structure not found in progress.\n");
		return -1;
	}
	if (!pvt->owner) {
		ast_mutex_unlock(&pvt->lock);
		ast_log(LOG_ERROR, "No Asterisk channel associated with private structure.\n");
		return -1;
	}
	update_state(pvt, -1, (inband ? AST_CONTROL_PROGRESS : AST_CONTROL_RINGING));
	ast_mutex_unlock(&pvt->lock);

	return 0;
}

/*! \brief
 *  Call-back function for incoming calls
 *
 *  Returns 1 on success
 */
static call_options_t *setup_incoming_call(call_details_t *cd)
{
	struct oh323_pvt *pvt;
	struct oh323_user *user = NULL;
	struct oh323_alias *alias = NULL;

	if (h323debug)
		ast_debug(1, "Setting up incoming call for %s\n", cd->call_token);

	/* allocate the call*/
	pvt = oh323_alloc(cd->call_reference);

	if (!pvt) {
		ast_log(LOG_ERROR, "Unable to allocate private structure, this is bad.\n");
		cleanup_call_details(cd);
		return NULL;
	}

	/* Populate the call details in the private structure */
	memcpy(&pvt->cd, cd, sizeof(pvt->cd));
	memcpy(&pvt->options, &global_options, sizeof(pvt->options));
	pvt->jointcapability = pvt->options.capability;

	if (h323debug) {
		ast_verb(3, "Setting up Call\n");
		ast_verb(3, " \tCall token:  [%s]\n", pvt->cd.call_token);
		ast_verb(3, " \tCalling party name:  [%s]\n", pvt->cd.call_source_name);
		ast_verb(3, " \tCalling party number:  [%s]\n", pvt->cd.call_source_e164);
		ast_verb(3, " \tCalled party name:  [%s]\n", pvt->cd.call_dest_alias);
		ast_verb(3, " \tCalled party number:  [%s]\n", pvt->cd.call_dest_e164);
		if (pvt->cd.redirect_reason >= 0)
			ast_verb(3, " \tRedirecting party number:  [%s] (reason %d)\n", pvt->cd.redirect_number, pvt->cd.redirect_reason);
		ast_verb(3, " \tCalling party IP:  [%s]\n", pvt->cd.sourceIp);
	}

	/* Decide if we are allowing Gatekeeper routed calls*/
	if ((!strcasecmp(cd->sourceIp, gatekeeper)) && (gkroute == -1) && !gatekeeper_disable) {
		if (!ast_strlen_zero(cd->call_dest_e164)) {
			ast_copy_string(pvt->exten, cd->call_dest_e164, sizeof(pvt->exten));
			ast_copy_string(pvt->context, default_context, sizeof(pvt->context));
		} else {
			alias = find_alias(cd->call_dest_alias, 1);
			if (!alias) {
				ast_log(LOG_ERROR, "Call for %s rejected, alias not found\n", cd->call_dest_alias);
				oh323_destroy(pvt);
				return NULL;
			}
			ast_copy_string(pvt->exten, alias->name, sizeof(pvt->exten));
			ast_copy_string(pvt->context, alias->context, sizeof(pvt->context));
		}
	} else {
		/* Either this call is not from the Gatekeeper
		   or we are not allowing gk routed calls */
		user = find_user(cd, 1);
		if (!user) {
			if (!acceptAnonymous) {
				ast_log(LOG_NOTICE, "Anonymous call from '%s@%s' rejected\n", pvt->cd.call_source_aliases, pvt->cd.sourceIp);
				oh323_destroy(pvt);
				return NULL;
			}
			if (ast_strlen_zero(default_context)) {
				ast_log(LOG_ERROR, "Call from '%s@%s' rejected due to no default context\n", pvt->cd.call_source_aliases, pvt->cd.sourceIp);
				oh323_destroy(pvt);
				return NULL;
			}
			ast_copy_string(pvt->context, default_context, sizeof(pvt->context));
			if (!ast_strlen_zero(pvt->cd.call_dest_e164)) {
				ast_copy_string(pvt->exten, cd->call_dest_e164, sizeof(pvt->exten));
			} else {
				ast_copy_string(pvt->exten, cd->call_dest_alias, sizeof(pvt->exten));
			}
			if (h323debug)
				ast_debug(1, "Sending %s@%s to context [%s] extension %s\n", cd->call_source_aliases, cd->sourceIp, pvt->context, pvt->exten);
		} else {
			if (user->host) {
				if (strcasecmp(cd->sourceIp, ast_inet_ntoa(user->addr.sin_addr))) {
					if (ast_strlen_zero(user->context)) {
						if (ast_strlen_zero(default_context)) {
							ast_log(LOG_ERROR, "Call from '%s' rejected due to non-matching IP address (%s) and no default context\n", user->name, cd->sourceIp);
							oh323_destroy(pvt);
							ASTOBJ_UNREF(user, oh323_destroy_user);
							return NULL;
						}
						ast_copy_string(pvt->context, default_context, sizeof(pvt->context));
					} else {
						ast_copy_string(pvt->context, user->context, sizeof(pvt->context));
					}
					pvt->exten[0] = 'i';
					pvt->exten[1] = '\0';
					ast_log(LOG_ERROR, "Call from '%s' rejected due to non-matching IP address (%s)s\n", user->name, cd->sourceIp);
					oh323_destroy(pvt);
					ASTOBJ_UNREF(user, oh323_destroy_user);
					return NULL;	/* XXX: Hmmm... Why to setup context if we drop connection immediately??? */
				}
			}
			ast_copy_string(pvt->context, user->context, sizeof(pvt->context));
			memcpy(&pvt->options, &user->options, sizeof(pvt->options));
			pvt->jointcapability = pvt->options.capability;
			if (!ast_strlen_zero(pvt->cd.call_dest_e164)) {
				ast_copy_string(pvt->exten, cd->call_dest_e164, sizeof(pvt->exten));
			} else {
				ast_copy_string(pvt->exten, cd->call_dest_alias, sizeof(pvt->exten));
			}
			if (!ast_strlen_zero(user->accountcode)) {
				ast_copy_string(pvt->accountcode, user->accountcode, sizeof(pvt->accountcode));
			}
			if (user->amaflags) {
				pvt->amaflags = user->amaflags;
			}
			ASTOBJ_UNREF(user, oh323_destroy_user);
		}
	}
	return &pvt->options;
}

/*! \brief
 * Call-back function to start PBX when OpenH323 ready to serve incoming call
 *
 * Returns 1 on success
 */
static int answer_call(unsigned call_reference, const char *token)
{
	struct oh323_pvt *pvt;
	struct ast_channel *c = NULL;
	enum {ext_original, ext_s, ext_i, ext_notexists} try_exten;
	char tmp_exten[sizeof(pvt->exten)];

	if (h323debug)
		ast_debug(1, "Preparing Asterisk to answer for %s\n", token);

	/* Find the call or allocate a private structure if call not found */
	pvt = find_call_locked(call_reference, token);
	if (!pvt) {
		ast_log(LOG_ERROR, "Something is wrong: answer_call\n");
		return 0;
	}
	/* Check if requested extension@context pair exists in the dialplan */
	ast_copy_string(tmp_exten, pvt->exten, sizeof(tmp_exten));

	/* Try to find best extension in specified context */
	if ((tmp_exten[0] != '\0') && (tmp_exten[1] == '\0')) {
		if (tmp_exten[0] == 's')
			try_exten = ext_s;
		else if (tmp_exten[0] == 'i')
			try_exten = ext_i;
		else
			try_exten = ext_original;
	} else
		try_exten = ext_original;
	do {
		if (ast_exists_extension(NULL, pvt->context, tmp_exten, 1, NULL))
			break;
		switch (try_exten) {
		case ext_original:
			tmp_exten[0] = 's';
			tmp_exten[1] = '\0';
			try_exten = ext_s;
			break;
		case ext_s:
			tmp_exten[0] = 'i';
			try_exten = ext_i;
			break;
		case ext_i:
			try_exten = ext_notexists;
			break;
		default:
			break;
		}
	} while (try_exten != ext_notexists);

	/* Drop the call if we don't have <exten>, s and i extensions */
	if (try_exten == ext_notexists) {
		ast_log(LOG_NOTICE, "Dropping call because extensions '%s', 's' and 'i' doesn't exists in context [%s]\n", pvt->exten, pvt->context);
		ast_mutex_unlock(&pvt->lock);
		h323_clear_call(token, AST_CAUSE_UNALLOCATED);
		return 0;
	} else if ((try_exten != ext_original) && (strcmp(pvt->exten, tmp_exten) != 0)) {
		if (h323debug)
<<<<<<< HEAD
			ast_log(LOG_DEBUG, "Going to extension %s@%s because %s@%s isn't exists\n", tmp_exten, pvt->context, pvt->exten, pvt->context);
=======
			ast_debug(1, "Going to extension %s@%s because %s@%s isn't exists\n", tmp_exten, pvt->context, pvt->exten, pvt->context);
>>>>>>> 19898f33
		ast_copy_string(pvt->exten, tmp_exten, sizeof(pvt->exten));
	}

	/* allocate a channel and tell asterisk about it */
	c = __oh323_new(pvt, AST_STATE_RINGING, pvt->cd.call_token, NULL);

	/* And release when done */
	ast_mutex_unlock(&pvt->lock);
	if (!c) {
		ast_log(LOG_ERROR, "Couldn't create channel. This is bad\n");
		return 0;
	}
	return 1;
}

/*! \brief
 * Call-back function to establish an outgoing H.323 call
 *
 * Returns 1 on success
 */
static int setup_outgoing_call(call_details_t *cd)
{
	/* Use argument here or free it immediately */
	cleanup_call_details(cd);

	return 1;
}

/*! \brief
  *  Call-back function to signal asterisk that the channel is ringing
  *  Returns nothing
  */
static void chan_ringing(unsigned call_reference, const char *token)
{
	struct oh323_pvt *pvt;

	if (h323debug)
		ast_debug(1, "Ringing on %s\n", token);

	pvt = find_call_locked(call_reference, token);
	if (!pvt) {
		ast_log(LOG_ERROR, "Something is wrong: ringing\n");
		return;
	}
	if (!pvt->owner) {
		ast_mutex_unlock(&pvt->lock);
		ast_log(LOG_ERROR, "Channel has no owner\n");
		return;
	}
	update_state(pvt, AST_STATE_RINGING, AST_CONTROL_RINGING);
	ast_mutex_unlock(&pvt->lock);
	return;
}

/*! \brief
  * Call-back function to cleanup communication
  * Returns nothing,
  */
static void cleanup_connection(unsigned call_reference, const char *call_token)
{
	struct oh323_pvt *pvt;

	if (h323debug)
		ast_debug(1, "Cleaning connection to %s\n", call_token);

	while (1) {
		pvt = find_call_locked(call_reference, call_token);
		if (!pvt) {
			if (h323debug)
				ast_debug(1, "No connection for %s\n", call_token);
			return;
		}
		if (!pvt->owner || !ast_channel_trylock(pvt->owner))
			break;
#if 1
		ast_log(LOG_NOTICE, "Avoiding H.323 destory deadlock on %s\n", call_token);
#ifdef DEBUG_THREADS
		/* XXX to be completed
		 * If we want to print more info on who is holding the lock,
		 * implement the relevant code in lock.h and use the routines
		 * supplied there.
		 */
#endif
#endif
		ast_mutex_unlock(&pvt->lock);
		usleep(1);
	}
	if (pvt->rtp) {
		/* Immediately stop RTP */
		ast_rtp_instance_destroy(pvt->rtp);
		pvt->rtp = NULL;
	}
	/* Free dsp used for in-band DTMF detection */
	if (pvt->vad) {
		ast_dsp_free(pvt->vad);
		pvt->vad = NULL;
	}
	cleanup_call_details(&pvt->cd);
	pvt->alreadygone = 1;
	/* Send hangup */
	if (pvt->owner) {
		pvt->owner->_softhangup |= AST_SOFTHANGUP_DEV;
		ast_queue_hangup(pvt->owner);
		ast_channel_unlock(pvt->owner);
	}
	ast_mutex_unlock(&pvt->lock);
	if (h323debug)
		ast_debug(1, "Connection to %s cleaned\n", call_token);
	return;
}

static void hangup_connection(unsigned int call_reference, const char *token, int cause)
{
	struct oh323_pvt *pvt;

	if (h323debug)
		ast_debug(1, "Hanging up connection to %s with cause %d\n", token, cause);

	pvt = find_call_locked(call_reference, token);
	if (!pvt) {
		if (h323debug)
			ast_debug(1, "Connection to %s already cleared\n", token);
		return;
	}
	if (pvt->owner && !ast_channel_trylock(pvt->owner)) {
		pvt->owner->_softhangup |= AST_SOFTHANGUP_DEV;
		pvt->owner->hangupcause = pvt->hangupcause = cause;
		ast_queue_hangup_with_cause(pvt->owner, cause);
		ast_channel_unlock(pvt->owner);
	}
	else {
		pvt->needhangup = 1;
		pvt->hangupcause = cause;
		if (h323debug)
			ast_debug(1, "Hangup for %s is pending\n", token);
	}
	ast_mutex_unlock(&pvt->lock);
}

static void set_dtmf_payload(unsigned call_reference, const char *token, int payload, int is_cisco)
{
	struct oh323_pvt *pvt;

	if (h323debug)
		ast_debug(1, "Setting %s DTMF payload to %d on %s\n", (is_cisco ? "Cisco" : "RFC2833"), payload, token);

	pvt = find_call_locked(call_reference, token);
	if (!pvt) {
		return;
	}
	if (pvt->rtp) {
		ast_rtp_codecs_payloads_set_rtpmap_type(ast_rtp_instance_get_codecs(pvt->rtp), pvt->rtp, payload, "audio", (is_cisco ? "cisco-telephone-event" : "telephone-event"), 0);
	}
	pvt->dtmf_pt[is_cisco ? 1 : 0] = payload;
	ast_mutex_unlock(&pvt->lock);
	if (h323debug)
		ast_debug(1, "DTMF payload on %s set to %d\n", token, payload);
}

static void set_peer_capabilities(unsigned call_reference, const char *token, int capabilities, struct ast_codec_pref *prefs)
{
	struct oh323_pvt *pvt;

	if (h323debug)
		ast_debug(1, "Got remote capabilities from connection %s\n", token);

	pvt = find_call_locked(call_reference, token);
	if (!pvt)
		return;
	pvt->peercapability = capabilities;
	pvt->jointcapability = pvt->options.capability & capabilities;
	if (prefs) {
		memcpy(&pvt->peer_prefs, prefs, sizeof(pvt->peer_prefs));
		if (h323debug) {
			int i;
			for (i = 0; i < 32; ++i) {
				if (!prefs->order[i])
					break;
<<<<<<< HEAD
				ast_log(LOG_DEBUG, "prefs[%d]=%s:%d\n", i, (prefs->order[i] ? ast_getformatname(1 << (prefs->order[i]-1)) : "<none>"), prefs->framing[i]);
			}
		}
		if (pvt->rtp) {
			if (pvt->options.autoframing) {
				ast_log(LOG_DEBUG, "Autoframing option set, using peer's packetization settings\n");
				ast_rtp_codec_setpref(pvt->rtp, &pvt->peer_prefs);
			} else {
				ast_log(LOG_DEBUG, "Autoframing option not set, using ignoring peer's packetization settings\n");
				ast_rtp_codec_setpref(pvt->rtp, &pvt->options.prefs);
			}
		}
=======
				ast_debug(1, "prefs[%d]=%s:%d\n", i, (prefs->order[i] ? ast_getformatname(1 << (prefs->order[i]-1)) : "<none>"), prefs->framing[i]);
			}
		}
		if (pvt->rtp) {
			if (pvt->options.autoframing) {
				ast_debug(2, "Autoframing option set, using peer's packetization settings\n");
				ast_rtp_codecs_packetization_set(ast_rtp_instance_get_codecs(pvt->rtp), pvt->rtp, &pvt->peer_prefs);
			} else {
				ast_debug(2, "Autoframing option not set, ignoring peer's packetization settings\n");
				ast_rtp_codecs_packetization_set(ast_rtp_instance_get_codecs(pvt->rtp), pvt->rtp, &pvt->options.prefs);
			}
		}
>>>>>>> 19898f33
	}
	ast_mutex_unlock(&pvt->lock);
}

static void set_local_capabilities(unsigned call_reference, const char *token)
{
	struct oh323_pvt *pvt;
	int capability, dtmfmode, pref_codec;
	struct ast_codec_pref prefs;

	if (h323debug)
		ast_debug(1, "Setting capabilities for connection %s\n", token);

	pvt = find_call_locked(call_reference, token);
	if (!pvt)
		return;
	capability = (pvt->jointcapability) ? pvt->jointcapability : pvt->options.capability;
	dtmfmode = pvt->options.dtmfmode;
	prefs = pvt->options.prefs;
	pref_codec = pvt->pref_codec;
	ast_mutex_unlock(&pvt->lock);
	h323_set_capabilities(token, capability, dtmfmode, &prefs, pref_codec);

	if (h323debug) {
		int i;
		for (i = 0; i < 32; i++) {
			if (!prefs.order[i])
				break;
<<<<<<< HEAD
			ast_log(LOG_DEBUG, "local prefs[%d]=%s:%d\n", i, (prefs.order[i] ? ast_getformatname(1 << (prefs.order[i]-1)) : "<none>"), prefs.framing[i]);
		}
		ast_log(LOG_DEBUG, "Capabilities for connection %s is set\n", token);
	}
=======
			ast_debug(1, "local prefs[%d]=%s:%d\n", i, (prefs.order[i] ? ast_getformatname(1 << (prefs.order[i]-1)) : "<none>"), prefs.framing[i]);
		}
		ast_debug(1, "Capabilities for connection %s is set\n", token);
	}
}

static void remote_hold(unsigned call_reference, const char *token, int is_hold)
{
	struct oh323_pvt *pvt;

	if (h323debug)
		ast_debug(1, "Setting %shold status for connection %s\n", (is_hold ? "" : "un"), token);

	pvt = find_call_locked(call_reference, token);
	if (!pvt)
		return;
	if (pvt->owner && !ast_channel_trylock(pvt->owner)) {
		if (is_hold)
			ast_queue_control(pvt->owner, AST_CONTROL_HOLD);
		else
			ast_queue_control(pvt->owner, AST_CONTROL_UNHOLD);
		ast_channel_unlock(pvt->owner);
	}
	else {
		if (is_hold)
			pvt->newcontrol = AST_CONTROL_HOLD;
		else
			pvt->newcontrol = AST_CONTROL_UNHOLD;
	}
	ast_mutex_unlock(&pvt->lock);
>>>>>>> 19898f33
}

static void *do_monitor(void *data)
{
	int res;
	int reloading;
	struct oh323_pvt *oh323 = NULL;

	for(;;) {
		/* Check for a reload request */
		ast_mutex_lock(&h323_reload_lock);
		reloading = h323_reloading;
		h323_reloading = 0;
		ast_mutex_unlock(&h323_reload_lock);
		if (reloading) {
			ast_verb(1, "Reloading H.323\n");
			h323_do_reload();
		}
		/* Check for interfaces needing to be killed */
		if (!ast_mutex_trylock(&iflock)) {
#if 1
			do {
				for (oh323 = iflist; oh323; oh323 = oh323->next) {
					if (!ast_mutex_trylock(&oh323->lock)) {
						if (oh323->needdestroy) {
							__oh323_destroy(oh323);
							break;
						}
						ast_mutex_unlock(&oh323->lock);
					}
				}
			} while (/*oh323*/ 0);
#else
restartsearch:
			oh323 = iflist;
			while(oh323) {
				if (!ast_mutex_trylock(&oh323->lock)) {
					if (oh323->needdestroy) {
						__oh323_destroy(oh323);
						goto restartsearch;
					}
					ast_mutex_unlock(&oh323->lock);
					oh323 = oh323->next;
				}
			}
#endif
			ast_mutex_unlock(&iflock);
		} else
			oh323 = (struct oh323_pvt *)1;	/* Force fast loop */
		pthread_testcancel();
		/* Wait for sched or io */
		res = ast_sched_wait(sched);
		if ((res < 0) || (res > 1000)) {
			res = 1000;
		}
		/* Do not wait if some channel(s) is destroyed, probably, more available too */
		if (oh323)
			res = 1;
		res = ast_io_wait(io, res);
		pthread_testcancel();
		ast_mutex_lock(&monlock);
		if (res >= 0) {
			ast_sched_runq(sched);
		}
		ast_mutex_unlock(&monlock);
	}
	/* Never reached */
	return NULL;
}

static int restart_monitor(void)
{
	/* If we're supposed to be stopped -- stay stopped */
	if (ast_mutex_lock(&monlock)) {
		ast_log(LOG_WARNING, "Unable to lock monitor\n");
		return -1;
	}
	if (monitor_thread == AST_PTHREADT_STOP) {
		ast_mutex_unlock(&monlock);
		return 0;
	}
	if (monitor_thread == pthread_self()) {
		ast_mutex_unlock(&monlock);
		ast_log(LOG_WARNING, "Cannot kill myself\n");
		return -1;
	}
	if (monitor_thread && (monitor_thread != AST_PTHREADT_NULL)) {
		/* Wake up the thread */
		pthread_kill(monitor_thread, SIGURG);
	} else {
		/* Start a new monitor */
		if (ast_pthread_create_background(&monitor_thread, NULL, do_monitor, NULL) < 0) {
			monitor_thread = AST_PTHREADT_NULL;
			ast_mutex_unlock(&monlock);
			ast_log(LOG_ERROR, "Unable to start monitor thread.\n");
			return -1;
		}
	}
	ast_mutex_unlock(&monlock);
	return 0;
}

static char *handle_cli_h323_set_trace(struct ast_cli_entry *e, int cmd, struct ast_cli_args *a)
{
<<<<<<< HEAD
	if (argc != 4) {
		return RESULT_SHOWUSAGE;
	}
	h323_debug(1, atoi(argv[3]));
	ast_cli(fd, "H.323 trace set to level %s\n", argv[2]);
	return RESULT_SUCCESS;
}

static int h323_no_trace(int fd, int argc, char *argv[])
{
	if (argc < 3 || argc > 4) {
		return RESULT_SHOWUSAGE;
=======
	switch (cmd) {
	case CLI_INIT:
		e->command = "h323 set trace [on|off]";
		e->usage =
			"Usage: h323 set trace (on|off|<trace level>)\n"
			"       Enable/Disable H.323 stack tracing for debugging purposes\n";
		return NULL;
	case CLI_GENERATE:
		return NULL;
	}

	if (a->argc != e->args)
		return CLI_SHOWUSAGE;
	if (!strcasecmp(a->argv[3], "off")) {
		h323_debug(0, 0);
		ast_cli(a->fd, "H.323 Trace Disabled\n");
	} else if (!strcasecmp(a->argv[3], "on")) {
		h323_debug(1, 1);
		ast_cli(a->fd, "H.323 Trace Enabled\n");
	} else {
		int tracelevel = atoi(a->argv[3]);
		h323_debug(1, tracelevel);
		ast_cli(a->fd, "H.323 Trace Enabled (Trace Level: %d)\n", tracelevel);
>>>>>>> 19898f33
	}
	return CLI_SUCCESS;
}

static char *handle_cli_h323_set_debug(struct ast_cli_entry *e, int cmd, struct ast_cli_args *a)
{
<<<<<<< HEAD
	if (argc < 2 || argc > 3) {
		return RESULT_SHOWUSAGE;
=======
	switch (cmd) {
	case CLI_INIT:
		e->command = "h323 set debug [on|off]";
		e->usage =
			"Usage: h323 set debug [on|off]\n"
			"       Enable/Disable H.323 debugging output\n";
		return NULL;
	case CLI_GENERATE:
		return NULL;
>>>>>>> 19898f33
	}

<<<<<<< HEAD
static int h323_no_debug(int fd, int argc, char *argv[])
{
	if (argc < 3 || argc > 4) {
		return RESULT_SHOWUSAGE;
	}
	h323debug = 0;
	ast_cli(fd, "H.323 debug disabled\n");
	return RESULT_SUCCESS;
=======
	if (a->argc != e->args)
		return CLI_SHOWUSAGE;
	if (strcasecmp(a->argv[3], "on") && strcasecmp(a->argv[3], "off"))
		return CLI_SHOWUSAGE;

	h323debug = (strcasecmp(a->argv[3], "on")) ? 0 : 1;
	ast_cli(a->fd, "H.323 Debugging %s\n", h323debug ? "Enabled" : "Disabled");
	return CLI_SUCCESS;
>>>>>>> 19898f33
}

static char *handle_cli_h323_cycle_gk(struct ast_cli_entry *e, int cmd, struct ast_cli_args *a)
{
	switch (cmd) {
	case CLI_INIT:
		e->command = "h323 cycle gk";
		e->usage =
			"Usage: h323 cycle gk\n"
			"       Manually re-register with the Gatekeper (Currently Disabled)\n";
		return NULL;
	case CLI_GENERATE:
		return NULL;
	}

	if (a->argc != 3)
		return CLI_SHOWUSAGE;

	h323_gk_urq();

	/* Possibly register with a GK */
	if (!gatekeeper_disable) {
		if (h323_set_gk(gatekeeper_discover, gatekeeper, secret)) {
			ast_log(LOG_ERROR, "Gatekeeper registration failed.\n");
		}
	}
	return CLI_SUCCESS;
}

static char *handle_cli_h323_hangup(struct ast_cli_entry *e, int cmd, struct ast_cli_args *a)
{
	switch (cmd) {
	case CLI_INIT:
		e->command = "h323 hangup";
		e->usage =
			"Usage: h323 hangup <token>\n"
			"       Manually try to hang up the call identified by <token>\n";
		return NULL;
	case CLI_GENERATE:
		return NULL;
	}

	if (a->argc != 3)
		return CLI_SHOWUSAGE;
	if (h323_soft_hangup(a->argv[2])) {
		ast_verb(3, "Hangup succeeded on %s\n", a->argv[2]);
	} else {
		ast_verb(3, "Hangup failed for %s\n", a->argv[2]);
	}
	return CLI_SUCCESS;
}

static char *handle_cli_h323_show_tokens(struct ast_cli_entry *e, int cmd, struct ast_cli_args *a)
{
	switch (cmd) {
	case CLI_INIT:
		e->command = "h323 show tokens";
		e->usage =
			"Usage: h323 show tokens\n"
			"       Print out all active call tokens\n";
		return NULL;
	case CLI_GENERATE:
		return NULL;
	}
<<<<<<< HEAD
	h323_show_tokens();
	return RESULT_SUCCESS;
}

static int h323_version_show(int fd, int argc, char *argv[])
{
	if (argc != 3) {
		return RESULT_SHOWUSAGE;
	}
	h323_show_version();
	return RESULT_SUCCESS;
}

static char trace_usage[] =
"Usage: h.323 trace <level num>\n"
"       Enables H.323 stack tracing for debugging purposes\n";

static char no_trace_usage[] =
"Usage: h.323 trace off\n"
"       Disables H.323 stack tracing for debugging purposes\n";

static char debug_usage[] =
"Usage: h.323 debug\n"
"       Enables H.323 debug output\n";

static char no_debug_usage[] =
"Usage: h.323 debug off\n"
"       Disables H.323 debug output\n";
=======

	if (a->argc != 3)
		return CLI_SHOWUSAGE;

	h323_show_tokens();
>>>>>>> 19898f33

	return CLI_SUCCESS;
}

static char *handle_cli_h323_show_version(struct ast_cli_entry *e, int cmd, struct ast_cli_args *a)
{
	switch (cmd) {
	case CLI_INIT:
		e->command = "h323 show version";
		e->usage =
			"Usage: h323 show version\n"
			"		Show the version of the H.323 library in use\n";
		return NULL;
	case CLI_GENERATE:
		return NULL;
	}

	if (a->argc != 3)
		return CLI_SHOWUSAGE;

<<<<<<< HEAD
static char show_version_usage[] =
"Usage: h.323 show version\n"
"		Print the version of the H.323 library in use\n";

static char h323_reload_usage[] =
"Usage: h323 reload\n"
"       Reloads H.323 configuration from h323.conf\n";
=======
	h323_show_version();
	
	return CLI_SUCCESS;
}
>>>>>>> 19898f33

static struct ast_cli_entry cli_h323_no_trace_deprecated = {
	{ "h.323", "no", "trace", NULL },
	h323_no_trace, "Disable H.323 Stack Tracing",
	no_trace_usage };

static struct ast_cli_entry cli_h323_no_debug_deprecated = {
	{ "h.323", "no", "debug", NULL },
	h323_no_debug, "Disable H.323 debug",
	no_debug_usage };

static struct ast_cli_entry cli_h323_debug_deprecated = {
	{ "h.323", "debug", NULL },
	h323_do_debug, "Enable H.323 debug",
	debug_usage };

static struct ast_cli_entry cli_h323_trace_deprecated = {
	{ "h.323", "trace", NULL },
	h323_do_trace, "Enable H.323 Stack Tracing",
	trace_usage };

static struct ast_cli_entry cli_h323_gk_cycle_deprecated = {
	{ "h.323", "gk", "cycle", NULL },
	h323_gk_cycle, "Manually re-register with the Gatekeper",
	show_cycle_usage };

static struct ast_cli_entry cli_h323[] = {
<<<<<<< HEAD
	{ { "h323", "set", "trace", NULL },
	h323_do_trace, "Enable H.323 Stack Tracing",
	trace_usage, NULL, &cli_h323_trace_deprecated },

	{ { "h323", "set", "trace", "off", NULL },
	h323_no_trace, "Disable H.323 Stack Tracing",
	no_trace_usage, NULL, &cli_h323_no_trace_deprecated },

	{ { "h323", "set", "debug", NULL },
	h323_do_debug, "Enable H.323 debug",
	debug_usage, NULL, &cli_h323_debug_deprecated },

	{ { "h323", "set", "debug", "off", NULL },
	h323_no_debug, "Disable H.323 debug",
	no_debug_usage, NULL, &cli_h323_no_debug_deprecated },

	{ { "h323", "cycle", "gk", NULL },
	h323_gk_cycle, "Manually re-register with the Gatekeper",
	show_cycle_usage, NULL, &cli_h323_gk_cycle_deprecated },

	{ { "h323", "hangup", NULL },
	h323_ep_hangup, "Manually try to hang up a call",
	show_hangup_usage },

	{ { "h323", "show", "tokens", NULL },
	h323_tokens_show, "Show all active call tokens",
	show_tokens_usage },

	{ { "h323", "show", "version", NULL },
	h323_version_show, "Show the version of the H.323 library in use",
	show_version_usage },
};
=======
	AST_CLI_DEFINE(handle_cli_h323_set_trace,    "Enable/Disable H.323 Stack Tracing"),
	AST_CLI_DEFINE(handle_cli_h323_set_debug,    "Enable/Disable H.323 Debugging"),
	AST_CLI_DEFINE(handle_cli_h323_cycle_gk,     "Manually re-register with the Gatekeper"),
	AST_CLI_DEFINE(handle_cli_h323_hangup,       "Manually try to hang up a call"),
	AST_CLI_DEFINE(handle_cli_h323_show_tokens,  "Show all active call tokens"),
	AST_CLI_DEFINE(handle_cli_h323_show_version, "Show the version of the H.323 library in use"),
};

static void delete_users(void)
{
	int pruned = 0;

	/* Delete all users */
	ASTOBJ_CONTAINER_WRLOCK(&userl);
	ASTOBJ_CONTAINER_TRAVERSE(&userl, 1, do {
		ASTOBJ_RDLOCK(iterator);
		ASTOBJ_MARK(iterator);
		++pruned;
		ASTOBJ_UNLOCK(iterator);
	} while (0) );
	if (pruned) {
		ASTOBJ_CONTAINER_PRUNE_MARKED(&userl, oh323_destroy_user);
	}
	ASTOBJ_CONTAINER_UNLOCK(&userl);

	ASTOBJ_CONTAINER_WRLOCK(&peerl);
	ASTOBJ_CONTAINER_TRAVERSE(&peerl, 1, do {
		ASTOBJ_RDLOCK(iterator);
		ASTOBJ_MARK(iterator);
		ASTOBJ_UNLOCK(iterator);
	} while (0) );
	ASTOBJ_CONTAINER_UNLOCK(&peerl);
}

static void delete_aliases(void)
{
	int pruned = 0;

	/* Delete all aliases */
	ASTOBJ_CONTAINER_WRLOCK(&aliasl);
	ASTOBJ_CONTAINER_TRAVERSE(&aliasl, 1, do {
		ASTOBJ_RDLOCK(iterator);
		ASTOBJ_MARK(iterator);
		++pruned;
		ASTOBJ_UNLOCK(iterator);
	} while (0) );
	if (pruned) {
		ASTOBJ_CONTAINER_PRUNE_MARKED(&aliasl, oh323_destroy_alias);
	}
	ASTOBJ_CONTAINER_UNLOCK(&aliasl);
}

static void prune_peers(void)
{
	/* Prune peers who still are supposed to be deleted */
	ASTOBJ_CONTAINER_PRUNE_MARKED(&peerl, oh323_destroy_peer);
}
>>>>>>> 19898f33

static void delete_users(void)
{
	int pruned = 0;

	/* Delete all users */
	ASTOBJ_CONTAINER_WRLOCK(&userl);
	ASTOBJ_CONTAINER_TRAVERSE(&userl, 1, do {
		ASTOBJ_RDLOCK(iterator);
		ASTOBJ_MARK(iterator);
		++pruned;
		ASTOBJ_UNLOCK(iterator);
	} while (0) );
	if (pruned) {
		ASTOBJ_CONTAINER_PRUNE_MARKED(&userl, oh323_destroy_user);
	}
	ASTOBJ_CONTAINER_UNLOCK(&userl);

	ASTOBJ_CONTAINER_WRLOCK(&peerl);
	ASTOBJ_CONTAINER_TRAVERSE(&peerl, 1, do {
		ASTOBJ_RDLOCK(iterator);
		ASTOBJ_MARK(iterator);
		ASTOBJ_UNLOCK(iterator);
	} while (0) );
	ASTOBJ_CONTAINER_UNLOCK(&peerl);
}

static void delete_aliases(void)
{
	int pruned = 0;

	/* Delete all aliases */
	ASTOBJ_CONTAINER_WRLOCK(&aliasl);
	ASTOBJ_CONTAINER_TRAVERSE(&aliasl, 1, do {
		ASTOBJ_RDLOCK(iterator);
		ASTOBJ_MARK(iterator);
		++pruned;
		ASTOBJ_UNLOCK(iterator);
	} while (0) );
	if (pruned) {
		ASTOBJ_CONTAINER_PRUNE_MARKED(&aliasl, oh323_destroy_alias);
	}
	ASTOBJ_CONTAINER_UNLOCK(&aliasl);
}

static void prune_peers(void)
{
	/* Prune peers who still are supposed to be deleted */
	ASTOBJ_CONTAINER_PRUNE_MARKED(&peerl, oh323_destroy_peer);
}

static int reload_config(int is_reload)
{
	struct ast_config *cfg, *ucfg;
	struct ast_variable *v;
	struct oh323_peer *peer = NULL;
	struct oh323_user *user = NULL;
	struct oh323_alias *alias = NULL;
	struct ast_hostent ahp; struct hostent *hp;
	char *cat;
	const char *utype;
	int is_user, is_peer, is_alias;
	char _gatekeeper[100];
	int gk_discover, gk_disable, gk_changed;
	struct ast_flags config_flags = { is_reload ? CONFIG_FLAG_FILEUNCHANGED : 0 };

	cfg = ast_config_load(config, config_flags);

	/* We *must* have a config file otherwise stop immediately */
	if (!cfg) {
		ast_log(LOG_NOTICE, "Unable to load config %s, H.323 disabled\n", config);
		return 1;
	} else if (cfg == CONFIG_STATUS_FILEUNCHANGED) {
		ucfg = ast_config_load("users.conf", config_flags);
		if (ucfg == CONFIG_STATUS_FILEUNCHANGED) {
			return 0;
		} else if (ucfg == CONFIG_STATUS_FILEINVALID) {
			ast_log(LOG_ERROR, "Config file users.conf is in an invalid format.  Aborting.\n");
			return 0;
		}
		ast_clear_flag(&config_flags, CONFIG_FLAG_FILEUNCHANGED);
		if ((cfg = ast_config_load(config, config_flags)) == CONFIG_STATUS_FILEINVALID) {
			ast_log(LOG_ERROR, "Config file %s is in an invalid format.  Aborting.\n", config);
			ast_config_destroy(ucfg);
			return 0;
		}
	} else if (cfg == CONFIG_STATUS_FILEINVALID) {
		ast_log(LOG_ERROR, "Config file %s is in an invalid format.  Aborting.\n", config);
		return 0;
	} else {
		ast_clear_flag(&config_flags, CONFIG_FLAG_FILEUNCHANGED);
		if ((ucfg = ast_config_load("users.conf", config_flags)) == CONFIG_STATUS_FILEINVALID) {
			ast_log(LOG_ERROR, "Config file users.conf is in an invalid format.  Aborting.\n");
			ast_config_destroy(cfg);
			return 0;
		}
	}

	if (is_reload) {
		delete_users();
		delete_aliases();
		prune_peers();
	}

	if (is_reload) {
		delete_users();
		delete_aliases();
		prune_peers();
	}

	/* fire up the H.323 Endpoint */
	if (!h323_end_point_exist()) {
		h323_end_point_create();
	}
	ast_copy_string(_gatekeeper, gatekeeper, sizeof(_gatekeeper));
	gk_discover = gatekeeper_discover;
	gk_disable = gatekeeper_disable;
	memset(&bindaddr, 0, sizeof(bindaddr));
	memset(&global_options, 0, sizeof(global_options));
	global_options.fastStart = 1;
	global_options.h245Tunneling = 1;
	global_options.dtmfcodec[0] = H323_DTMF_RFC2833_PT;
	global_options.dtmfcodec[1] = H323_DTMF_CISCO_PT;
	global_options.dtmfmode = 0;
	global_options.holdHandling = 0;
	global_options.capability = GLOBAL_CAPABILITY;
	global_options.bridge = 1;		/* Do native bridging by default */
	global_options.autoframing = 0;
	strcpy(default_context, "default");
	h323_signalling_port = 1720;
	gatekeeper_disable = 1;
	gatekeeper_discover = 0;
	gkroute = 0;
	userbyalias = 1;
	acceptAnonymous = 1;
	tos = 0;
	cos = 0;

	/* Copy the default jb config over global_jbconf */
	memcpy(&global_jbconf, &default_jbconf, sizeof(struct ast_jb_conf));

	if (ucfg) {
		struct ast_variable *gen;
		int genhas_h323;
		const char *has_h323;

		genhas_h323 = ast_true(ast_variable_retrieve(ucfg, "general", "hash323"));
		gen = ast_variable_browse(ucfg, "general");
		for (cat = ast_category_browse(ucfg, NULL); cat; cat = ast_category_browse(ucfg, cat)) {
			if (strcasecmp(cat, "general")) {
				has_h323 = ast_variable_retrieve(ucfg, cat, "hash323");
				if (ast_true(has_h323) || (!has_h323 && genhas_h323)) {
					user = build_user(cat, gen, ast_variable_browse(ucfg, cat), 0);
					if (user) {
						ASTOBJ_CONTAINER_LINK(&userl, user);
						ASTOBJ_UNREF(user, oh323_destroy_user);
					}
					peer = build_peer(cat, gen, ast_variable_browse(ucfg, cat), 0);
					if (peer) {
						ASTOBJ_CONTAINER_LINK(&peerl, peer);
						ASTOBJ_UNREF(peer, oh323_destroy_peer);
					}
				}
			}
		}
		ast_config_destroy(ucfg);
	}

	for (v = ast_variable_browse(cfg, "general"); v; v = v->next) {
		/* handle jb conf */
		if (!ast_jb_read_conf(&global_jbconf, v->name, v->value))
			continue;
		/* Create the interface list */
		if (!strcasecmp(v->name, "port")) {
			h323_signalling_port = (int)strtol(v->value, NULL, 10);
		} else if (!strcasecmp(v->name, "bindaddr")) {
			if (!(hp = ast_gethostbyname(v->value, &ahp))) {
				ast_log(LOG_WARNING, "Invalid address: %s\n", v->value);
			} else {
				memcpy(&bindaddr.sin_addr, hp->h_addr, sizeof(bindaddr.sin_addr));
			}
<<<<<<< HEAD
		} else if (!strcasecmp(v->name, "tos")) {
			if (sscanf(v->value, "%30d", &format)) {
				tos = format & 0xff;
			} else if (!strcasecmp(v->value, "lowdelay")) {
				tos = IPTOS_LOWDELAY;
			} else if (!strcasecmp(v->value, "throughput")) {
				tos = IPTOS_THROUGHPUT;
			} else if (!strcasecmp(v->value, "reliability")) {
				tos = IPTOS_RELIABILITY;
			} else if (!strcasecmp(v->value, "mincost")) {
				tos = IPTOS_MINCOST;
			} else if (!strcasecmp(v->value, "none")) {
				tos = 0;
			} else {
				ast_log(LOG_WARNING, "Invalid tos value at line %d, should be 'lowdelay', 'throughput', 'reliability', 'mincost', or 'none'\n", v->lineno);
=======
		} else if (!strcasecmp(v->name, "tos")) {	/* Needs to be removed in next release */
			ast_log(LOG_WARNING, "The \"tos\" setting is deprecated in this version of Asterisk. Please change to \"tos_audio\".\n");
			if (ast_str2tos(v->value, &tos)) {
				ast_log(LOG_WARNING, "Invalid tos_audio value at line %d, refer to QoS documentation\n", v->lineno);			
			}
		} else if (!strcasecmp(v->name, "tos_audio")) {
			if (ast_str2tos(v->value, &tos)) {
				ast_log(LOG_WARNING, "Invalid tos_audio value at line %d, refer to QoS documentation\n", v->lineno);			
			}
		} else if (!strcasecmp(v->name, "cos")) {
			ast_log(LOG_WARNING, "The \"cos\" setting is deprecated in this version of Asterisk. Please change to \"cos_audio\".\n");
			if (ast_str2cos(v->value, &cos)) {
				ast_log(LOG_WARNING, "Invalid cos_audio value at line %d, refer to QoS documentation\n", v->lineno);			
			}
		} else if (!strcasecmp(v->name, "cos_audio")) {
			if (ast_str2cos(v->value, &cos)) {
				ast_log(LOG_WARNING, "Invalid cos_audio value at line %d, refer to QoS documentation\n", v->lineno);			
>>>>>>> 19898f33
			}
		} else if (!strcasecmp(v->name, "gatekeeper")) {
			if (!strcasecmp(v->value, "DISABLE")) {
				gatekeeper_disable = 1;
			} else if (!strcasecmp(v->value, "DISCOVER")) {
				gatekeeper_disable = 0;
				gatekeeper_discover = 1;
			} else {
				gatekeeper_disable = 0;
				ast_copy_string(gatekeeper, v->value, sizeof(gatekeeper));
			}
		} else if (!strcasecmp(v->name, "secret")) {
			ast_copy_string(secret, v->value, sizeof(secret));
		} else if (!strcasecmp(v->name, "AllowGKRouted")) {
			gkroute = ast_true(v->value);
		} else if (!strcasecmp(v->name, "context")) {
			ast_copy_string(default_context, v->value, sizeof(default_context));
<<<<<<< HEAD
			ast_verbose(VERBOSE_PREFIX_2 "Setting default context to %s\n", default_context);
=======
			ast_verb(2, "Setting default context to %s\n", default_context);
>>>>>>> 19898f33
		} else if (!strcasecmp(v->name, "UserByAlias")) {
			userbyalias = ast_true(v->value);
		} else if (!strcasecmp(v->name, "AcceptAnonymous")) {
			acceptAnonymous = ast_true(v->value);
		} else if (!update_common_options(v, &global_options)) {
			/* dummy */
		}
	}
	if (!global_options.dtmfmode)
		global_options.dtmfmode = H323_DTMF_RFC2833;
	if (global_options.holdHandling == ~0)
		global_options.holdHandling = 0;
	else if (!global_options.holdHandling)
		global_options.holdHandling = H323_HOLD_H450;

	for (cat = ast_category_browse(cfg, NULL); cat; cat = ast_category_browse(cfg, cat)) {
		if (strcasecmp(cat, "general")) {
			utype = ast_variable_retrieve(cfg, cat, "type");
			if (utype) {
				is_user = is_peer = is_alias = 0;
				if (!strcasecmp(utype, "user"))
					is_user = 1;
				else if (!strcasecmp(utype, "peer"))
					is_peer = 1;
				else if (!strcasecmp(utype, "friend"))
					is_user = is_peer = 1;
				else if (!strcasecmp(utype, "h323") || !strcasecmp(utype, "alias"))
					is_alias = 1;
				else {
					ast_log(LOG_WARNING, "Unknown type '%s' for '%s' in %s\n", utype, cat, config);
					continue;
				}
				if (is_user) {
					user = build_user(cat, ast_variable_browse(cfg, cat), NULL, 0);
					if (user) {
						ASTOBJ_CONTAINER_LINK(&userl, user);
						ASTOBJ_UNREF(user, oh323_destroy_user);
					}
				}
				if (is_peer) {
					peer = build_peer(cat, ast_variable_browse(cfg, cat), NULL, 0);
					if (peer) {
						ASTOBJ_CONTAINER_LINK(&peerl, peer);
						ASTOBJ_UNREF(peer, oh323_destroy_peer);
					}
				}
				if (is_alias) {
					alias = build_alias(cat, ast_variable_browse(cfg, cat), NULL, 0);
					if (alias) {
						ASTOBJ_CONTAINER_LINK(&aliasl, alias);
						ASTOBJ_UNREF(alias, oh323_destroy_alias);
					}
				}
			} else {
				ast_log(LOG_WARNING, "Section '%s' lacks type\n", cat);
			}
		}
	}
	ast_config_destroy(cfg);

	/* Register our H.323 aliases if any*/
	ASTOBJ_CONTAINER_WRLOCK(&aliasl);
	ASTOBJ_CONTAINER_TRAVERSE(&aliasl, 1, do {
		ASTOBJ_RDLOCK(iterator);
		if (h323_set_alias(iterator)) {
			ast_log(LOG_ERROR, "Alias %s rejected by endpoint\n", alias->name);
			ASTOBJ_UNLOCK(iterator);
			continue;
		}
		ASTOBJ_UNLOCK(iterator);
	} while (0) );
	ASTOBJ_CONTAINER_UNLOCK(&aliasl);

	/* Don't touch GK if nothing changed because URQ will drop all existing calls */
	gk_changed = 0;
	if (gatekeeper_disable != gk_disable)
		gk_changed = is_reload;
	else if(!gatekeeper_disable && (gatekeeper_discover != gk_discover))
		gk_changed = is_reload;
	else if(!gatekeeper_disable && (strncmp(_gatekeeper, gatekeeper, sizeof(_gatekeeper)) != 0))
		gk_changed = is_reload;
	if (gk_changed) {
		if(!gk_disable)
			h323_gk_urq();
		if (!gatekeeper_disable) {
			if (h323_set_gk(gatekeeper_discover, gatekeeper, secret)) {
				ast_log(LOG_ERROR, "Gatekeeper registration failed.\n");
				gatekeeper_disable = 1;
			}
		}
	}
	return 0;
}

<<<<<<< HEAD
static int h323_reload(int fd, int argc, char *argv[])
=======
static int h323_reload(void)
>>>>>>> 19898f33
{
	ast_mutex_lock(&h323_reload_lock);
	if (h323_reloading) {
		ast_verbose("Previous H.323 reload not yet done\n");
	} else {
		h323_reloading = 1;
	}
	ast_mutex_unlock(&h323_reload_lock);
	restart_monitor();
	return 0;
}

static char *handle_cli_h323_reload(struct ast_cli_entry *e, int cmd, struct ast_cli_args *a)
{
	switch (cmd) {
	case CLI_INIT:
		e->command = "h323 reload";
		e->usage =
			"Usage: h323 reload\n"
			"       Reloads H.323 configuration from h323.conf\n";
		return NULL;
	case CLI_GENERATE:
		return NULL;
	}

	if (a->argc != 2)
		return CLI_SHOWUSAGE;

	h323_reload();

	return CLI_SUCCESS;
}

static int h323_do_reload(void)
{
	reload_config(1);
	return 0;
}

static int reload(void)
{
	if (!sched || !io) {
		ast_log(LOG_NOTICE, "Unload and load chan_h323.so again in order to receive configuration changes.\n");
		return 0;
	}
<<<<<<< HEAD
	return h323_reload(0, 0, NULL);
=======
	return h323_reload();
>>>>>>> 19898f33
}

static struct ast_cli_entry cli_h323_reload =
	AST_CLI_DEFINE(handle_cli_h323_reload, "Reload H.323 configuration");

static enum ast_rtp_glue_result oh323_get_rtp_peer(struct ast_channel *chan, struct ast_rtp_instance **instance)
{
	struct oh323_pvt *pvt;
	enum ast_rtp_glue_result res = AST_RTP_GLUE_RESULT_LOCAL;

	if (!(pvt = (struct oh323_pvt *)chan->tech_pvt))
		return AST_RTP_GLUE_RESULT_FORBID;

	ast_mutex_lock(&pvt->lock);
	*instance = pvt->rtp ? ao2_ref(pvt->rtp, +1), pvt->rtp : NULL;
#if 0
	if (pvt->options.bridge) {
		res = AST_RTP_GLUE_RESULT_REMOTE;
	}
#endif
	ast_mutex_unlock(&pvt->lock);

	return res;
}

static char *convertcap(format_t cap)
{
	switch (cap) {
	case AST_FORMAT_G723_1:
		return "G.723";
	case AST_FORMAT_GSM:
		return "GSM";
	case AST_FORMAT_ULAW:
		return "ULAW";
	case AST_FORMAT_ALAW:
		return "ALAW";
	case AST_FORMAT_G722:
		return "G.722";
	case AST_FORMAT_ADPCM:
		return "G.728";
	case AST_FORMAT_G729A:
		return "G.729";
	case AST_FORMAT_SPEEX:
		return "SPEEX";
	case AST_FORMAT_ILBC:
		return "ILBC";
	default:
		ast_log(LOG_NOTICE, "Don't know how to deal with mode %" PRId64 "\n", cap);
		return NULL;
	}
}

static int oh323_set_rtp_peer(struct ast_channel *chan, struct ast_rtp_instance *rtp, struct ast_rtp_instance *vrtp, struct ast_rtp_instance *trtp, format_t codecs, int nat_active)
{
	/* XXX Deal with Video */
	struct oh323_pvt *pvt;
	struct sockaddr_in them = { 0, };
	struct sockaddr_in us = { 0, };
	char *mode;

	if (!rtp) {
		return 0;
	}

	mode = convertcap(chan->writeformat);
	pvt = (struct oh323_pvt *) chan->tech_pvt;
	if (!pvt) {
		ast_log(LOG_ERROR, "No Private Structure, this is bad\n");
		return -1;
	}
	{
		struct ast_sockaddr tmp;

		ast_rtp_instance_get_remote_address(rtp, &tmp);
		ast_sockaddr_to_sin(&tmp, &them);
		ast_rtp_instance_get_local_address(rtp, &tmp);
		ast_sockaddr_to_sin(&tmp, &us);
	}
#if 0	/* Native bridge still isn't ready */
	h323_native_bridge(pvt->cd.call_token, ast_inet_ntoa(them.sin_addr), mode);
#endif
	return 0;
}

static struct ast_rtp_glue oh323_rtp_glue = {
	.type = "H323",
	.get_rtp_info = oh323_get_rtp_peer,
	.update_peer = oh323_set_rtp_peer,
};

static enum ast_module_load_result load_module(void)
{
	int res;

	h323debug = 0;
	sched = sched_context_create();
	if (!sched) {
		ast_log(LOG_WARNING, "Unable to create schedule context\n");
		return AST_MODULE_LOAD_FAILURE;
	}
	io = io_context_create();
	if (!io) {
		ast_log(LOG_WARNING, "Unable to create I/O context\n");
		return AST_MODULE_LOAD_FAILURE;
	}
	ast_cli_register(&cli_h323_reload);
	ASTOBJ_CONTAINER_INIT(&userl);
	ASTOBJ_CONTAINER_INIT(&peerl);
	ASTOBJ_CONTAINER_INIT(&aliasl);
	res = reload_config(0);
	if (res) {
		/* No config entry */
		ast_log(LOG_NOTICE, "Unload and load chan_h323.so again in order to receive configuration changes.\n");
		ast_cli_unregister(&cli_h323_reload);
		io_context_destroy(io);
		io = NULL;
		sched_context_destroy(sched);
		sched = NULL;
		ASTOBJ_CONTAINER_DESTROY(&userl);
		ASTOBJ_CONTAINER_DESTROY(&peerl);
		ASTOBJ_CONTAINER_DESTROY(&aliasl);
		return AST_MODULE_LOAD_DECLINE;
	} else {
		/* Make sure we can register our channel type */
		if (ast_channel_register(&oh323_tech)) {
			ast_log(LOG_ERROR, "Unable to register channel class 'H323'\n");
			ast_cli_unregister(&cli_h323_reload);
			h323_end_process();
			io_context_destroy(io);
			sched_context_destroy(sched);

			ASTOBJ_CONTAINER_DESTROYALL(&userl, oh323_destroy_user);
			ASTOBJ_CONTAINER_DESTROY(&userl);
			ASTOBJ_CONTAINER_DESTROYALL(&peerl, oh323_destroy_peer);
			ASTOBJ_CONTAINER_DESTROY(&peerl);
			ASTOBJ_CONTAINER_DESTROYALL(&aliasl, oh323_destroy_alias);
			ASTOBJ_CONTAINER_DESTROY(&aliasl);

			return AST_MODULE_LOAD_FAILURE;
		}
		ast_cli_register_multiple(cli_h323, sizeof(cli_h323) / sizeof(struct ast_cli_entry));

		ast_rtp_glue_register(&oh323_rtp_glue);

		/* Register our callback functions */
		h323_callback_register(setup_incoming_call,
						setup_outgoing_call,
						external_rtp_create,
						setup_rtp_connection,
						cleanup_connection,
						chan_ringing,
						connection_made,
						receive_digit,
						answer_call,
						progress,
						set_dtmf_payload,
						hangup_connection,
						set_local_capabilities,
						set_peer_capabilities,
						remote_hold);
		/* start the h.323 listener */
		if (h323_start_listener(h323_signalling_port, bindaddr)) {
			ast_log(LOG_ERROR, "Unable to create H323 listener.\n");
			ast_rtp_glue_unregister(&oh323_rtp_glue);
			ast_cli_unregister_multiple(cli_h323, sizeof(cli_h323) / sizeof(struct ast_cli_entry));
			ast_cli_unregister(&cli_h323_reload);
			h323_end_process();
			io_context_destroy(io);
			sched_context_destroy(sched);

			ASTOBJ_CONTAINER_DESTROYALL(&userl, oh323_destroy_user);
			ASTOBJ_CONTAINER_DESTROY(&userl);
			ASTOBJ_CONTAINER_DESTROYALL(&peerl, oh323_destroy_peer);
			ASTOBJ_CONTAINER_DESTROY(&peerl);
			ASTOBJ_CONTAINER_DESTROYALL(&aliasl, oh323_destroy_alias);
			ASTOBJ_CONTAINER_DESTROY(&aliasl);

			return AST_MODULE_LOAD_DECLINE;
		}
		/* Possibly register with a GK */
		if (!gatekeeper_disable) {
			if (h323_set_gk(gatekeeper_discover, gatekeeper, secret)) {
				ast_log(LOG_ERROR, "Gatekeeper registration failed.\n");
				gatekeeper_disable = 1;
				res = AST_MODULE_LOAD_SUCCESS;
			}
		}
		/* And start the monitor for the first time */
		restart_monitor();
	}
	return res;
}

static int unload_module(void)
{
	struct oh323_pvt *p, *pl;

	/* unregister commands */
	ast_cli_unregister_multiple(cli_h323, sizeof(cli_h323) / sizeof(struct ast_cli_entry));
	ast_cli_unregister(&cli_h323_reload);

	ast_channel_unregister(&oh323_tech);
	ast_rtp_glue_unregister(&oh323_rtp_glue);

	if (!ast_mutex_lock(&iflock)) {
		/* hangup all interfaces if they have an owner */
		p = iflist;
		while(p) {
			if (p->owner) {
				ast_softhangup(p->owner, AST_SOFTHANGUP_APPUNLOAD);
			}
			p = p->next;
		}
		iflist = NULL;
		ast_mutex_unlock(&iflock);
	} else {
		ast_log(LOG_WARNING, "Unable to lock the interface list\n");
		return -1;
	}
	if (!ast_mutex_lock(&monlock)) {
		if ((monitor_thread != AST_PTHREADT_STOP) && (monitor_thread != AST_PTHREADT_NULL)) {
			if (monitor_thread != pthread_self()) {
				pthread_cancel(monitor_thread);
			}
			pthread_kill(monitor_thread, SIGURG);
			pthread_join(monitor_thread, NULL);
		}
		monitor_thread = AST_PTHREADT_STOP;
		ast_mutex_unlock(&monlock);
	} else {
		ast_log(LOG_WARNING, "Unable to lock the monitor\n");
		return -1;
	}
	if (!ast_mutex_lock(&iflock)) {
		/* destroy all the interfaces and free their memory */
		p = iflist;
		while(p) {
			pl = p;
			p = p->next;
			/* free associated memory */
			ast_mutex_destroy(&pl->lock);
			ast_free(pl);
		}
		iflist = NULL;
		ast_mutex_unlock(&iflock);
	} else {
		ast_log(LOG_WARNING, "Unable to lock the interface list\n");
		return -1;
	}
	if (!gatekeeper_disable)
		h323_gk_urq();
	h323_end_process();
	if (io)
		io_context_destroy(io);
	if (sched)
		sched_context_destroy(sched);

	ASTOBJ_CONTAINER_DESTROYALL(&userl, oh323_destroy_user);
	ASTOBJ_CONTAINER_DESTROY(&userl);
	ASTOBJ_CONTAINER_DESTROYALL(&peerl, oh323_destroy_peer);
	ASTOBJ_CONTAINER_DESTROY(&peerl);
	ASTOBJ_CONTAINER_DESTROYALL(&aliasl, oh323_destroy_alias);
	ASTOBJ_CONTAINER_DESTROY(&aliasl);

	return 0;
}

AST_MODULE_INFO(ASTERISK_GPL_KEY, AST_MODFLAG_LOAD_ORDER, "The NuFone Network's OpenH323 Channel Driver",
		.load = load_module,
		.unload = unload_module,
		.reload = reload,
		.load_pri = AST_MODPRI_CHANNEL_DRIVER,
);<|MERGE_RESOLUTION|>--- conflicted
+++ resolved
@@ -55,14 +55,6 @@
 #include <sys/socket.h>
 #include <sys/signal.h>
 #include <sys/param.h>
-<<<<<<< HEAD
-#if defined(BSD) || defined(SOLARIS)
-#ifndef IPTOS_MINCOST
-#define IPTOS_MINCOST 0x02
-#endif
-#endif
-=======
->>>>>>> 19898f33
 #include <arpa/inet.h>
 #include <net/if.h>
 #include <netinet/in.h>
@@ -155,48 +147,6 @@
 
 static call_options_t global_options;
 
-<<<<<<< HEAD
-/** Private structure of a OpenH323 channel */
-struct oh323_pvt {
-	ast_mutex_t lock;					/* Channel private lock */
-	call_options_t options;				/* Options to be used during call setup */
-	int alreadygone;					/* Whether or not we've already been destroyed by our peer */
-	int needdestroy;					/* if we need to be destroyed */
-	call_details_t cd;					/* Call details */
-	struct ast_channel *owner;			/* Who owns us */
-	struct sockaddr_in sa;				/* Our peer */
-	struct sockaddr_in redirip;			/* Where our RTP should be going if not to us */
-	int nonCodecCapability;				/* non-audio capability */
-	int outgoing;						/* Outgoing or incoming call? */
-	char exten[AST_MAX_EXTENSION];		/* Requested extension */
-	char context[AST_MAX_CONTEXT];		/* Context where to start */
-	char accountcode[256];				/* Account code */
-	char rdnis[80];						/* Referring DNIS, if available */
-	int amaflags;						/* AMA Flags */
-	struct ast_rtp *rtp;				/* RTP Session */
-	struct ast_dsp *vad;				/* Used for in-band DTMF detection */
-	int nativeformats;					/* Codec formats supported by a channel */
-	int needhangup;						/* Send hangup when Asterisk is ready */
-	int hangupcause;					/* Hangup cause from OpenH323 layer */
-	int newstate;						/* Pending state change */
-	int newcontrol;						/* Pending control to send */
-	int newdigit;						/* Pending DTMF digit to send */
-	int newduration;					/* Pending DTMF digit duration to send */
-	int pref_codec;						/* Preferred codec */
-	int peercapability;					/* Capabilities learned from peer */
-	int jointcapability;				/* Common capabilities for local and remote side */
-	struct ast_codec_pref peer_prefs;	/* Preferenced list of codecs which remote side supports */
-	int dtmf_pt;						/* Payload code used for RFC2833 messages */
-	int curDTMF;						/* DTMF tone being generated to Asterisk side */
-	int DTMFsched;						/* Scheduler descriptor for DTMF */
-	int update_rtp_info;				/* Configuration of fd's array is pending */
-	int recvonly;						/* Peer isn't wish to receive our voice stream */
-	int txDtmfDigit;					/* DTMF digit being to send to H.323 side */
-	int noInbandDtmf;					/* Inband DTMF processing by DSP isn't available */
-	int connection_established;			/* Call got CONNECT message */
-	int got_progress;					/* Call got PROGRESS message, pass inband audio */
-	struct oh323_pvt *next;				/* Next channel in list */
-=======
 /*! \brief Private structure of a OpenH323 channel */
 static struct oh323_pvt {
 	ast_mutex_t lock;			/*!< Channel private lock */
@@ -237,7 +187,6 @@
 	int connection_established;		/*!< Call got CONNECT message */
 	int got_progress;			/*!< Call got PROGRESS message, pass inband audio */
 	struct oh323_pvt *next;			/*!< Next channel in list */
->>>>>>> 19898f33
 } *iflist = NULL;
 
 /*! \brief H323 User list */
@@ -660,20 +609,6 @@
 	/* make sure null terminated */
 	called_addr[sizeof(called_addr) - 1] = '\0';
 
-<<<<<<< HEAD
-	if (c->cid.cid_num)
-		ast_copy_string(pvt->options.cid_num, c->cid.cid_num, sizeof(pvt->options.cid_num));
-
-	if (c->cid.cid_name)
-		ast_copy_string(pvt->options.cid_name, c->cid.cid_name, sizeof(pvt->options.cid_name));
-
-	if (c->cid.cid_rdnis) {
-		ast_copy_string(pvt->options.cid_rdnis, c->cid.cid_rdnis, sizeof(pvt->options.cid_rdnis));
-	}
-
-	pvt->options.presentation = c->cid.cid_pres;
-	pvt->options.type_of_number = c->cid.cid_ton;
-=======
 	if (c->connected.id.number.valid && c->connected.id.number.str) {
 		ast_copy_string(pvt->options.cid_num, c->connected.id.number.str, sizeof(pvt->options.cid_num));
 	}
@@ -688,7 +623,6 @@
 
 	pvt->options.presentation = ast_party_id_presentation(&c->connected.id);
 	pvt->options.type_of_number = c->connected.id.number.plan;
->>>>>>> 19898f33
 
 	if ((addr = pbx_builtin_getvar_helper(c, "PRIREDIRECTREASON"))) {
 		if (!strcasecmp(addr, "UNKNOWN"))
@@ -709,12 +643,7 @@
 	/* indicate that this is an outgoing call */
 	pvt->outgoing = 1;
 
-<<<<<<< HEAD
-	if (option_verbose > 2)
-		ast_verbose(VERBOSE_PREFIX_3 "Requested transfer capability: 0x%.2x - %s\n", c->transfercapability, ast_transfercapability2str(c->transfercapability));
-=======
 	ast_verb(3, "Requested transfer capability: 0x%.2x - %s\n", c->transfercapability, ast_transfercapability2str(c->transfercapability));
->>>>>>> 19898f33
 	if (h323debug)
 		ast_debug(1, "Placing outgoing call to %s, %d/%d\n", called_addr, pvt->options.dtmfcodec[0], pvt->options.dtmfcodec[1]);
 	ast_mutex_unlock(&pvt->lock);
@@ -935,11 +864,7 @@
 	int got_progress;
 
 	ast_mutex_lock(&pvt->lock);
-<<<<<<< HEAD
-	token = (pvt->cd.call_token ? strdup(pvt->cd.call_token) : NULL);
-=======
 	token = (pvt->cd.call_token ? ast_strdup(pvt->cd.call_token) : NULL);
->>>>>>> 19898f33
 	got_progress = pvt->got_progress;
 	if (condition == AST_CONTROL_PROGRESS)
 		pvt->got_progress = 1;
@@ -991,19 +916,11 @@
 		res = 0;
 		break;
 	case AST_CONTROL_SRCUPDATE:
-<<<<<<< HEAD
-		ast_rtp_new_source(pvt->rtp);
-		res = 0;
-		break;
-	case AST_CONTROL_SRCCHANGE:
-		ast_rtp_change_source(pvt->rtp);
-=======
 		ast_rtp_instance_update_source(pvt->rtp);
 		res = 0;
 		break;
 	case AST_CONTROL_SRCCHANGE:
 		ast_rtp_instance_change_source(pvt->rtp);
->>>>>>> 19898f33
 		res = 0;
 		break;
 	case AST_CONTROL_PROCEEDING:
@@ -1015,11 +932,7 @@
 	}
 
 	if (h323debug)
-<<<<<<< HEAD
-		ast_log(LOG_DEBUG, "OH323: Indicated %d on %s, res=%d\n", condition, token, res);
-=======
 		ast_debug(1, "OH323: Indicated %d on %s, res=%d\n", condition, token, res);
->>>>>>> 19898f33
 	if (token)
 		ast_free(token);
 	oh323_update_info(c);
@@ -1112,11 +1025,7 @@
 	
 	/* Don't hold a oh323_pvt lock while we allocate a chanel */
 	ast_mutex_unlock(&pvt->lock);
-<<<<<<< HEAD
-	ch = ast_channel_alloc(1, state, cid_num, cid_name, pvt->accountcode, pvt->exten, pvt->context, pvt->amaflags, "H323/%s", host);
-=======
 	ch = ast_channel_alloc(1, state, cid_num, cid_name, pvt->accountcode, pvt->exten, pvt->context, linkedid, pvt->amaflags, "H323/%s", host);
->>>>>>> 19898f33
 	/* Update usage counter */
 	ast_module_ref(ast_module_info->self);
 	ast_mutex_lock(&pvt->lock);
@@ -1173,28 +1082,19 @@
 
 		/* Don't use ast_set_callerid() here because it will
 		 * generate a needless NewCallerID event */
-<<<<<<< HEAD
-		ch->cid.cid_ani = ast_strdup(cid_num);
-=======
 		if (!ast_strlen_zero(cid_num)) {
 			ch->caller.ani.number.valid = 1;
 			ch->caller.ani.number.str = ast_strdup(cid_num);
 		}
->>>>>>> 19898f33
 
 		if (pvt->cd.redirect_reason >= 0) {
 			ch->redirecting.from.number.valid = 1;
 			ch->redirecting.from.number.str = ast_strdup(pvt->cd.redirect_number);
 			pbx_builtin_setvar_helper(ch, "PRIREDIRECTREASON", redirectingreason2str(pvt->cd.redirect_reason));
 		}
-<<<<<<< HEAD
-		ch->cid.cid_pres = pvt->cd.presentation;
-		ch->cid.cid_ton = pvt->cd.type_of_number;
-=======
 		ch->caller.id.name.presentation = pvt->cd.presentation;
 		ch->caller.id.number.presentation = pvt->cd.presentation;
 		ch->caller.id.number.plan = pvt->cd.type_of_number;
->>>>>>> 19898f33
 
 		if (!ast_strlen_zero(pvt->exten) && strcmp(pvt->exten, "s")) {
 			ch->dialed.number.str = ast_strdup(pvt->exten);
@@ -1975,29 +1875,17 @@
 				.src = "SEND_DIGIT",
 			};
 			if (digit == ' ') {		/* signalUpdate message */
-<<<<<<< HEAD
-				f.subclass = pvt->curDTMF;
-=======
 				f.subclass.integer = pvt->curDTMF;
->>>>>>> 19898f33
 				AST_SCHED_DEL(sched, pvt->DTMFsched);
 			} else {				/* Regular input or signal message */
 				if (pvt->DTMFsched >= 0) {
 					/* We still don't send DTMF END from previous event, send it now */
 					AST_SCHED_DEL(sched, pvt->DTMFsched);
-<<<<<<< HEAD
-					f.subclass = pvt->curDTMF;
-					f.samples = f.len = 0;
-					ast_queue_frame(pvt->owner, &f);
-					/* Restore values */
-					f.subclass = digit;
-=======
 					f.subclass.integer = pvt->curDTMF;
 					f.samples = f.len = 0;
 					ast_queue_frame(pvt->owner, &f);
 					/* Restore values */
 					f.subclass.integer = digit;
->>>>>>> 19898f33
 					f.samples = duration * 8;
 					f.len = duration;
 				}
@@ -2424,11 +2312,7 @@
 		return 0;
 	} else if ((try_exten != ext_original) && (strcmp(pvt->exten, tmp_exten) != 0)) {
 		if (h323debug)
-<<<<<<< HEAD
-			ast_log(LOG_DEBUG, "Going to extension %s@%s because %s@%s isn't exists\n", tmp_exten, pvt->context, pvt->exten, pvt->context);
-=======
 			ast_debug(1, "Going to extension %s@%s because %s@%s isn't exists\n", tmp_exten, pvt->context, pvt->exten, pvt->context);
->>>>>>> 19898f33
 		ast_copy_string(pvt->exten, tmp_exten, sizeof(pvt->exten));
 	}
 
@@ -2607,20 +2491,6 @@
 			for (i = 0; i < 32; ++i) {
 				if (!prefs->order[i])
 					break;
-<<<<<<< HEAD
-				ast_log(LOG_DEBUG, "prefs[%d]=%s:%d\n", i, (prefs->order[i] ? ast_getformatname(1 << (prefs->order[i]-1)) : "<none>"), prefs->framing[i]);
-			}
-		}
-		if (pvt->rtp) {
-			if (pvt->options.autoframing) {
-				ast_log(LOG_DEBUG, "Autoframing option set, using peer's packetization settings\n");
-				ast_rtp_codec_setpref(pvt->rtp, &pvt->peer_prefs);
-			} else {
-				ast_log(LOG_DEBUG, "Autoframing option not set, using ignoring peer's packetization settings\n");
-				ast_rtp_codec_setpref(pvt->rtp, &pvt->options.prefs);
-			}
-		}
-=======
 				ast_debug(1, "prefs[%d]=%s:%d\n", i, (prefs->order[i] ? ast_getformatname(1 << (prefs->order[i]-1)) : "<none>"), prefs->framing[i]);
 			}
 		}
@@ -2633,7 +2503,6 @@
 				ast_rtp_codecs_packetization_set(ast_rtp_instance_get_codecs(pvt->rtp), pvt->rtp, &pvt->options.prefs);
 			}
 		}
->>>>>>> 19898f33
 	}
 	ast_mutex_unlock(&pvt->lock);
 }
@@ -2662,12 +2531,6 @@
 		for (i = 0; i < 32; i++) {
 			if (!prefs.order[i])
 				break;
-<<<<<<< HEAD
-			ast_log(LOG_DEBUG, "local prefs[%d]=%s:%d\n", i, (prefs.order[i] ? ast_getformatname(1 << (prefs.order[i]-1)) : "<none>"), prefs.framing[i]);
-		}
-		ast_log(LOG_DEBUG, "Capabilities for connection %s is set\n", token);
-	}
-=======
 			ast_debug(1, "local prefs[%d]=%s:%d\n", i, (prefs.order[i] ? ast_getformatname(1 << (prefs.order[i]-1)) : "<none>"), prefs.framing[i]);
 		}
 		ast_debug(1, "Capabilities for connection %s is set\n", token);
@@ -2698,7 +2561,6 @@
 			pvt->newcontrol = AST_CONTROL_UNHOLD;
 	}
 	ast_mutex_unlock(&pvt->lock);
->>>>>>> 19898f33
 }
 
 static void *do_monitor(void *data)
@@ -2803,20 +2665,6 @@
 
 static char *handle_cli_h323_set_trace(struct ast_cli_entry *e, int cmd, struct ast_cli_args *a)
 {
-<<<<<<< HEAD
-	if (argc != 4) {
-		return RESULT_SHOWUSAGE;
-	}
-	h323_debug(1, atoi(argv[3]));
-	ast_cli(fd, "H.323 trace set to level %s\n", argv[2]);
-	return RESULT_SUCCESS;
-}
-
-static int h323_no_trace(int fd, int argc, char *argv[])
-{
-	if (argc < 3 || argc > 4) {
-		return RESULT_SHOWUSAGE;
-=======
 	switch (cmd) {
 	case CLI_INIT:
 		e->command = "h323 set trace [on|off]";
@@ -2840,17 +2688,12 @@
 		int tracelevel = atoi(a->argv[3]);
 		h323_debug(1, tracelevel);
 		ast_cli(a->fd, "H.323 Trace Enabled (Trace Level: %d)\n", tracelevel);
->>>>>>> 19898f33
 	}
 	return CLI_SUCCESS;
 }
 
 static char *handle_cli_h323_set_debug(struct ast_cli_entry *e, int cmd, struct ast_cli_args *a)
 {
-<<<<<<< HEAD
-	if (argc < 2 || argc > 3) {
-		return RESULT_SHOWUSAGE;
-=======
 	switch (cmd) {
 	case CLI_INIT:
 		e->command = "h323 set debug [on|off]";
@@ -2860,19 +2703,8 @@
 		return NULL;
 	case CLI_GENERATE:
 		return NULL;
->>>>>>> 19898f33
-	}
-
-<<<<<<< HEAD
-static int h323_no_debug(int fd, int argc, char *argv[])
-{
-	if (argc < 3 || argc > 4) {
-		return RESULT_SHOWUSAGE;
-	}
-	h323debug = 0;
-	ast_cli(fd, "H.323 debug disabled\n");
-	return RESULT_SUCCESS;
-=======
+	}
+
 	if (a->argc != e->args)
 		return CLI_SHOWUSAGE;
 	if (strcasecmp(a->argv[3], "on") && strcasecmp(a->argv[3], "off"))
@@ -2881,7 +2713,6 @@
 	h323debug = (strcasecmp(a->argv[3], "on")) ? 0 : 1;
 	ast_cli(a->fd, "H.323 Debugging %s\n", h323debug ? "Enabled" : "Disabled");
 	return CLI_SUCCESS;
->>>>>>> 19898f33
 }
 
 static char *handle_cli_h323_cycle_gk(struct ast_cli_entry *e, int cmd, struct ast_cli_args *a)
@@ -2946,42 +2777,11 @@
 	case CLI_GENERATE:
 		return NULL;
 	}
-<<<<<<< HEAD
-	h323_show_tokens();
-	return RESULT_SUCCESS;
-}
-
-static int h323_version_show(int fd, int argc, char *argv[])
-{
-	if (argc != 3) {
-		return RESULT_SHOWUSAGE;
-	}
-	h323_show_version();
-	return RESULT_SUCCESS;
-}
-
-static char trace_usage[] =
-"Usage: h.323 trace <level num>\n"
-"       Enables H.323 stack tracing for debugging purposes\n";
-
-static char no_trace_usage[] =
-"Usage: h.323 trace off\n"
-"       Disables H.323 stack tracing for debugging purposes\n";
-
-static char debug_usage[] =
-"Usage: h.323 debug\n"
-"       Enables H.323 debug output\n";
-
-static char no_debug_usage[] =
-"Usage: h.323 debug off\n"
-"       Disables H.323 debug output\n";
-=======
 
 	if (a->argc != 3)
 		return CLI_SHOWUSAGE;
 
 	h323_show_tokens();
->>>>>>> 19898f33
 
 	return CLI_SUCCESS;
 }
@@ -3002,81 +2802,12 @@
 	if (a->argc != 3)
 		return CLI_SHOWUSAGE;
 
-<<<<<<< HEAD
-static char show_version_usage[] =
-"Usage: h.323 show version\n"
-"		Print the version of the H.323 library in use\n";
-
-static char h323_reload_usage[] =
-"Usage: h323 reload\n"
-"       Reloads H.323 configuration from h323.conf\n";
-=======
 	h323_show_version();
 	
 	return CLI_SUCCESS;
 }
->>>>>>> 19898f33
-
-static struct ast_cli_entry cli_h323_no_trace_deprecated = {
-	{ "h.323", "no", "trace", NULL },
-	h323_no_trace, "Disable H.323 Stack Tracing",
-	no_trace_usage };
-
-static struct ast_cli_entry cli_h323_no_debug_deprecated = {
-	{ "h.323", "no", "debug", NULL },
-	h323_no_debug, "Disable H.323 debug",
-	no_debug_usage };
-
-static struct ast_cli_entry cli_h323_debug_deprecated = {
-	{ "h.323", "debug", NULL },
-	h323_do_debug, "Enable H.323 debug",
-	debug_usage };
-
-static struct ast_cli_entry cli_h323_trace_deprecated = {
-	{ "h.323", "trace", NULL },
-	h323_do_trace, "Enable H.323 Stack Tracing",
-	trace_usage };
-
-static struct ast_cli_entry cli_h323_gk_cycle_deprecated = {
-	{ "h.323", "gk", "cycle", NULL },
-	h323_gk_cycle, "Manually re-register with the Gatekeper",
-	show_cycle_usage };
 
 static struct ast_cli_entry cli_h323[] = {
-<<<<<<< HEAD
-	{ { "h323", "set", "trace", NULL },
-	h323_do_trace, "Enable H.323 Stack Tracing",
-	trace_usage, NULL, &cli_h323_trace_deprecated },
-
-	{ { "h323", "set", "trace", "off", NULL },
-	h323_no_trace, "Disable H.323 Stack Tracing",
-	no_trace_usage, NULL, &cli_h323_no_trace_deprecated },
-
-	{ { "h323", "set", "debug", NULL },
-	h323_do_debug, "Enable H.323 debug",
-	debug_usage, NULL, &cli_h323_debug_deprecated },
-
-	{ { "h323", "set", "debug", "off", NULL },
-	h323_no_debug, "Disable H.323 debug",
-	no_debug_usage, NULL, &cli_h323_no_debug_deprecated },
-
-	{ { "h323", "cycle", "gk", NULL },
-	h323_gk_cycle, "Manually re-register with the Gatekeper",
-	show_cycle_usage, NULL, &cli_h323_gk_cycle_deprecated },
-
-	{ { "h323", "hangup", NULL },
-	h323_ep_hangup, "Manually try to hang up a call",
-	show_hangup_usage },
-
-	{ { "h323", "show", "tokens", NULL },
-	h323_tokens_show, "Show all active call tokens",
-	show_tokens_usage },
-
-	{ { "h323", "show", "version", NULL },
-	h323_version_show, "Show the version of the H.323 library in use",
-	show_version_usage },
-};
-=======
 	AST_CLI_DEFINE(handle_cli_h323_set_trace,    "Enable/Disable H.323 Stack Tracing"),
 	AST_CLI_DEFINE(handle_cli_h323_set_debug,    "Enable/Disable H.323 Debugging"),
 	AST_CLI_DEFINE(handle_cli_h323_cycle_gk,     "Manually re-register with the Gatekeper"),
@@ -3084,57 +2815,6 @@
 	AST_CLI_DEFINE(handle_cli_h323_show_tokens,  "Show all active call tokens"),
 	AST_CLI_DEFINE(handle_cli_h323_show_version, "Show the version of the H.323 library in use"),
 };
-
-static void delete_users(void)
-{
-	int pruned = 0;
-
-	/* Delete all users */
-	ASTOBJ_CONTAINER_WRLOCK(&userl);
-	ASTOBJ_CONTAINER_TRAVERSE(&userl, 1, do {
-		ASTOBJ_RDLOCK(iterator);
-		ASTOBJ_MARK(iterator);
-		++pruned;
-		ASTOBJ_UNLOCK(iterator);
-	} while (0) );
-	if (pruned) {
-		ASTOBJ_CONTAINER_PRUNE_MARKED(&userl, oh323_destroy_user);
-	}
-	ASTOBJ_CONTAINER_UNLOCK(&userl);
-
-	ASTOBJ_CONTAINER_WRLOCK(&peerl);
-	ASTOBJ_CONTAINER_TRAVERSE(&peerl, 1, do {
-		ASTOBJ_RDLOCK(iterator);
-		ASTOBJ_MARK(iterator);
-		ASTOBJ_UNLOCK(iterator);
-	} while (0) );
-	ASTOBJ_CONTAINER_UNLOCK(&peerl);
-}
-
-static void delete_aliases(void)
-{
-	int pruned = 0;
-
-	/* Delete all aliases */
-	ASTOBJ_CONTAINER_WRLOCK(&aliasl);
-	ASTOBJ_CONTAINER_TRAVERSE(&aliasl, 1, do {
-		ASTOBJ_RDLOCK(iterator);
-		ASTOBJ_MARK(iterator);
-		++pruned;
-		ASTOBJ_UNLOCK(iterator);
-	} while (0) );
-	if (pruned) {
-		ASTOBJ_CONTAINER_PRUNE_MARKED(&aliasl, oh323_destroy_alias);
-	}
-	ASTOBJ_CONTAINER_UNLOCK(&aliasl);
-}
-
-static void prune_peers(void)
-{
-	/* Prune peers who still are supposed to be deleted */
-	ASTOBJ_CONTAINER_PRUNE_MARKED(&peerl, oh323_destroy_peer);
-}
->>>>>>> 19898f33
 
 static void delete_users(void)
 {
@@ -3231,12 +2911,6 @@
 			ast_config_destroy(cfg);
 			return 0;
 		}
-	}
-
-	if (is_reload) {
-		delete_users();
-		delete_aliases();
-		prune_peers();
 	}
 
 	if (is_reload) {
@@ -3316,23 +2990,6 @@
 			} else {
 				memcpy(&bindaddr.sin_addr, hp->h_addr, sizeof(bindaddr.sin_addr));
 			}
-<<<<<<< HEAD
-		} else if (!strcasecmp(v->name, "tos")) {
-			if (sscanf(v->value, "%30d", &format)) {
-				tos = format & 0xff;
-			} else if (!strcasecmp(v->value, "lowdelay")) {
-				tos = IPTOS_LOWDELAY;
-			} else if (!strcasecmp(v->value, "throughput")) {
-				tos = IPTOS_THROUGHPUT;
-			} else if (!strcasecmp(v->value, "reliability")) {
-				tos = IPTOS_RELIABILITY;
-			} else if (!strcasecmp(v->value, "mincost")) {
-				tos = IPTOS_MINCOST;
-			} else if (!strcasecmp(v->value, "none")) {
-				tos = 0;
-			} else {
-				ast_log(LOG_WARNING, "Invalid tos value at line %d, should be 'lowdelay', 'throughput', 'reliability', 'mincost', or 'none'\n", v->lineno);
-=======
 		} else if (!strcasecmp(v->name, "tos")) {	/* Needs to be removed in next release */
 			ast_log(LOG_WARNING, "The \"tos\" setting is deprecated in this version of Asterisk. Please change to \"tos_audio\".\n");
 			if (ast_str2tos(v->value, &tos)) {
@@ -3350,7 +3007,6 @@
 		} else if (!strcasecmp(v->name, "cos_audio")) {
 			if (ast_str2cos(v->value, &cos)) {
 				ast_log(LOG_WARNING, "Invalid cos_audio value at line %d, refer to QoS documentation\n", v->lineno);			
->>>>>>> 19898f33
 			}
 		} else if (!strcasecmp(v->name, "gatekeeper")) {
 			if (!strcasecmp(v->value, "DISABLE")) {
@@ -3368,11 +3024,7 @@
 			gkroute = ast_true(v->value);
 		} else if (!strcasecmp(v->name, "context")) {
 			ast_copy_string(default_context, v->value, sizeof(default_context));
-<<<<<<< HEAD
-			ast_verbose(VERBOSE_PREFIX_2 "Setting default context to %s\n", default_context);
-=======
 			ast_verb(2, "Setting default context to %s\n", default_context);
->>>>>>> 19898f33
 		} else if (!strcasecmp(v->name, "UserByAlias")) {
 			userbyalias = ast_true(v->value);
 		} else if (!strcasecmp(v->name, "AcceptAnonymous")) {
@@ -3467,11 +3119,7 @@
 	return 0;
 }
 
-<<<<<<< HEAD
-static int h323_reload(int fd, int argc, char *argv[])
-=======
 static int h323_reload(void)
->>>>>>> 19898f33
 {
 	ast_mutex_lock(&h323_reload_lock);
 	if (h323_reloading) {
@@ -3517,11 +3165,7 @@
 		ast_log(LOG_NOTICE, "Unload and load chan_h323.so again in order to receive configuration changes.\n");
 		return 0;
 	}
-<<<<<<< HEAD
-	return h323_reload(0, 0, NULL);
-=======
 	return h323_reload();
->>>>>>> 19898f33
 }
 
 static struct ast_cli_entry cli_h323_reload =
